from utils import *
import sys
import os

test_results = sys.argv[1]
root = sys.argv[2]
credentials = sys.argv[3]

testmodules =  ["aws-android-sdk-apigateway-test",
                "aws-android-sdk-autoscaling-test",
<<<<<<< HEAD
                "aws-android-sdk-comprehend-test",
=======
                "aws-android-sdk-cloudwatch-test",
>>>>>>> df3f3551
                "aws-android-sdk-iot-test",
                "aws-android-sdk-kinesis-test",
                "aws-android-sdk-mobile-client",
                "aws-android-sdk-sqs-test",
                "aws-android-sdk-transcribe-test",
                "aws-android-sdk-translate-test",
               ]

runcommand('echo "export testresult=0" >> $BASH_ENV')  
runcommand("rm -rf {0}".format(test_results))
runcommand("mkdir {0}".format(test_results))
for module in testmodules:                      
    credentialfolder = os.path.join(root, module,"src/androidTest/res/raw")
    runcommand("mkdir -p '{0}'".format(credentialfolder))
    credentialfile=os.path.join(credentialfolder,"awsconfiguration.json")
    runcommand('cp "{0}" "{1}"'.format(credentials, credentialfile))
    if runtest(module, TestTypes.IntegrationTest, test_results) != 0:
        exit(1)<|MERGE_RESOLUTION|>--- conflicted
+++ resolved
@@ -8,11 +8,8 @@
 
 testmodules =  ["aws-android-sdk-apigateway-test",
                 "aws-android-sdk-autoscaling-test",
-<<<<<<< HEAD
+                "aws-android-sdk-cloudwatch-test",
                 "aws-android-sdk-comprehend-test",
-=======
-                "aws-android-sdk-cloudwatch-test",
->>>>>>> df3f3551
                 "aws-android-sdk-iot-test",
                 "aws-android-sdk-kinesis-test",
                 "aws-android-sdk-mobile-client",
