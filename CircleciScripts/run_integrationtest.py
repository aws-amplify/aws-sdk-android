from utils import *
import sys
import os

test_results = sys.argv[1]
root = sys.argv[2]
credentials = sys.argv[3]

testmodules =  ["aws-android-sdk-apigateway-test",
                "aws-android-sdk-autoscaling-test",
                "aws-android-sdk-cloudwatch-test",
                "aws-android-sdk-elb-test",
                "aws-android-sdk-ddb-test",
                "aws-android-sdk-comprehend-test",
                "aws-android-sdk-iot-test",
                "aws-android-sdk-kinesis-test",
                "aws-android-sdk-mobile-client",
                "aws-android-sdk-rekognition-test",
                "aws-android-sdk-polly-test",
                "aws-android-sdk-sqs-test",
<<<<<<< HEAD
                "aws-android-sdk-sns-test",
=======
                "aws-android-sdk-ses-test",
>>>>>>> 7dd2af12
                "aws-android-sdk-transcribe-test",
                "aws-android-sdk-translate-test",
               ]

runcommand('echo "export testresult=0" >> $BASH_ENV')  
runcommand("rm -rf {0}".format(test_results))
runcommand("mkdir {0}".format(test_results))
for module in testmodules:                      
    credentialfolder = os.path.join(root, module,"src/androidTest/res/raw")
    runcommand("mkdir -p '{0}'".format(credentialfolder))
    credentialfile=os.path.join(credentialfolder,"awsconfiguration.json")
    runcommand('cp "{0}" "{1}"'.format(credentials, credentialfile))
    if runtest(module, TestTypes.IntegrationTest, test_results) != 0:
        exit(1)<|MERGE_RESOLUTION|>--- conflicted
+++ resolved
@@ -18,11 +18,8 @@
                 "aws-android-sdk-rekognition-test",
                 "aws-android-sdk-polly-test",
                 "aws-android-sdk-sqs-test",
-<<<<<<< HEAD
                 "aws-android-sdk-sns-test",
-=======
                 "aws-android-sdk-ses-test",
->>>>>>> 7dd2af12
                 "aws-android-sdk-transcribe-test",
                 "aws-android-sdk-translate-test",
                ]
