--- conflicted
+++ resolved
@@ -5,13 +5,8 @@
 test_results = sys.argv[1]
 root = sys.argv[2]
 credentials = sys.argv[3]
-<<<<<<< HEAD
-testmodules =  [
-                "aws-android-sdk-apigateway-test",
-=======
 
 testmodules =  ["aws-android-sdk-apigateway-test",
->>>>>>> 2e9bab33
                 "aws-android-sdk-autoscaling-test",
                 "aws-android-sdk-cloudwatch-test",
                 "aws-android-sdk-comprehend-test",
