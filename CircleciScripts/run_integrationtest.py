--- conflicted
+++ resolved
@@ -5,13 +5,10 @@
 test_results = sys.argv[1]
 root = sys.argv[2]
 credentials = sys.argv[3]
-<<<<<<< HEAD
-testmodules =  ["aws-android-sdk-autoscaling-test",
-                "aws-android-sdk-cloudwatch-test",
-=======
+
 testmodules =  ["aws-android-sdk-apigateway-test",
                 "aws-android-sdk-autoscaling-test",
->>>>>>> 55622838
+                "aws-android-sdk-cloudwatch-test",
                 "aws-android-sdk-iot-test",
                 "aws-android-sdk-kinesis-test",
                 "aws-android-sdk-mobile-client",
