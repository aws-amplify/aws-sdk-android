--- conflicted
+++ resolved
@@ -20,11 +20,8 @@
                 "aws-android-sdk-mobile-client",
                 "aws-android-sdk-rekognition-test",
                 "aws-android-sdk-polly-test",
-<<<<<<< HEAD
                 "aws-android-sdk-s3-test",
-=======
                 "aws-android-sdk-sdb-test",
->>>>>>> 28ae4aac
                 "aws-android-sdk-sqs-test",
                 "aws-android-sdk-sns-test",
                 "aws-android-sdk-ses-test",
