--- conflicted
+++ resolved
@@ -1,16 +1,16 @@
 # Change Log - AWS SDK for Android
 
-## [Release 2.12.4](https://github.com/aws/aws-sdk-android/releases/tag/release_v2.12.4)
-
-<<<<<<< HEAD
+## [Release 2.12.5](https://github.com/aws/aws-sdk-android/releases/tag/release_v2.12.5)
+
 ### Enhancements
 
 * **AWS IoT**
   * AWSIotMqttManager now exposes an API `addUserMetaData` for clients to pass additional key-value pairs which are appended to the username used for connection.
-=======
+
+## [Release 2.12.4](https://github.com/aws/aws-sdk-android/releases/tag/release_v2.12.4)
+
 * **AWS Core**
   * Fixed a crash in initializing `CognitoCachingCredentialsProvider` while migrating the data stored under `expirationDate`.
->>>>>>> 3df51e9a
 
 ## [Release 2.12.3](https://github.com/aws/aws-sdk-android/releases/tag/release_v2.12.3)
 
