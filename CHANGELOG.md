# Change Log - AWS SDK for Android

## [Release 2.12.3](https://github.com/aws/aws-sdk-android/releases/tag/release_v2.12.3)

### Enhancements

<<<<<<< HEAD
* **AWS IoT**
  * AWSIotMqttManager now exposes an API `setUsernameFields` for clients to pass additional key-value pairs which are appended to the username used for connection.
=======
* **AWS Core**
  * Persistence of client state including user credentials is now enabled and encrypted by default.
  * Added a method `CognitoCachingCredentialsProvider.setPersistenceEnabled(boolean)`, which is enabled (set to true) by default therefore the information is persisted in SharedPreferences. When disabled (set to false), the information will only be kept in memory.

* **Amazon CognitoIdentityProvider**
  * Persistence of client state including user credentials is now enabled and encrypted by default. 
  * Added a method `CognitoUserPool.setPersistenceEnabled(boolean)`, which is enabled (set to true) by default therefore the information is persisted in SharedPreferences. When disabled (set to false), the information will only be kept in memory.

* **Amazon CognitoAuth**
  * Persistence of client state including user credentials is now enabled and encrypted by default. 
  * Added a method `Auth.setPersistenceEnabled(boolean)`, which is enabled (set to true) by default therefore the information is persisted in SharedPreferences. When disabled (set to false), the information will only be kept in memory.

* **AWSMobileClient**
  * Persistence of client state including user credentials is now enabled and encrypted by default.
  * Added an option through `awsconfiguration.json` to disable persistence. **Note:** The Amplify CLI (as of March 8th 2019) does not support this configuration and will remove it when auto-generating the `awsconfiguration.json`.
    ```
    {
      "Auth": {
        "Default": {
          "Persistence": false
        }
      }
    }
    ```
>>>>>>> a1efeb0b

## [Release 2.12.2](https://github.com/aws/aws-sdk-android/releases/tag/release_v2.12.2)

### Misc. Updates

* Model updates for the following services
  * Amazon S3

## [Release 2.12.1](https://github.com/aws/aws-sdk-android/releases/tag/release_v2.12.1)

### Bug Fixes

* **AWS Mobile Client**
  * Fixed a bug that cause `changePassword(String, String, Callback)` to return error when successful. The error returned was null and will now call `onResult(Void)`

### Enhancements

* **Amazon Cognito Identity Provider**
  * The Amazon Cognito Identity Provider SDK now supports all Amazon Cognito Identity Provider APIs, including "CreateUserPool", "DescribeUserPool", "UpdateUserPool", "ListUserPools", "AdminEnableUser", "AdminDisableUser", "AdminConfirmRegisterUser", "AdminResetUserPassword", "AdminGetUser", "AdminUpdateUserAttributes", "AdminDeleteUserAttributes", "AdminDeleteUser". All admin APIs require developer credentials. Note that by using admin APIs, you are inherently dealing with privileged functions that could result in data loss, if improperly used.
  * Fixed `initiateUserAuthentication()` to respect `runInBackground` flag for network calls. See [pr #702](https://github.com/aws-amplify/aws-sdk-android/pull/702)

* **AWS Core Runtime**
  * Add templated callback structure for async methods across SDKs. Internal `ReturningRunnable` added to facilitate support for synchronous and asynchronous methods.

### Misc. Updates

* Model updates for the following services
  * AWS IoT
  * Amazon Lambda

## [Release 2.12.0](https://github.com/aws/aws-sdk-android/releases/tag/release_v2.12.0)

### Enhancements

* **Amazon Cognito Auth**
  * Allow user to unbind the service after being done with authentication. See [pr #615](https://github.com/aws-amplify/aws-sdk-android/pull/615). Thanks @rlatapy-luna!

* **Amazon Cognito User Pools**
  * Adds support for the SRP protocol at the beginning of custom auth. Please use `AuthenticationDetails(String, String, Map<String, String>, Map<String, String>)` to trigger custom auth flow with SRP protocol as the first step.

* **Amazon S3**
    * **Note:** AWS Signature Version 4 (`SigV4`) is recommended for signing Amazon S3 API requests over AWS Signature Version 2 (`SigV2`) as it provides improved security by using a signing key rather than your secret access key. SigV4 is currently supported in all AWS regions while SigV2 is only supported in regions launched prior to Jan 2014. Amazon S3 will stop accepting requests signed using SigV2 in all regions on June 24, 2019, any
requests signed using SigV2 made after this time will fail. Please visit the S3 documentation site to get more information on using SigV4: [Signing Aamzon S3 requests using SigV4](https://docs.aws.amazon.com/general/latest/gr/signing_aws_api_requests.html). You can find the list of
changes between versions here: [Changes in SigV4](https://docs.aws.amazon.com/general/latest/gr/sigv4_changes.html).
   * Deprecated the existing constructors in `AmazonS3Client` and introduced equivalent constructors that require the AWS region, because a valid AWS region is required to sign the request using SigV4. Please use the following constructors to specify the AWS region in order to sign the request to Amazon S3 using SigV4.

2.11.1 | 2.12.0
---------- | -------------
AmazonS3Client(AWSCredentials) | AmazonS3Client(AWSCredentials, com.amazonaws.regions.Region)
AmazonS3Client(AWSCredentials, ClientConfiguration) | AmazonS3Client(AWSCredentials, ClientConfiguration, com.amazonaws.regions.Region)
AmazonS3Client(AWSCredentialsProvider) | AmazonS3Client(AWSCredentialsProvider, com.amazonaws.regions.Region)
AmazonS3Client(AWSCredentialsProvider, ClientConfiguration) | AmazonS3Client(AWSCredentialsProvider, ClientConfiguration, com.amazonaws.regions.Region)
AmazonS3Client(AWSCredentialsProvider, ClientConfiguration, HttpClient) | AmazonS3Client(AWSCredentialsProvider, ClientConfiguration, HttpClient, com.amazonaws.regions.Region)
AmazonS3Client(ClientConfiguration) | AmazonS3Client(ClientConfiguration, com.amazonaws.regions.Region)

## [Release 2.11.1](https://github.com/aws/aws-sdk-android/releases/tag/release_v2.11.1)

### New Features

* **Amazon S3**
  * Add the ability to specify the type of network connection (`TransferNetworkConnectionType.ANY` - any network, `TransferNetworkConnectionType.MOBILE` - mobile only, `TransferNetworkConnectionType.WIFI` - WiFi only) for the transfers through `TransferUtilityOptions`. The `TransferUtilityOptions` is passed to the `TransferUtility` object and is used for all the transfers that are initiated through this object. The network connection type can be passed while constructing the `TransferUtilityOptions` object through `TransferUtilityOptions(int, TransferNetworkConnectionType)`. See [pr #575](https://github.com/aws-amplify/aws-sdk-android/pull/575). Thanks @nasdf!

### Bug Fixes

* **Amazon Cognito Identity Provider**
  * Fixed a bug that used a null username during custom auth challenge. See [issue #657](https://github.com/aws-amplify/aws-sdk-android/issues/657) & [issue #583](https://github.com/aws-amplify/aws-sdk-android/issues/583)

* **AWS IoT**
  - Fixed a bug that caused some IoT connections to not reconnect after errors.
    [See PR #660](https://github.com/aws-amplify/aws-sdk-android/pull/660).
    Thanks @sklikowicz!

* **Amazon S3**
  * Improved the state, progress and error reporting when the transfers are interrupted.
      * When the transfer is paused or cancelled by the user, the state is reported correctly.
      * When the transfer is interrupted because of a network drop, the state is set to WAITING_FOR_NETWORK when the `TransferNetworkLossHandler` is used.
      * When the transfer is interrupted otherwise, the transfer is set to FAILED and the exception is reported via `TransferListener.onError` callback.
  * Fixed the bug where progress is reported inaccurately (over 100%) when a transfer is paused by user or network drop and resumed before completion. See [issue #677](https://github.com/aws-amplify/aws-sdk-android/issues/677), [issue #667](https://github.com/aws-amplify/aws-sdk-android/issues/667), [issue #616](https://github.com/aws-amplify/aws-sdk-android/issues/616), [issue #406](https://github.com/aws-amplify/aws-sdk-android/issues/406)

### Enhancements

* **Amazon Cognito Identity**
  - The Amazon Cognito Identity SDK now supports all Amazon Cognito Identity
    APIs, including admin APIs that require developer credentials. Note that by
    using admin APIs, you are inherently dealing with privileged functions that
    could result in data loss of data if improperly used. [See issue
    #645](https://github.com/aws-amplify/aws-sdk-android/issues/645)

### Misc. Updates

* Model updates for the following services
  * AWS IoT
  * Amazon Comprehend
  * Amazon Cognito Identity Provider
  * Amazon Kinesis Firehose
  * Amazon Transcribe
  * Amazon Pinpoint
 
## [Release 2.11.0](https://github.com/aws/aws-sdk-android/releases/tag/release_v2.11.0)

### Enhancements

* **Amazon S3**
  * Introduced `TransferNetworkLossHandler`, a utility that listens for network connectivity changes. `TransferNetworkLossHandler` pauses the on-going transfers when the network goes offline and resumes the transfers that were paused when the network comes back online.
  * `TransferService` will be moved to foreground state when the device is running Android Oreo (API Level 26) and above. 
      * Transitioning to the foreground state requires a valid on-going `Notification` object, identifier for on-going notification and the flag that determines the ability to remove the on-going notification when the service transitions out of foreground state. If a valid notification object is not passed in, the service will not be transitioned into the foreground state.
      * The `TransferService` can now be started using `startForegroundService` method to move the service to foreground state. The service can be invoked in the following way to transition the service to foreground state: `getApplicationContext().startForegroundService(intent);`.

### Bug Fixes

* **Amazon S3**
  * Fixed a bug in `TransferUtility` where the state is not set to '`WAITING_FOR_NETWORK` when network goes offline during execution of transfers.
  * Fixed a bug where objects with key name containing characters that require special handling are uploaded with URL encoded key name on the S3 bucket.
      * Since `2.4.0` version of the SDK, the key name containing characters that require special handling are URL encoded and escaped `( space, %2A, ~, /, :, ', (, ), !, [, ] )` by the `AmazonS3Client`, after which the AWS Android Core Runtime encodes the URL resulting in double encoding of the key name.
      * Starting `2.11.0`, the additional layer of encoding and escaping done by `AmazonS3Client` is removed. The key name will not be encoded and escaped by `AmazonS3Client`. Now, the key name that is given to `AmazonS3Client` or `TransferUtility` will appear on the Amazon S3 console as is.
      * See [issue #526](https://github.com/aws-amplify/aws-sdk-android/issues/526), [issue #321](https://github.com/aws-amplify/aws-sdk-android/issues/321), [issue #360](https://github.com/aws-amplify/aws-sdk-android/issues/360)
, [issue #545](https://github.com/aws-amplify/aws-sdk-android/issues/545), [issue #597](https://github.com/aws-amplify/aws-sdk-android/issues/597).
  * Fixed a bug where `AmazonS3Client.listObjects` operation executed on a bucket, with key names containing characters that require special handling, returns the `ListObjectsResponse` with the key names being URL encoded.
      * When a S3 bucket contans objects with key names containing characters that require special handling, and since the SDK has an XML parser,  (XML 1.0 parser) which cannot parse some characters, the SDK is required to request that Amazon S3 encode the keys in the response. This can be done by passing in `url` as `encodingType` in the `ListObjectsRequest`.
      * Since `2.4.0`, there was a bug where the SDK did not decode the key names which are encoded by S3 when `url` is requested as the `encodingType`. This is fixed in `2.11.0`, where the SDK will decode the key names in the `ListObjectsResponse` sent by S3.
      * If you have objects in S3 bucket that has a key name containing characters that require special handling, you need to pass the `encodingType` as `url` in the `ListObjectsRequest`.

### Misc. Updates

* **Amazon S3**
  * Allow requester-pays access for `listObjects` and `listObjectsV2` requests.

## [Release 2.10.1](https://github.com/aws/aws-sdk-android/releases/tag/release_v2.10.1)

### Bug Fixes

* **Amazon Pinpoint**
  * Fixed a bug where `Attributes` were not being sent in the `Event` payload while submitting events to Pinpoint. See [PR #641](https://github.com/aws-amplify/aws-sdk-android/pull/641)

## [Release 2.10.0](https://github.com/aws/aws-sdk-android/releases/tag/release_v2.10.0)

### Misc. Updates

* Model updates for the following services
    * Amazon Lex
        * Added overrides to various `InteractionClient` and `LexServiceContinuation` methods, to allow passing request attributes
        * **Breaking API Changes:** The following APIs have been changed:
            * `PostContentRequest`, `PostContentResponse`
                * Certain properties which used to have a type of `Map<String, String>` are now `String`. This requires your calling code to 
                  JSON serialize and base64-encode the value. The `get`, `set` and `with` APIs of the following properties are affected:
                  - `PostContentRequest.requestAttributes`
                  - `PostContentRequest.sessionAttributes`
                  - `PostContentRequest.slots`
                  - `PostContentResponse.requestAttributes`
                  - `PostContentResponse.sessionAttributes`
                  - `PostContentResponse.slots`

## [Release 2.9.2](https://github.com/aws/aws-sdk-android/releases/tag/release_v2.9.2)

### Bug Fixes

* **AWS IoT**
  * `AWSIotMqttManager` passes publish exceptions via the callback. If callback is not provided it throws `AmazonClientException`.
  * `AWSIotMqttManager` logs the reconnection errors and pass it to the user provided connection callback.

* **Amazon Pinpoint**
  * Fixed bug that could potentially cause rejected events to be dropped incorrectly because service response could not be unmarshalled. The response will now be processed correctly and events rejected by the service will be retried.

* **Amazon S3**
  * Fixed a bug where a disk operation to remove completed transfers from database was performed on the main thread. See [issue #603](https://github.com/aws-amplify/aws-sdk-android/issues/603)

## [Release 2.9.1](https://github.com/aws/aws-sdk-android/releases/tag/release_v2.9.1)

### New Features

* **Amazon Cognito Auth**
  * Added customization for CustomTabs through `setCustomTabsExtras()` in the builder. See [PR #608](https://github.com/aws-amplify/aws-sdk-android/pull/608)

### Bug Fixes

* **AWS IoT**
  * Fixed bug that leaked threads during reconnect. See [PR #601](https://github.com/aws-amplify/aws-sdk-android/pull/601)
  * Fixed reporting of failed message publishes during reconnect. See [PR #407](https://github.com/aws-amplify/aws-sdk-android/pull/407)
  * Fix reconnection failure upon network disconnect. Any subsequent reconnect honors the value passed to the cleanSession flag. See [issue #584](https://github.com/aws-amplify/aws-sdk-android/issues/584) and [PR #612](https://github.com/aws-amplify/aws-sdk-android/pull/612)

* **AWS Mobile Client**
  * Fixed exception being thrown from `getCredentials()` and `refresh()` to adhere to `AmazonClientException` to allow other portions of SDK to catch properly. Previously a generic `RuntimeException` was being thrown; `AmazonClientException` is a subclass of `RuntimeException`. See [issue #588](https://github.com/aws-amplify/aws-sdk-android/issues/588)

## [Release 2.9.0](https://github.com/aws/aws-sdk-android/releases/tag/release_v2.9.0)

### New Features

* **AWS Core Runtime**
  * Added support for EU (Stockholm) region - `eu-north-1`.

### Bug Fixes

* **Amazon Pinpoint**
    * `AppPackageName`, `AppTitle`, `AppVersionCode`, `SdkName` fields will now be accepted as part of the `Event` when submitting events from your app to Amazon Pinpoint. This fixes the issue where the event when exported by Amazon Kinesis Streams was missing these fields in the exported event.

### Misc. Updates

* Model updates for the following services
    * Amazon Pinpoint
        * **Breaking API Changes:** The following APIs have been changed:
            * `PutEventsRequest`
                * The type of `Endpoint` field is now changed back from `EndpointRequest` to `PublicEndpoint`.
            * `PutEventsResponse`
                * `PutEventsResponse` will have an `EventsResponse` field. The `Results` object in the `PutEventsResponse` is now nested under `EventsResponse`.

* **Amazon Cognito Sync**
  * This library is deprecated. Please use [AWS AppSync](https://aws-amplify.github.io/docs/android/api#graphql-realtime-and-offline) for synchronizing data across devices.

* **Amazon Mobile Analytics**
  * This library is deprecated. Please use [Amazon Pinpoint](https://aws-amplify.github.io/docs/android/analytics#using-amazon-pinpoint) for analytics.

## [Release 2.8.5](https://github.com/aws/aws-sdk-android/releases/tag/release_v2.8.5)

### New Features

* **AWS Mobile Client**
  * Support `showSignIn` without Cognito Identity Pool configured. See [issue #592](https://github.com/aws-amplify/aws-sdk-android/issues/592)

* **Amazon Cognito Auth**
  * Support identity provider identifier setting. See [PR #602](https://github.com/aws-amplify/aws-sdk-android/pull/602)

### Bug Fixes

* **AWS Mobile Client**
  * Fix state change to `GUEST` mode which was not being triggered previously and would stay in `SIGNED_OUT` mode. This state is triggered by calling `getCredentials` or `getIdentityId` while signed-out and unauthenticated access is enabled in Cognito Identity Pools.

* **AWS Auth SDK**
  * Fix forced change password view's IDs to prevent crash. See [issue #586](https://github.com/aws-amplify/aws-sdk-android/issues/586)

* **Amazon Cognito Identity Provider**
  * Fix secret hash generation for empty value of client secret. Allows for operations such as sign-up to occur without client secret. See [issue #587](https://github.com/aws-amplify/aws-sdk-android/issues/587) [PR #593](https://github.com/aws-amplify/aws-sdk-android/pull/593)

* **Amazon Lex**
  * Fix race condition for microphone access when no speech is detected during interaction.

### Misc. Updates

* Model updates for the following services
  * AWS IoT
  * AWS Lambda

## [Release 2.8.4](https://github.com/aws/aws-sdk-android/releases/tag/release_v2.8.4)

### Bug Fixes

* **AWS Mobile Client**
  * Fix an issue persisting the username between launches. The method `getUsername()` should retain the username while signed-in.

* **AWS IoT**
  * Removed validation for IoT endpoint.
  * Fix an issue in parsing the region from ATS enabled endpoint. See [PR #580](https://github.com/aws-amplify/aws-sdk-android/pull/580)

## [Release 2.8.3](https://github.com/aws/aws-sdk-android/releases/tag/release_v2.8.3)

### Enhancements

* **Amazon Polly**
  * Add support for new voices `Bianca`, `Lucia` and `Mia`.

### Bug Fixes

* **Amazon DynamoDB Document Model**
  * Fixed the typo (`defination` -> `definition`) in the following `IllegalStateException` messages.
      * `hash key type does not match the one in table definition`
      * `range key type does not match that of table definition`

* **Amazon Pinpoint**
  *  Fix an issue where the consecutive direct send messages / send user messages (excluding campaign) replaces the previous notifications. Now the request identifier for the notification is changed from the hashcode of `<campaign_id>:<campaign_activity_id>` to the hashcode of a unique identifier for Direct send messages / send user messages (excluding campaign), so that the notifications are unique within the application. See [AWS Forums Post](https://forums.aws.amazon.com/thread.jspa?threadID=291743)

### Misc. Updates

* Model updates for the following services
  * Amazon Auto Scaling
  * Amazon Comprehend
  * Amazon Kinesis Firehose
  * Amazon Polly

## [Release 2.8.2](https://github.com/aws/aws-sdk-android/releases/tag/release_v2.8.2)

### Bug Fixes

* **AWS Core Runtime**
  * Fix logging detection to prevent crash during initialization on Android Oreo and above. [issue #562](https://github.com/aws-amplify/aws-sdk-android/issues/562)

## [Release 2.8.1](https://github.com/aws/aws-sdk-android/releases/tag/release_v2.8.1)

### New Features

* **AWS Core Runtime**
  * Added support for GovCloud US East region `us-gov-east-1`.

### Enhancements

* **AWS Mobile Client**
  * General improvements to synchronization, null checking, and state management.

## [Release 2.8.0](https://github.com/aws/aws-sdk-android/releases/tag/release_v2.8.0)

### New Features

* **AWS Mobile Client**
  * The `AWSMobileClient` provides client APIs and building blocks for developers who want to create user authentication experiences.  It supports the following new features:
    - User state tracking: `AWSMobileClient` offers on-demand querying for the “login state” of a user in the application.
    - Credentials management: Automatic refreshing of `Cognito User Pools` `JWT Token` and `AWS Credentials` from `Cognito Identity`.
    - Offline support: `AWSMobileClient` is optimized to account for applications transitioning from offline to online connectivity, and refreshing credentials at the appropriate time so that errors do not occur when actions are taken and connectivity is not available.
    - Drop-in Auth UI: `AWSMobileClient` client supports easy “drop-in” UI for your application.
    - Simple, declarative APIs `signUp`, `signIn`, `confirmSignIn`, etc.

> Note: The existing methods of `AWSMobileClient` are deprecated and will be removed in a future minor version. `AWSMobileClient` now takes a dependency on `AWSCognitoIdentityProvider`(Cognito User Pools SDK) package to offer integration with `CognitoUserPools`. When using the new drop-in UI, `AWSAuthUI` and `Social sign-in` features continue to be pluggable dependencies for `AWSMobileClient`.

All documentation is now centralized at https://aws-amplify.github.io/

### Enhancements

* **Amazon Kinesis Video Streams**
  * Improve exception handling.
  * Lower default memory allocation to 385MB to reduce crashes from over-allocation.
  * **Breaking API Changes**
    * Remove `streamName` parameter from `KinesisVideoClient.registerMediaSource()` as `MediaSource` already has the stream name in `StreamInfo`.
    * Add `KinesisVideoClient.unregisterMediaSource()` to remove `MediaSource` to `KinesisVideoProducerStream` binding from `KinesisVideoClient`. Customers can use `unregisterMediaSource()` after they stop streaming, so `MediaSource` data will not to be sent to Kinesis Video Streams.
    * Add `getStreamInfo()` to `MediaSource` instead of `MediaSourceConfiguration`. If customers have implemented their own `MediaSource` and `MediaSourceConfiguration`, they would need to provide stream information via `MediaSource.getStreamInfo()`. The `MediaSourceConfiguration.getStreamInfo()` will not work.
    * The following classes are no longer publicly available.
      * `MediaSource`
      * `MediaSourceConfiguration`
      * `MediaSourceSink`
      * `AbstractKinesisVideoClient`
      * `NativeKinesisVideoClient`
      * `BytesGenerator`
      * `BytesMediaSource`
      * `BytesMediaSourceConfiguration`
      * `ProducerStreamSink`
      * `KinesisVideoServiceClient`
      * `NativeKinesisVideoProducerJni`
      * `NativeKinesisVideoProducerStream`
      * `NativeLibraryLoader`
      * `KinesisVideoMetrics`
      * `KinesisVideoProducer`
      * `KinesisVideoProducerStream`
      * `KinesisVideoStreamMetrics`
      * `ReadResult`
      * `ServiceCallbacks`
      * `com.amazonaws.kinesisvideo.service.exception.AccessDeniedException`
      * `com.amazonaws.kinesisvideo.service.exception.AmazonServiceException`
      * `com.amazonaws.kinesisvideo.service.exception.ResourceInUseException`
      * `com.amazonaws.kinesisvideo.service.exception.ResourceNotFoundException`
      * `AckConsumer`
      * `BlockingAckConsumer`
      * `DefaultServiceCallbacksImpl`

## [Release 2.7.7](https://github.com/aws/aws-sdk-android/releases/tag/release_v2.7.7)

### Bug Fixes

* **AWS IoT**
  * Handle exception during `AWSIotMqttManager.connect` call and pass it through the status callback. See [issue #556](https://github.com/aws/aws-sdk-android/issues/556)

### Misc. Updates

* Generate Javadoc for Amazon Kinesis and Amazon Kinesis Firehose clients. See [issue #560](https://github.com/aws/aws-sdk-android/issues/560)
* Model updates for the following services
  * AWS IoT

## [Release 2.7.6](https://github.com/aws/aws-sdk-android/releases/tag/release_v2.7.6)

### Bug Fixes
* **Amazon S3**
  * Fixed the regression introduced in `2.7.4` to support transfer objects with name containing special characters.

### Enhancements

* **AWS Auth SDK**
  * Added support for forced changed password in the sign-in flow of the UI. [issue #374](https://github.com/aws/aws-sdk-android/issues/374)
  * UI activities will show keyboard by default when requesting input from the end-user. [issue #550](https://github.com/aws/aws-sdk-android/issues/550)
  * Preserve sign-up form fields when sign-up validation fails so that end-users can correct and try again. [issue #460](https://github.com/aws/aws-sdk-android/issues/460)
  * Automatically sign-in user after actions such as sign-up or forgot password. [issue #460](https://github.com/aws/aws-sdk-android/issues/460)
  * Show the partially redacted destination of the MFA code on the screen when end-user needs to input a code.

### Misc. Updates

* Model updates for the following services
  * Amazon Comprehend
  * Amazon Transcribe

## [Release 2.7.5](https://github.com/aws/aws-sdk-android/releases/tag/release_v2.7.5)

### Bug Fixes

* **Amazon Cognito Identity Provider**
  * Synchronize to reduce network calls when refreshing the Cognito User session. See [pr #272](https://github.com/aws/aws-sdk-android/pull/272)

* **AWS IoT**
  * Fix a bug to prevent crashes when concurrent threads publish messages. See [pr #532](https://github.com/aws/aws-sdk-android/pull/532/)

## [Release 2.7.4](https://github.com/aws/aws-sdk-android/releases/tag/release_v2.7.4)

### Bug Fixes

* **Amazon S3**
  * Fix a bug in specifying a custom Security Provider for client-side encryption.
  * `AmazonS3EncryptionClient` (Client-side encryption) is deprecated. You can secure your content in S3 in two ways: a) For uploads, you can encrypt the file locally using an algorithm of your choice and use the TransferUtility API to upload the encrypted file to S3. For downloads, you can use the TransferUtility API to download the file and then decrypt it using the algorithm that you used to upload the file. b) `ServerSideEncryption`: There are multiple options available for ServerSide Encryption. You can setup encryption at the S3 bucket level using the AWS S3 console. When encryption is setup at the bucket level, all objects in the bucket are encrypted. You can also use the AWS console to encrypt individual objects after they have been uploaded. Another option is to request ServerSide encryption for the object being uploaded using the SDK.
  * Fix a bug to support transfer objects with name containing special characters. '+', '*', '%7E' and '%2F' characters are URL-encoded.

## [Release 2.7.3](https://github.com/aws/aws-sdk-android/releases/tag/release_v2.7.3)

### Bug Fixes

* **Amazon Kinesis**
  * Use different patition keys for each record within a single batch when partition key is not specified by caller.

## [Release 2.7.2](https://github.com/aws/aws-sdk-android/releases/tag/release_v2.7.2)

### Bug Fixes

* **Amazon Pinpoint**
  * Fix notifications from not showing when notification image could not be loaded. Notifications are now expandable.

## [Release 2.7.1](https://github.com/aws/aws-sdk-android/releases/tag/release_v2.7.1)

### Enhancements

* **AWS IoT**
  * Added support for new BJS endpoint serving ATS server cert in format: [customer_id.ats.iot.cn-north-1.amazonaws.com.cn]

### Misc. Updates

* Model updates for the following services
  * Amazon CloudWatch Logs
  * Amazon DynamoDB
  * Amazon Elastic Load Balancing(ELB)
  * Amazon Parrot
  * Amazon Simple Email Service (SES)

## [Release 2.7.0](https://github.com/aws/aws-sdk-android/releases/tag/release_v2.7.0)

### Enhancements

* **Amazon S3**
  * Starting version `2.7.0` of the SDK, `TransferService` logic has been refactored. This service now will be responsible only for monitoring network connectivity changes. When the network goes offline, the transfers that are in progress will be paused. When the network comes back online, the transfers that are paused will be resumed. If you expect your app to perform long-running transfers in the background, you need to initiate the transfers from a background service of your choice.

  * The `TransferService` will not be started or stopped by `TransferUtility` anymore. You have to start `TransferService` manually from your application. A recommended way is to start the service upon Application startup. One way you can do this is to include the following line in the `onCreate` method of your app's Application class.
  		  
	```java
	getApplicationContext().startService(new Intent(getApplicationContext(), TransferService.class));
	```

## [Release 2.6.31](https://github.com/aws/aws-sdk-android/releases/tag/release_v2.6.31)

### Enhancements

* **Amazon Polly**
  * Added support for new voice `Zhiyu`.

## [Release 2.6.30](https://github.com/aws/aws-sdk-android/releases/tag/release_v2.6.30)

### Bug Fixes

* **Amazon Cognito Identity Provider**
  * Compute and send secret hash when client secret is present for Custom Authentication Flow.

* **AWS Core**
  * Fixed a bug where getting a logger using Apache Commons Logging would crash starting Android 9.0 (Pie / API Level 28). See [pull #521](ttps://github.com/aws/aws-sdk-android/pull/521). Now, Apache Commons Logging would be used if it's being added as a dependency, otherwise `android.util.Log` will be used.

## [Release 2.6.29](https://github.com/aws/aws-sdk-android/releases/tag/release_v2.6.29)

### Bug Fixes

* **AWS IoT**
  * `setMaxAutoReconnectAttepts` method in `AWSIotMqttManager` is deprecated. Please use `setMaxAutoReconnectAttempts` instead.

### Misc. Updates

* Model updates for the following services
  * Amazon Cognito Identity Provider
  * Amazon DynamoDB
  * Amazon Lex
  * Amazon Rekognition

## [Release 2.6.28](https://github.com/aws/aws-sdk-android/releases/tag/release_v2.6.28)

### Bug Fixes

* **Amazon Cognito Auth**
  * Fix an issue where `getAppWebDomain` was used instead of  `getAppId`  which caused the SDK to return isAuthenticated as false for a logged in user. See [issue #508](https://github.com/aws/aws-sdk-android/issues/508)
  * Added identity provider as parameter to the CognitoAuth builder to allow developers to launch hosted UI directly to a certain social provider. See [issue ##494](https://github.com/aws/aws-sdk-android/issues/494) and [issue ##230](https://github.com/awslabs/aws-sdk-android-samples/issues/230)

### Misc. Updates

* Model updates for the following services
  * Amazon CloudWatch Logs
  * Amazon DynamoDB
  * Amazon KMS
  * Amazon Pinpoint
  * Amazon Transcribe

## [Release 2.6.27](https://github.com/aws/aws-sdk-android/releases/tag/release_v2.6.27)

### New Features

* **Amazon Polly**
  * Amazon Polly enables female voice Aditi to speak Hindi language.

### Bug Fixes

* **AWS IoT**
  * Add customer callback when exception is thrown in client connect.

* **Amazon Cognito Identity**
  * Fixes developer authentication flow in the `cn-north-1` region.

* **AWS Lambda**
  * Fix a bug in `LambdaInvocationHandler` where the `InvocationType` is always set to `RequestResponse` even if `LogType` is `None`. See [issue #459](https://github.com/aws/aws-sdk-android/issues/459)

### Misc. Updates

* Model updates for the following services
  * Amazon DynamoDB

## [Release 2.6.26](https://github.com/aws/aws-sdk-android/releases/tag/release_v2.6.26)

### Enhancements

* **Amazon Polly**
  * Added support for new `SynthesisTask` feature which allows asynchronous and batch processing.

### Misc. Updates

* Model updates for the following services
  * Amazon Comprehend
  * Amazon DynamoDB
  * AWS IoT
  * Amazon Pinpoint
  * Amazon Polly
  * Amazon Rekognition
  * Amazon Transcribe

## [Release 2.6.25](https://github.com/aws/aws-sdk-android/releases/tag/release_v2.6.25)

## New Features

* **Amazon Kinesis Video Streams**
  * Updated models for HLS streaming feature. Add `AWSKinesisVideoArchivedMediaClient`and dependency `implementation 'com.amazonaws:aws-android-sdk-kinesisvideo-archivedmedia:2.6.25'` to access HLS streaming feature.

## [Release 2.6.24](https://github.com/aws/aws-sdk-android/releases/tag/release_v2.6.24)

### Bug Fixes

* **Amazon Cognito Identity Provider**
  * Fix bug that prevents authentication with the username and password flow. See (issue #484)[https://github.com/aws/aws-sdk-android/issues/484]

## [Release 2.6.23](https://github.com/aws/aws-sdk-android/releases/tag/release_v2.6.23)

### Enhancements

* **Amazon S3**
  * Support user metadata headers.

## [Release 2.6.22](https://github.com/aws/aws-sdk-android/releases/tag/release_v2.6.22)

### Enhancements

- **Amazon Polly**
  - Added support for new voice - `Lea`.

## [Release 2.6.21](https://github.com/aws/aws-sdk-android/releases/tag/release_v2.6.21)

### Enhancements

* **Amazon Kinesis Streams** and **Amazon Kinesis Firehose**
  * Added `DeadLetterListener` to allow for records that cannot be retried or exceeded the retry limit to be handled.
  * Added one automatic retry for unmarshall errors when submitting all records.

### Misc. Updates

* Model updates for the following services
  * Amazon Auto Scaling
  * Amazon Cognito Identity
  * Amazon Cognito Identity Provider
  * Amazon Cognito Sync
  * Amazon DynamoDB
  * Amazon Elastic Load Balancing (ELB)
  * Amazon Kinesis Firehose
  * Amazon Kinesis Streams
  * Amazon Kinesis Video Streams
  * Amazon Lex
  * Amazon Machine Learning
  * Amazon Pinpoint
  * Amazon Polly
  * Amazon Rekoginiton
  * Amazon Security Token Service (STS)
  * Amazon Simple Email Service (SES)
  * AWS IoT
  * AWS Key Management Service (KMS)
  * AWS Lambda

## [Release 2.6.20](https://github.com/aws/aws-sdk-android/releases/tag/release_v2.6.20)

### New Features

 * **Amazon Comprehend**
  * Amazon Comprehend is a natural language processing (NLP) service that uses machine learning to find insights and relationships in text.

* **Amazon Translate**
  * Amazon Translate is a neural machine translation service that delivers fast, high-quality, and affordable language translation.

### Misc. Updates

* **Amazon CloudWatch Logs**
  * Update Amazon CloudWatch Logs client to the latest service model.

* **Amazon Cognito Identity**
  * Update Amazon Cognito Identity client to the latest service model.

* **Amazon Lex**
  * Update Amazon Lex client to the latest service model.

### Bug Fixes

* **Amazon S3**
  * Support Storage Class in `TransferUtility`. See [pr #398](https://github.com/aws/aws-sdk-android/pull/398/)

## [Release 2.6.19](https://github.com/aws/aws-sdk-android/releases/tag/release_v2.6.19)

### New Features

* **Amazon Transcribe**
  * Amazon Transcribe is an automatic speech recognition (ASR) service that makes it easy for developers to add speech to text capability to their applications.

### Bug Fixes

* **Amazon CloudWatch Logs**
  * Fix signing issue for `AmazonCloudWatchLogsClient`.  See [issue #453](https://github.com/aws/aws-sdk-android/issues/453)
  
* **AWS IoT**
  * Use `ConcurrentHashMap` to avoid `ConcurrentModificationException`. See [PR #330](https://github.com/aws/aws-sdk-android/issues/330)

## [Release 2.6.18](https://github.com/aws/aws-sdk-android/releases/tag/release_v2.6.18)

### Enhancements

* **Amazon Kinesis Video Streams**
  * Add handling of token rotation, error recovery and the re-streaming in general.
  * **Breaking API Changes**

	|Class|2.6.17 API|2.6.18 API
	|-----|----------|----------
	| KinesisVideoProducerStream|getStreamData(byte[], int, int)<br />return type: int|getStreamData(byte[], int, int, ReadResult)<br />return type: void
	| NativeKinesisVideoProducerJni|getStreamData(long, byte[], int, int)<br />return type: int|getStreamData(long, byte[], int, int , ReadResult)<br />return type: void
	| NativeKinesisVideoProducerStream|getStreamData(@ byte[], int, int)<br />return type: int|getStreamData(@ byte[], int, int, ReadResult)<br />return type: void

## [Release 2.6.17](https://github.com/aws/aws-sdk-android/releases/tag/release_v2.6.17)

### Bug Fixes

* **Amazon Pinpoint**
  * Issue with Android API level 23 causing crashes when generating notification icon from a bitmap. Updated SDK behavior to only generate icon from a bitmap on API level 24 and above.
  * Fixed an issue when the userId was unset, registering for notifications would clobber the userId on the server. This overwrote any value set by `updateEndpointProfile`. Set user id to empty string to reset server user id, null to retain server value.
  * Issue with ANRs (Application Not Responding) when downloading images for notifications. Updated SDK behavior to background download image tasks.
  * Added an option to specify a custom ExecutorService through PinpointConfiguration for the TargetingClient. Use `PinpointConfiguration.withExecutor(ExecutorService)` to choose an Executor to register for Pinpoint notifications and to run handlers. Choosing a single thread Executor can be used when running handlers sequentially on the same thread after registration.

* **Amazon S3**
  * Optimized the `TransferService.loadAndResumeTransfersFromDB` to minimize the time holding the database connection.

## [Release 2.6.16](https://github.com/aws/aws-sdk-android/releases/tag/release_v2.6.16)

### Enhancements

* **Amazon S3**
  * Added `TransferUtilityOptions` to configure the size of the transfer thread pool and the time interval in `TransferService` to check for unfinished transfers and resume them.
  * Fixed bugs and added some performance improvements.

## [Release 2.6.15](https://github.com/aws/aws-sdk-android/releases/tag/release_v2.6.15)

### New Features

* **Amazon Cognito Identity Provider**
  * Support for user migration over lambda trigger in Cognito User Pools.

### Enhancements

* **Amazon Kinesis Video Streams**
  * **Breaking API  Changes**: Added `uploadHandle` parameter to the following APIs.
      * `KinesisVideoProducerStream.getDataStream()`
      * `KinesisVideoProducerStream.fragmentAck()`
      * `KinesisVideoProducerStream.streamTerminated()`
      * `StremCallbacks.streamDataAvailable()`
      * `StremCallbacks.streamClosed()`
      * `NativeKinesisVideoProducerJni.streamClosed()`
      * `NativeKinesisVideoProducerJni.fragmentAck()`
      * `NativeKinesisVideoProducerJni.streamDataAvailable()`
      * `NativeKinesisVideoProducerJni.streamTerminated()`
      * `NativeKinesisVideoProducerStream.getDataStream()`
      * `NativeKinesisVideoProducerStream.fragmentAck()`
      * `NativeKinesisVideoProducerStream.parseFragmentAck()`
      * `NativeKinesisVideoProducerStream.streamTerminated()`
      * `NativeKinesisVideoProducerStream.streamDataAvailable()`
      * `NativeKinesisVideoProducerStream.streamClosed()`
      * `DefaultStreamCallbacks.streamDataAvailable()`
      * `DefaultStreamCallbacks.streamClosed()`
      * `AckConsumer.AckConsumer()`
      * `DefaultServiceCallbacksImpl.CompletionCallback()`

## [Release 2.6.14](https://github.com/aws/aws-sdk-android/releases/tag/release_v2.6.14)

### Bug Fixes

* **Amazon CloudWatch Logs**
  * Allow `Amazon CloudWatch Logs` SDK to be fetched via maven. See [issue #392](https://github.com/aws/aws-sdk-android/issues/392)

### Enhancements

* **Amazon Cognito Identity Provider**
  * Repackaged Amazon Cognito Identity Service Provider Android SDK to change dependency for ASF components.

* **Amazon Cognito Auth**
  * Repackaged Amazon Cognito Auth Android SDK to change dependency for ASF components. Use `{ transitive = true; }` while importing `aws-android-sdk-cognitoauth` via maven in gradle.

## [Release 2.6.13](https://github.com/aws/aws-sdk-android/releases/tag/release_v2.6.13)

### Bug Fixes

* **Amazon S3**
  * Fix the upload method with CannedAccessControlList and TransferListener in TransferUtility. See [issue #388](https://github.com/aws/aws-sdk-android/issues/388)

* **Amazon Cognito Auth**
  * Fixes bug - "Unexpected char 0x0a at 82 in header value" error, when using App clients with an associated secret. See [pr #367](https://github.com/aws/aws-sdk-android/pull/367)
  * Added `minSdkVersion` and `targetSdkVersion` in `AndroidManifest`

* **AWS Mobile Client**
  * Added `minSdkVersion` and `targetSdkVersion` in `AndroidManifest`

### New Features

* **AWS IoT**
  * Starting from this release, AWS IoT SDK by default sends metrics indicating which language and version of the SDK is being used. However, user may disable this by calling `setMetricsEnabled(false)` before calling `connect` method, if they do not want metrics to be sent.

## [Release 2.6.12](https://github.com/aws/aws-sdk-android/releases/tag/release_v2.6.12)

### New Features

* **AWS Core Runtime**
  * Added support for Europe (Paris) region `eu-west-3`.

### Bug Fixes

* **AWS Auth SDK**
  * Added minimum sdks and target sdk version.

* **Amazon Kinesis Video Streams**
  * Added minimum sdks and target sdk version.

## [Release 2.6.11](https://github.com/aws/aws-sdk-android/releases/tag/release_v2.6.11)

### New Features

* **AWS Core Runtime**
  * Added support for China (Ningxia) region `cn-northwest-1`.

## [Release 2.6.10](https://github.com/aws/aws-sdk-android/releases/tag/release_v2.6.10)

### New Features

* **Amazon Rekognition**
  * **Breaking API Change**
    * The `GenderType` enum entries have changed from `MALE` `FEMALE` to `Male` `Female`.
    * The `LandmarkType` enum entries have changed to camelcase. i.e. `EYE_LEFT` `LEFT_EYEBROW_LEFT` to `EyeLeft` `LeftEyebrowLeft`
  * Update the enum value of LandmarkType and GenderType to be consistent with service response.
  * Update to add face and text detection.
  * Update to Amazon Rekognition in general to latest API specifications.

### Bug Fixes:

- **Amazon Pinpoint**
  - Improve error handling during event submission to ensure DB event corruption is handled gracefully (without crashing the app due to an uncaught exception).

- **Amazon Kinesis Video Streams**
  - **Breaking API Change** `KinesisVideoAndroidServiceClient.getAwsAcuityClient()` is renamed to `KinesisVideoAndroidServiceClient.getAwsKinesisVideoClient()` for consistency.

## [Release 2.6.9](https://github.com/aws/aws-sdk-android/releases/tag/release_v2.6.9)

### Bug Fixes:

- **AWS Auth Core**
  - Fixed a bug where the `doStartupAuth` method in `IdentityManager` method introduced in 2.6.0 was misspelled as `doStartUpAuth` in SDK versions 2.6.7 and 2.6.8. The method now continues to have the name `doStartupAuth` from SDK version 2.6.9.

## [Release 2.6.8](https://github.com/aws/aws-sdk-android/releases/tag/release_v2.6.8)

### New Features

- **Support for Amazon Kinesis Video Streams**: Amazon Kinesis Video Streams is a fully managed video ingestion and storage service. It enables you to securely ingest, process, and store video at any scale for applications that power robots, smart cities, industrial automation, security monitoring, machine learning (ML), and more. Kinesis Video Streams also ingests other kinds of time-encoded data like audio, RADAR, and LIDAR signals. Kinesis Video Streams provides you SDKs to install on your devices to make it easy to securely stream video to AWS. Kinesis Video Streams automatically provisions and elastically scales all the infrastructure needed to ingest video streams from millions of devices. It also durably stores, encrypts, and indexes the video streams and provides easy-to-use APIs so that applications can access and retrieve indexed video fragments based on tags and timestamps. Kinesis Video Streams provides a library to integrate ML frameworks such as Apache MxNet, TensorFlow, and OpenCV with video streams to build machine learning applications.

- **Amazon Cognito Auth**
  - Add support for the adaptive authentication feature of Amazon Cognito advanced security features (Beta).

- **Amazon Cognito Identity Provider**
  - Add support for Time-based One-time Passcode multi-factor authentication.
  - Add support for the adaptive authentication feature of Amazon Cognito advanced security features (Beta).

## [Release 2.6.7](https://github.com/aws/aws-sdk-android/releases/tag/release_v2.6.7)

### New Features

- **AWS MobileClient**
  - Added `AWSMobileClient` to initialize the SDK and create instances of other SDK clients. Currently support is limited to `SignInUI`. AWSMobileClient creates the `AWSConfiguration` based on `awsconfiguration.json`, fetches the Cognito Identity and registers the SignIn providers with the permissions based on the  `AWSConfiguration`.

### Enhancements

- **Amazon Polly**
  - Added support for new voices - `Aditi` and `Seoyeon`.
  - Added support for new language code - `ko-KR`.

- **Amazon Pinpoint**
  - Added support for notification channel on Android SDK 26 (Oreo).
  - On Android SDK 23 (Marshmallow) and newer devices, the large icon is not set if it is not present from the push payload and a small icon is set in the push payload. This allows setting only the small icon from the campaign in the Pinpoint console.
  - On Android SDK 23 and newer devices, if the small icon is set in a format that is an opaque color image, it is now converted to greyscale to prevent displaying a grey box. Small icons in the correct format of opaque white with a transparent background will still render appropriately.

### Bug Fixes:

- **General**
  - Fixed domain returned for `cn-north-1` region and region parsing for `amazonaws.com.cn` domains. See [pr #362](https://github.com/aws/aws-sdk-android/pull/362).

- **AWS IoT**
  - Increased default time to keep alive to 300 seconds.

## [Release 2.6.6](https://github.com/aws/aws-sdk-android/releases/tag/release_v2.6.6)

### Bug Fixes:

- **Amazon Pinpoint**
  - Fix locale issue for endpoint profile updates. See [issue #355](https://github.com/aws/aws-sdk-android/issues/355) and see [issue #354](https://github.com/aws/aws-sdk-android/issues/354)

- **Amazon S3**
  - Fixed a bug in the download progress reporting for large files where the last status update could be a jump of 75% or more. The default for notification used to be 8K bytes chunks, it has been changed to 1024K bytes.  The value can be changed using the `setNotificationThreshold` method of AmazonS3Client instead of being a constant.  See [issue #333](https://github.com/aws/aws-sdk-android/issues/333)

- **AWS IoT**
  - Fix validation for endpoint in China that ends with ".cn". See [issue #337](https://github.com/aws/aws-sdk-android/issues/337)

## [Release 2.6.5](https://github.com/aws/aws-sdk-android/releases/tag/release_v2.6.5)

### Enhancements:

- **Amazon Polly**
  - Added support for new voices - `Matthew` and `Takumi`.
  - Polly is now available in `ap-northeast-1` region.

### Bug Fixes:

- **Amazon Cognito Identity Provider**
  - Fixed a bug in the deletion of CognitoUser where the callback function is not invoked when deletion is successful. See [issue #304](https://github.com/aws/aws-sdk-android/issues/304)

## [Release 2.6.4](https://github.com/aws/aws-sdk-android/releases/tag/release_v2.6.4)

### Bug Fixes:

- **Amazon Kinesis Firehose & Amazon Kinesis Streams**
  - Fixed a bug that caused infinite loops while reading local cache of streams used for batching. See [issue #182](https://github.com/aws/aws-sdk-android/issues/182)

## [Release 2.6.3](https://github.com/aws/aws-sdk-android/releases/tag/release_v2.6.3)

### New Features:

- **Amazon Pinpoint**
  - Add support for ADM and Baidu channels. Now Android developers will be able to target devices that leverage Amazon Device messaging and Baidu Cloud messaging. 
- **Amazon Cognito Identity Provider**
  - Support for Pinpoint Analytics integration in Cognito User Pools.

## [Release 2.6.2](https://github.com/aws/aws-sdk-android/releases/tag/release_v2.6.2)

### Bug Fixes:

- **AWS Auth SDK**
  - Fixed a bug in the creation of SignInButton.
  - Removed the manifest entries for Facebook Application ID and Google Play Services version.

## [Release 2.6.1](https://github.com/aws/aws-sdk-android/releases/tag/release_v2.6.1)

### Bug Fixes:

- **AWS Auth SDK**
  - Fixed border and shadow for Facebook and Google SignIn buttons.
  - Fixed the Android Support Package dependencies of the different auth clients. The Android Support Packages support-v4 and appcompat-v7 of all the auth clients now have the same version 23.0.1 and are optional dependencies. Apps consuming the auth clients will now declare the appcompat-v7 and support-v4 dependencies in the gradle manually.

- **Amazon Pinpoint**
  - Notification icon handling has been improved. By default, when the Notification icon uses the app icon, the icon will now be shown in color on Apps targeting SDK version 21 or greater. This will be achieved by setting the large icon to the app icon and generating the small icon by converting the app icon image to gray scale. For Apps targeting SDK version below 21, the behavior remains the same and the color icon is shown.

## [Release 2.6.0](https://github.com/aws/aws-sdk-android/releases/tag/release_v2.6.0)

### New Features:

- **AWS Auth SDK**
  - Added new SDK for configurable User SignIn Screen with Amazon Cognito UserPools, Facebook SignIn and Google SignIn.

- **AWS Core Runtime**
  - Added support for a configuration file `awsconfiguration.json` that can be used to construct:
    - `CognitoCredentialsProvider`, `CognitoCachingCredentialsProvider`, `CognitoUserPool`, `TransferUtility`, `DynamoDBMapper`, `PinpointConfiguration`, `CognitoSyncManager`, and `LambdaInvokerFactory`.

### Improvements:

- **AWS S3**
  - Add builder pattern constructor to `TransferUtility`.
  - Add default bucket property in `TransferUtility` builder. The default bucket will be used when no bucket is specified.

- **AWS Lambda**
  - Add builder pattern constructor to `LambdaInvokerFactory`.

- **Amazon DynamoDB**
  - Add builder pattern constructor to `DynamoDBMapper`.

- **Amazon Pinpoint**
  - Add configuration option to post notifications even if the app is in the foreground.

### Bug Fixes:

- **Amazon Pinpoint**
  - Fixed bug that caused Pinpoint endpoint profile to incorrectly calculate the number of profile attributes and metrics.

- **Amazon Lex**
  - Fixed aar file and added new architecture support arm64-v8a, mips, mips64, x86, x86_64. See [issue #298](https://github.com/aws/aws-sdk-android/issues/298)

## [Release 2.4.7](https://github.com/aws/aws-sdk-android/releases/tag/release_v2.4.7)

### Improvements:

- **Amazon Cognito Auth**
  - Making Cognito App Integration and Federation feature generally available

- **AWS IoT**
  - Add API to enable/disable auto-resubscribe feature.

### Bug Fixes:

- **AWS IoT**
  - Fixed bug that caused reconnecting to the session to throw an exception due to failure to obtain credentials.

## [Release 2.4.6](https://github.com/aws/aws-sdk-android/releases/tag/release_v2.4.6)

### Bug Fixes:

- **Amazon Cognito Identity Provider**
  - Fixed bug that caused `CognitoDeviceHelper.getDeviceKey` to return null on certain cases. See [issue #259](https://github.com/aws/aws-sdk-android/issues/259)
  - Fixed bug where `onSuccess` callback was missing from `verifyAttribute` function. See [issue #266](https://github.com/aws/aws-sdk-android/issues/266)

- **Amazon Pinpoint**
  - Fix crash in Pinpoint SDK when getting locale's country code.

## [Release 2.4.5](https://github.com/aws/aws-sdk-android/releases/tag/release_v2.4.5)

### Bug Fixes:

- **Amazon S3**
  - Fixed bug that caused keys to convert spaces to url encoded characters. See [issue #310](https://github.com/aws/aws-sdk-android/issues/310)

- **Amazon DynamoDB Document Model (Beta)**
  - Fixed bug that caused item updates to fail due to equality check error.

## [Release 2.4.4](https://github.com/aws/aws-sdk-android/releases/tag/release_v2.4.4)

### New Features:
- **Amazon DynamoDB Document Model (Beta)**
  - Added DynamoDB Document API: The Document API provides full JSON data support, use of Document Path to access part of a document, and new data types such as Map, Primitive, List, and Boolean. More information and sample code can be found in the [blog](https://aws.amazon.com/blogs/mobile/using-amazon-dynamodb-document-api-with-aws-mobile-sdk-for-android-part-1/).

* **Amazon Cognito Auth (Beta)**
  - A new SDK that enables sign-up and sign-in for Amazon Cognito Your User Pools via a lightweight hosted UI.

### Bug Fixes:
- **Amazon Pinpoint**
  - Change Pinpoint notification client to be a strong reference in Pinpoint notification receiver
  - **Breaking API Change** Please use `PinpointNotificationReceiver.setNotificationClient()` API instead of `setWeakNotificationClient`.

- **Amazon S3**
  - Fixed bug in `TransferUtility` which caused the app to crash due to a race condition when loading Transfer Records from Transfer Database. See [issue #288](https://github.com/aws/aws-sdk-android/issues/288)

## [Release 2.4.3](https://github.com/aws/aws-sdk-android/releases/tag/release_v2.4.3)

### Improvements:
- **AWS IoT**
  - Update API to latest spec.

- **Amazon Polly**
  - Added support for new voice id - `Vicki`.

- **Amazon Pinpoint**
  - Update logging to be more restrictive.
  - Added support for app-level opt-out.

### Bug Fixes:
- **All Services**
  - Fixed an issue where endpoint URLs were incorrectly set after using `setRegion.`. See [issue #290](https://github.com/aws/aws-sdk-android/issues/290)
- **Amazon S3**
  - Fixed bug which caused gradle build error on commons-io. See [issue #282](https://github.com/aws/aws-sdk-android/issues/282)
  - Fixed NPE error while resuming transfers using `TransferUtility`. See [issue #299](https://github.com/aws/aws-sdk-android/issues/299)
  - Fixed `TransferUtility` observer progress tracking bug. See [issue #257](https://github.com/aws/aws-sdk-android/issues/257)

## [Release 2.4.2](https://github.com/aws/aws-sdk-android/releases/tag/release_v2.4.2)

### Improvements:
- **Amazon Lex**
  - Amazon Lex is now Generally Available.
  - Added support for input transcripts.

- **Amazon Polly**
  - Added support for multiple Lexicons in presigned request.
  - Added support for speech marks.

- **Amazon Rekognition**
  - Added support for content moderation and age range estimation. See [issue #281](https://github.com/aws/aws-sdk-android/issues/281)

### Bug Fixes:
- **Amazon DynamoDB**
  - Fixed bug which did not use credentials provider when available in method `getClient(Region)`.
- **Amazon S3**
  - Fixed bug which caused gradle build error on commons-io. See [issue #282](https://github.com/aws/aws-sdk-android/issues/282)

## [Release 2.4.1](https://github.com/aws/aws-sdk-android/releases/tag/release_v2.4.1)

### New Features:
- **Support for Amazon Cloudwatch Logs**: Amazon CloudWatch is a monitoring service for AWS cloud resources and the applications you run on AWS. You can use Amazon CloudWatch to collect and track metrics, collect and monitor log files, and set alarms.

### Bug Fixes:
- **Amazon IoT**: fix an issue which triggers `NetworkOnMainThreadException` when calling `reconnectToSession()`. See [issue #261](https://github.com/aws/aws-sdk-android/issues/261)
- **Amazon S3**: fixed maven dependencies. See [issue #276](https://github.com/aws/aws-sdk-android/issues/276) & [issue #268](https://github.com/aws/aws-sdk-android/issues/268)
- **Amazon S3**: fixed an issue which caused resource path to be incorrectly encoded.See [AWS Forum Post](https://forums.aws.amazon.com/thread.jspa?threadID=252898)
- **General**: checkstyle fixes across the sdk.
- **General**: move all sdk's to use commons logging instead of LogCat.

## [Release 2.4.0](https://github.com/aws/aws-sdk-android/releases/tag/release_v2.4.0) (03/21/2017)

### Improvements:
- **Amazon Lex**:`LexVoiceButton` will now show an image of a bot when audio response from lex is being played.

### Bug Fixes:

- **Amazon API Gateway**: Allow marshalling alternative date formats in API Gateway.
- **Amazon Cognito Identity Provider**: Bug fix for missing required attribute Exception
- **Amazon IoT**: fix typo's with variable names in `AWSIoTMQTTManager`. See [issue #220](https://github.com/aws/aws-sdk-android/pull/220).
- **Amazon Lex**: Fix a bug which caused `readyToFulfill` to not file in `InteractionListener`.
- **Amazon Pinpoint**:Fix cursor leakage in Pinpoint.
- **Amazon Pinpoint**:Bug fixes for campaign open rate.
- **Amazon Pinpoint**:`PinpointEndpointClient` to retain instance of endpoint.
- **Amazon Pinpoint**:corrected the implemented for `optout` for profile.
- **Amazon Pinpoint**:Deprecated formatted price in `MonetizationEventBuilder`.
- **Amazon S3**: Bug Fixes with encryption client.
- **Amazon S3**: SigV4 signing is now default for S3. See [issue 234](https://github.com/aws/aws-sdk-android/issues/234) & [issue #108](https://github.com/awslabs/aws-sdk-android-samples/issues/108).
- **Amazon S3**: Added feature to specify listener in `TransferUtility.upload()`. See [issue #210](https://github.com/aws/aws-sdk-android/issues/210).
- **Amazon S3**: Fixed a bug where when using `setAccelerateModeEnabled` caused uploads to fail. See [issue #264](https://github.com/aws/aws-sdk-android/issues/264).
- **General** : Fixed a bug which caused incompatibility between maven releases and releases on [marketing page](https://aws.amazon.com/mobile/sdk).

## [Release 2.3.9](https://github.com/aws/aws-sdk-android/releases/tag/release_v2.3.9) (02/02/2017)

### Improvements:

- **Amazon Kinesis Firehose & Amazon Kinesis Streams**: Allow setting a static partition key in the KinesisRecorderConfig. See [issue #228](https://github.com/aws/aws-sdk-android/pull/228).
- **AWS KMS**: Updated service to latest spec.

### Bug Fixes:

- **Amazon Cognito Identity**: Fixed a bug that could cause a NullPointerException if credential refresh occured while another thread signed in with a provider. See [issue #247](https://github.com/aws/aws-sdk-android/pull/247).
- **Amazon Cognito Identity Provider**: Fixed bugs in SRP and exception handling.
- **Amazon Kinesis Firehose & Amazon Kinesis Streams**: Prevent KinesisRecorder.submitAllRecords() from potentially losing data if the service is killed by waiting until the data is transferred before removing it from the cache. See [issue #225](https://github.com/aws/aws-sdk-android/pull/225).
- **Amazon Pinpoint**: Fixed a bug that caused a crash when opening a deep link. See [issue #246](https://github.com/aws/aws-sdk-android/pull/246).
- **Amazon Lex**: Fix incorrect comparison for dialog states. See [issue #245](https://github.com/aws/aws-sdk-android/pull/245).

## [Release 2.3.8] (https://github.com/aws/aws-sdk-android/release/tag/release_v2.3.8) (12/20/2016)

### Bug Fixes:

- **Amazon Pinpoint**: Fixed incorrect signer config in Pinpoint Analytics.
- **Amazon S3**: Fixed a bug that caused TransferObserver.getBytesTransferred() to always return 0. See [issue #217](https://github.com/aws/aws-sdk-android/pull/217).
- **Amazon S3**: Fixed a race condition in TransferService. See [issue #197](https://github.com/aws/aws-sdk-android/pull/197).

## [Release 2.3.7](https://github.com/aws/aws-sdk-android/releases/tag/release_v2.3.7) (12/13/2016)

### New Features
- **Support for Amazon Rekognition**: Rekognition is a deep-learning based service to search, verify and organize images. With Rekognition, you can detect objects, scenes, and faces in images. You can also search and compare faces.
- **AWS Core Runtime**: Added Support for `eu-west-2`/LHR region in the SDK.

### Improvements
- **AWS Core Runtime**: Added support for enabling curl logging in the SDK. See [issue](https://github.com/aws/aws-sdk-android/pull/200)
- **AWS Lambda**: Update to Latest Models.

### Bug Fixes:
- **Amazon Pinpoint**: Fixed a bug that caused setting wrong endpoint for pinpoint client.
- **Amazon S3**: Fixed a bug that could cause NPE in Transfer Service. See [issue](https://github.com/aws/aws-sdk-android/issues/223).
- **Amazon Cognito Identity Provider**: Fix incorrect exception being thrown in `CognitoDevice`. See [issue](https://github.com/aws/aws-sdk-android/pull/224).
- **Amazon Cognito Identity Provider**: Fix a bug where `NewPasswordContinuation` throws `CognitoParameterInvalidException: Missing required attribute` even when the required user attributes have been set. See [issue](https://github.com/aws/aws-sdk-android/pull/216).


## [Release 2.3.6](https://github.com/aws/aws-sdk-android/releases/tag/release_v2.3.6) (12/07/2016)

### Improvements
- **AWS Core Runtime**: Added Support for `ca-central-1`/YUL region in the SDK.

### Bug Fixes
- **Amazon SQS**: Fixed a bug that caused SQS send message to fail. See [issue](https://github.com/aws/aws-sdk-android/issues/218).
- **Amazon Lex Runtime**: Fixed a bug where requests were not getting signed correctly.
- **Amazon Pinpoint**: Fix serialization of endpoint profile bug.
- **Amazon Mobile Analytics**: Ensure session file directories exist before saving


## [Release 2.3.5](https://github.com/aws/aws-sdk-android/releases/tag/release_v2.3.5) (12/01/2016)

### New Features
- **Support for Amazon Pinpoint**: Amazon Pinpoint makes it easy to run targeted campaigns to improve user engagement. Pinpoint helps you understand your users behavior, define who to target, what messages to send, when to deliver them, and tracks the results of the campaigns.


## [Release 2.3.4](https://github.com/aws/aws-sdk-android/releases/tag/release_v2.3.4) (11/30/2016)

### New Features
- **Support for Amazon Lex - Beta**: Amazon Lex is a service for building conversational interactions into any application using voice and text. With Lex, the same conversational engine that powers Amazon Alexa is now available to any developer, enabling you to build sophisticated, natural language, conversational bots (chatbots) into your new and existing applications. Amazon Lex provides the deep functionality and flexibility of automatic speech recognition (ASR) for converting speech to text and natural language understanding (NLU) to understand the intent of the text. This allows you to build highly engaging user experiences with lifelike, conversational interactions.

- **Support for Amazon Polly**: Amazon Polly is a service that turns text into lifelike speech, making it easy to develop applications that use high-quality speech to increase engagement and accessibility. With Amazon Polly the developers can build speech-enabled apps that work in multiple geographies.

## [Release 2.3.3](https://github.com/aws/aws-sdk-android/releases/tag/release_v2.3.3) (10/11/2016)

### Improvements
- **AWS Core Runtime Library**: Support for `us-east-2/CMH` region in SDK.

## [Release 2.3.2](https://github.com/aws/aws-sdk-android/releases/tag/release_v2.3.2) (10/06/2016)

### Improvements
- **Amazon Cognito Identity Provider**: 
- Support for Admin Create User feature.
- Allow SDK to refresh tokens which are about to expire within a pre-set threshold.

## [Release 2.3.1](https://github.com/aws/aws-sdk-android/releases/tag/release_v2.3.1) (09/08/2016)

### Improvements
- **API Gateway**: Added a generic invoker to execute requests for any path.

### Bug Fixes
- **Amazon Cognito Identity Provider**: 
- Fixed a bug introduced by StandardCharsets that caused the Android SDK to be unavailable for API 18 and below.

## [Release 2.3.0](https://github.com/aws/aws-sdk-android/releases/tag/release_v2.3.0) (07/28/2016)

### Improvements
- **AWS Core Runtime Library**: Added support for `us-west-2/PDX` region for cognito identity.
- **Amazon Cognito Identity Provider**: 
- Support for Custom authentication flows. Developers can implement custom authentication flows around Cognito Your User Pools.
- Support for devices.
- Global sign-out users, to sign-out from all devices.
- **Amazon Cognito Sync**: Added support for `us-west-2/PDX` region.

### Bug Fixes
- **Amazon Cognito Identity Provider**: 
- Authentication flow in Android SDK now uses Custom Authentication API.
- Two new exceptions added for getSession API. These exceptions have been added to accurately represent the user state when the username is invalid and when the user is not confirmed. You will have to update your application to handle these exceptions.
- UserNotFoundException: Returned when the username user does not exist.
- UserNotConfirmedException: Returned when the user has not been confirmed.

## [Release 2.2.22](https://github.com/aws/aws-sdk-android/releases/tag/release_v2.2.22) (07/27/2016)

### Bug Fixes
- **Amazon Simple Email Service**: Resolved an issue where some SES APIs were missing from the 2.2.21. [#179](https://github.com/aws/aws-sdk-android/issues/179)

## [Release 2.2.21](https://github.com/aws/aws-sdk-android/releases/tag/release_v2.2.21) (07/21/2016)

### Improvements
- **Amazon Web Services**: General service updates and documentation improvements.
- **AWS Core Runtime Library**: Allow custom `TrustManager` on `ClientConfiguration`. [#165](https://github.com/aws/aws-sdk-android/pull/165)
- **AWS IoT**: Updated Eclipse Paho MQTT client to v1.1.0. [#145](https://github.com/aws/aws-sdk-android/issues/145)

### Bug Fixes
- **Amazon Mobile Analytics**: Fixed crash while creating the base directory. [#126](https://github.com/aws/aws-sdk-android/issues/126)
- **Amazon Cognito**: Fixed a token refresh bug in Your User Pools.


## [Release 2.2.20](https://github.com/aws/aws-sdk-android/releases/tag/release_v2.2.20) (06/27/2016)

### New Features
- **Amazon Web Services**: Introducing new AWS region Asia Pacific (Mumbai) region, endpoint ap-south-1.

### Improvements
- **Amazon Web Services**: General service updates and documentation improvements.
- **API Gateway**: Expose client configuration through ApiFactory. [#158](https://github.com/aws/aws-sdk-android/issues/158)
- **Amazon Web Services**: Service clients are now generated with a new code gen system. Some trivial changes are listed below
- List members in POJO are defaulted to null instead of an empty list to align with map members. Please perform null check to avoid NPE. When marshalling a list member, a null list will be omitted and an empty list will result in an empty array.
- In `ListRecordsRequest` of Cognito Sync, the data type of `lastSyncCount` is changed from String to Long and that of `maxResult` from String to Integer.
- In DynamoDB, the method `setKey(java.util.Map.Entry<String, AttributeValue> hashKey, java.util.Map.Entry<String, AttributeValue> rangeKey)` is removed from `GetItemRequest`, `UpdateItemRequest`, `DeleteItemRequest`, and `DeleteRequest`. Use `addKeyEntry(String key, AttributeValue value)` instead. `setExclusiveStartKey(java.util.Map.Entry<String, AttributeValue> hashKey, java.util.Map.Entry<String, AttributeValue> rangeKey)` is also removed from `QueryRequest` and `ScanRequest`. The alternative is `addExclusiveStartKeyEntry(String key, AttributeValue value)`.

### Bug Fixes
- **API Gateway**: Fixed a bug where user agent is overwritten by `ApiHandler`. [#159](https://github.com/aws/aws-sdk-android/issues/159) 


## [Release 2.2.19](https://github.com/aws/aws-sdk-android/releases/tag/release_v2.2.19) (06/23/2016)

### New Features
- **Amazon Cognito Identity**: Added support for SAML role resolution.


## [Release 2.2.18](https://github.com/aws/aws-sdk-android/releases/tag/release_v2.2.18) (06/02/2016)

### Bug Fixes
- **AWS Core Runtime Library**: Removed testing implementation for `X509TrustManager`, for more information [see](https://support.google.com/faqs/answer/6346016).


## [Release 2.2.17](https://github.com/aws/aws-sdk-android/releases/tag/release_v2.2.17) (05/20/2016)

### New Features
- **Amazon S3**:
- Introducing a new version of the ListObjects (ListObjectsV2) API that allows listing objects with a large number of delete markers. See [GET Bucket (List Objects) Version 2](http://docs.aws.amazon.com/AmazonS3/latest/API/v2-RESTBucketGET.html) for more details.
- Added support for a new configuration named BucketAccelerateConfiguration which supports faster uploads/downloads to S3 buckets. See [Amazon S3 Transfer Acceleration](http://docs.aws.amazon.com/AmazonS3/latest/dev/transfer-acceleration.html).
- Amazon S3 now supports cross-region replication, which provides automatic, asynchronous copying of objects across buckets in different AWS regions. For more information, see [Cross-Region Replication](https://docs.aws.amazon.com/AmazonS3/latest/dev/crr.html) in the Amazon S3 Developer Guide.

### Bug Fixes
- **AWS Core Runtime Library**: Fixed a potential bug during retry where content input stream is not reset correctly.
- **Amazon Cognito**: Fixed a bug where Cognito Sign-in may fail on non US locale environment. [aws-sdk-android-samples #129](https://github.com/awslabs/aws-sdk-android-samples/issues/54)


## [Release 2.2.16](https://github.com/aws/aws-sdk-android/releases/tag/release_v2.2.16) (05/10/2016)

### New Features
- **AWS IoT**: The AWS IoT Device Gateway now supports MQTT over WebSockets. Build real-time mobile and web applications that interact over WebSockets, and easily scale to millions of simultaneous users. You can use WebSockets with Amazon Cognito to securely authenticate end-users to your apps and devices.

### Improvements
- **Amazon Web Services**: General service updates and documentation improvements.
- **AWS Core Runtime Library**: Removed verbose logging of errors in retries.
- **AWS IoT**: Added MQTT message delivery callback.

### Bug Fixes
- **Amazon S3**: Fixed a bug in TransferUtility caused by socket timeout exception. The exception is incorrectly treated as manually interrupt and thus is not reported to `TransferListener.onError(Exception)`. [#119](https://github.com/aws/aws-sdk-android/issues/119) and [#120](https://github.com/aws/aws-sdk-android/issues/120)
- **Amazon Cognito**: Fixed a bug caused by `StandardCharsets` which is available from API level 19. [#129](https://github.com/aws/aws-sdk-android/issues/129)


## [Release 2.2.15](https://github.com/aws/aws-sdk-android/releases/tag/release_v2.2.15) (04/19/2016)

### New Features
- **Amazon Cognito Identity Provider**: You can now use Amazon Cognito to easily add user sign-up and sign-in to your mobile and web apps. Your User Pool in Amazon Cognito is a fully managed user directory that can scale to hundreds of millions of users, so you don’t have to worry about building, securing, and scaling a solution to handle user management and authentication.
- **Amazon S3**: Canned ACL support when uploading objects to S3 with TransferUtility. [#63](https://github.com/aws/aws-sdk-android/issues/63)

### Bug Fixes
- **Amazon S3**: A NPE bug in TransferUtility caused by network receiver. [#117](https://github.com/aws/aws-sdk-android/issues/117) and [#118](https://github.com/aws/aws-sdk-android/issues/118)


## [Release 2.2.14](https://github.com/aws/aws-sdk-android/releases/tag/release_v2.2.14) (03/31/2016)

### New Features
- **AWS Iot**: Added support for LWT (last will and testimony).
- **Amazon SES**: Added support for custom MAIL FROM domains.

### Improvements
- **Amazon S3**: Improved performance of S3 TransferUtility.
- Now the number of parallel transfers is set to the number of processors (cores) + 1. [#111](https://github.com/aws/aws-sdk-android/issues/111)
- Removed unnecessary network requests in download task.

### Bug Fixes
- **AWS Core Runtime Library**: Addressed a potential bug in Cognito credentials provider.
- **Amazon S3**: Fixed RejectedExecutionException in TransferUtility which may occur when the service is shutting down. [#113](https://github.com/aws/aws-sdk-android/issues/113)


## [Release 2.2.13](https://github.com/aws/aws-sdk-android/releases/tag/release_v2.2.13) (02/25/2016)

### Improvements
- **Amazon S3**: Tweaked the usage of TransferListener in S3 TransferUtility.
- Now listeners are kept as strong references. They will be removed when transfers are completed. However user are still encouraged to clean up listeners themselves to prevent memory leak. [#93](https://github.com/aws/aws-sdk-android/issues/93) and [#101](https://github.com/aws/aws-sdk-android/issues/101)
- Transfers in WAITING_FOR_NETWORK state can now be paused or canceled. [#102](https://github.com/aws/aws-sdk-android/issues/102)
- Improved the experience to delete a transfer. [#104](https://github.com/aws/aws-sdk-android/issues/104)

### Bug Fixes
- **AWS Core Runtime Library**: Addressed potential internalization bugs. [#96](https://github.com/aws/aws-sdk-android/issues/96)
- **Amazon S3**: Fixed a ConcurrentModificationException bug caused by listeners being removed in their callbacks. [#103](https://github.com/aws/aws-sdk-android/issues/103)


## [Release 2.2.12](https://github.com/aws/aws-sdk-android/releases/tag/release_v2.2.12) (02/12/2016)

### New Features
- **AWS IoT**: [AWS IoT](https://aws.amazon.com/iot/) is now supported by the SDK. AWS IoT is a managed cloud platform that lets connected devices easily and securely interact with cloud applications and other devices. AWS IoT can support billions of devices and trillions of messages, and can process and route those messages to AWS endpoints and to other devices reliably and securely. With AWS IoT, your applications can keep track of and communicate with all your devices, all the time, even when they aren't connected.

### Improvements
- **Amazon Web Services**: General service updates and documentation improvements.


## [Release 2.2.11](https://github.com/aws/aws-sdk-android/releases/tag/release_v2.2.11) (01/28/2016)

### New Features
- **AWS Key Management Service**: [AWS Key Management Service (KMS)](https://aws.amazon.com/kms/) is now supported by the SDK. AWS Key Management Service (KMS) is a managed service that makes it easy for you to create and control the encryption keys used to encrypt your data, and uses Hardware Security Modules (HSMs) to protect the security of your keys. AWS Key Management Service is integrated with several other AWS services to help you protect your data you store with these services. AWS Key Management Service is also integrated with AWS CloudTrail to provide you with logs of all key usage to help meet your regulatory and compliance needs.

### Improvements
- **Amazon S3**: Revamped S3 TransferUtility. Huge performance boost and lots of enhancements.
- Offload most database operations to background thread.
- Re-architected transfer listeners. Moved away from ContentObserver.
- Reduced the frequency of writing transfer states to database.
- Better error reporting. Now the original exception is passed to [TransferListener.onError(int, Exception)](http://docs.aws.amazon.com/AWSAndroidSDK/latest/javadoc/com/amazonaws/mobileconnectors/s3/transferutility/TransferListener.html#onError(int,%20java.lang.Exception)). [#61](https://github.com/aws/aws-sdk-android/issues/61)
- Allow user to resume a transfer in any state other than `TransferState.COMPLETED`. [#81](https://github.com/aws/aws-sdk-android/issues/81) and [#87](https://github.com/aws/aws-sdk-android/issues/87)
- Better diagnostics of TransferService. You can dump its status with `adb shell dumpsys activity service com.amazonaws.mobileconnectors.s3.transferutility.TransferService`. It works only if the app is debuggable.
- Better handling of network connectivity changes.
- Other cleanups, bug fixes and improvements.
- **Amazon S3**: Adds support of server-side encryption with AWS Key Management Service. See [Amazon S3 developer guide](http://docs.aws.amazon.com/AmazonS3/latest/dev/UsingKMSEncryption.html) for more information.
- **Amazon S3**: Signature Version 4 is now the default signing methods for all S3 requests as long as a region is specified or can be easily determined from the given endpoint.


## [Release 2.2.10](https://github.com/aws/aws-sdk-android/releases/tag/release_v2.2.10) (01/06/2016)

### New Features
- **Amazon Web Services**: Added support for new AWS region in South Korea (ap-northeast-2).
- **Amazon Kinesis Firehose**: [Amazon Kinesis Firehose](https://aws.amazon.com/kinesis/firehose/) is the easiest way to load streaming data into AWS. It can capture and automatically load streaming data into Amazon S3 and Amazon Redshift, enabling near real-time analytics with existing business intelligence tools and dashboards you are already using today. See the [developer guide](http://docs.aws.amazon.com/mobile/sdkforandroid/developerguide/kinesis.html) for instructions about using `KinesisFirehoseRecorder`.

### Improvements
- **Amazon S3**: Allow user to add or overwrite file extension to MIME type mapping so that AmazonS3 can identify the MIME type of consequent uploads and set the content type correctly. [#83](https://github.com/aws/aws-sdk-android/issues/83)
- **AWS Lambda**: Added a method to access the installation id of the client context that is sent to AWS Lambda. [#74](https://github.com/aws/aws-sdk-android/issues/74)
- **Amazon Web Services**: General service updates and documentation improvements.

### Bug Fixes
- **Amazon S3**: Fixed the termination condition of TransferService so that it stays alive when there are active transfers waiting for network. [#70](https://github.com/aws/aws-sdk-android/issues/70)
- **Amazon S3**: Fixed a resource leak issue in TransferUtility caused by unclosed cursor.
- **AWS Lambda**: Fixed a potential issue with Lambda when invoking methods with no args. [#80](https://github.com/aws/aws-sdk-android/pull/80)
- **API Gateway**: Updated the message of ApiClientException to match exactly what the API responds. [#78](https://github.com/aws/aws-sdk-android/pull/78)


## [Release 2.2.9](https://github.com/aws/aws-sdk-android/releases/tag/release_v2.2.9) (11/18/2015)

### New Features
- **Amazon Web Services**: General service updates and documentation improvements.

### Bug Fixes
- **Amazon S3**: Fixed slow initialization of Amazon S3 client. [#69](https://github.com/aws/aws-sdk-android/issues/69)
- **General**: Updated instruction for proguard.

## [Release 2.2.8](https://github.com/aws/aws-sdk-android/releases/tag/release_v2.2.8) (11/05/2015)

### New Features
- **Amazon Web Services**: General service updates and documentation improvements.

### Bug Fixes
- **AWS Core Runtime Library**: Improved retry logic so that aborting a request will not cause a retry.


## [Release 2.2.7](https://github.com/aws/aws-sdk-android/releases/tag/release_v2.2.7) (10/08/2015)

### New Features
- **AWS Lambda**: You can now maintain multiple versions of your Lambda function code. Versioning allows you to control which Lambda function version is executed in your different environments (e.g., development, testing, or production).  You can also set up your Lambda functions to run for up to five minutes allowing longer running functions such as large volume data ingestion and processing jobs.

### Bug Fixes
- **Amazon S3**: Resolved a hostname verification issue when there is a . in the bucket name. [#59](https://github.com/aws/aws-sdk-android/issues/59) 
- **Amazon S3**: Resolved an issue when using  SSE-C with Transfer Manager 
- **Amazon API Gateway**: Fixed an issue where the incorrect content length was sent to the service when the body contained UTF-8 characters that were multiple bytes in length. [#62](https://github.com/aws/aws-sdk-android/issues/62)


## [Release 2.2.6](https://github.com/aws/aws-sdk-android/releases/tag/release_v2.2.6) (09/17/2015)

### New Features
- **Amazon Web Services**: General service updates and documentation improvements.
- **Amazon S3**: Added support of ObjectMetadata for upload in Amazon S3 `TransferUtility`. [#56](https://github.com/aws/aws-sdk-android/issues/56)

### Bug Fixes
- **AWS Core Runtime Library**: Fixed a potential NPE issue caused by ResponseCache by explicitly disabling HTTP response cache.
- **Amazon API Gateway**: Fixed a bug where the region for SigV4 signing is pinned to us-east-1. Now the region is deduced from API's invoke URL and can optionally be overwritten via `ApiClientFactory.region(String)`.


## [Release 2.2.5](https://github.com/aws/aws-sdk-android/releases/tag/release_v2.2.5) (08/07/2015)

### New Features
- **Amazon Web Services**: General service updates and documentation improvements on Amazon Elastic Compute Cloud (EC2) and Auto Scaling.
- **Github**: Open sourced unit tests and added this changelog.

### Bug Fixes
- **Amazon S3**: Fixed a bug when using Amazon S3 `TransferUtility` on a worker thread. [#51](https://github.com/aws/aws-sdk-android/issues/51)
- **AWS Core Runtime Library**: Fixed a bug caused by improper closing of a GZIP encoded content stream. See [AWS forum](https://forums.aws.amazon.com/thread.jspa?threadID=204659).
- **Maven**: Changed the dependency scope of Apache Commons Logging to [`provided`](https://maven.apache.org/guides/introduction/introduction-to-dependency-mechanism.html) which can remove compilation warnings and improve capability with Gradle.


## [Release 2.2.4](https://github.com/aws/aws-sdk-android/releases/tag/release_v2.2.4) (07/22/2015)

### New Features
- **Amazon S3**: The S3 transfer utility has been added to the SDK, which replaces the now deprecated transfer manager. This utility automatically pauses and resumes transfers when internet connectivity is lost and reestablished. The utility also automatically pauses transfers if an app crashes. Developers can manually pause and resume transfers without having to persist any data themselves. For more information, see our [blog](http://mobile.awsblog.com/post/Tx2KF0YUQITA164/AWS-SDK-for-Android-Transfer-Manager-to-Transfer-Utility-Migration-Guide) and [Getting Started documentation](http://docs.aws.amazon.com/mobile/sdkforandroid/developerguide/s3transferutility.html) for more info.
- **Amazon Mobile Analytics**: A new simpler constructor has been added to the MobileAnalyticsManager, and transmission of events over WAN is now enabled by default.


## [Release 2.2.3](https://github.com/aws/aws-sdk-android/releases/tag/release_v2.2.3) (07/09/2015)

### New Features
- **Amazon API Gateway**: Added a runtime library for the generated SDK of Amazon API Gateway. Amazon API Gateway makes it easy for AWS customers to publish, maintain, monitor, and secure application programming interfaces (APIs) at any scale. To know more please visit [Amazon API Gateway]( http://aws.amazon.com/api-gateway/).

### Bug Fixes
- **Amazon S3**: Fixed an issue in Amazon S3 where the range information is incorrect in PersistableTransfer. [#35](https://github.com/aws/aws-sdk-android/issues/35)
- **AWS Core Runtime Library**: Fixed an issue in `CognitoCachingCredentialsProvider` where the credentials might not be cached when using developer-authenticated identities. [#48](https://github.com/aws/aws-sdk-android/issues/48)


## [Release 2.2.2](https://github.com/aws/aws-sdk-android/releases/tag/release_v2.2.2) (06/11/2015)

### New Features
- **AWS Core Runtime Library**: Enabled HTTP compression by adding "Accept-Encoding:gzip" header. If the target AWS service (for example, Amazon DynamoDB) supports compression and returns compressed data, the SDK will handle the content correctly. [#41](https://github.com/aws/aws-sdk-android/issues/41)
- **Amazon Kinesis**: KinesisRecorder now sends compressed records to Amazon Kinesis.
- **Amazon Mobile Analytics**: Analytics events are compressed prior to sending the service in order to save network bandwidth.

### Bug Fixes
- **Amazon S3**: Fixed an issue that occurs when required headers are not properly signed. This issue affects S3 in two regions: Frankfurt (eu-central-1) and China (cn-north-1). [#42](https://github.com/aws/aws-sdk-android/issues/42)
- **AWS Core Runtime Library**: Fixed an issue in Maven distribution where an incorrect version string is set in "User-Agent".
1<|MERGE_RESOLUTION|>--- conflicted
+++ resolved
@@ -1,13 +1,14 @@
 # Change Log - AWS SDK for Android
 
-## [Release 2.12.3](https://github.com/aws/aws-sdk-android/releases/tag/release_v2.12.3)
-
-### Enhancements
-
-<<<<<<< HEAD
+## [Release 2.12.4](https://github.com/aws/aws-sdk-android/releases/tag/release_v2.12.4)
+
 * **AWS IoT**
   * AWSIotMqttManager now exposes an API `setUsernameFields` for clients to pass additional key-value pairs which are appended to the username used for connection.
-=======
+
+## [Release 2.12.3](https://github.com/aws/aws-sdk-android/releases/tag/release_v2.12.3)
+
+### Enhancements
+
 * **AWS Core**
   * Persistence of client state including user credentials is now enabled and encrypted by default.
   * Added a method `CognitoCachingCredentialsProvider.setPersistenceEnabled(boolean)`, which is enabled (set to true) by default therefore the information is persisted in SharedPreferences. When disabled (set to false), the information will only be kept in memory.
@@ -32,7 +33,6 @@
       }
     }
     ```
->>>>>>> a1efeb0b
 
 ## [Release 2.12.2](https://github.com/aws/aws-sdk-android/releases/tag/release_v2.12.2)
 
