# Change Log - AWS SDK for Android

## [Release 2.13.5](https://github.com/aws/aws-sdk-android/releases/tag/release_v2.13.5)

### Bug Fixes

<<<<<<< HEAD
* **Amazon S3**
  * Fix a bug where the `TransferListener` is not triggered when the preferred network type is not available. See [issue #958](https://github.com/aws-amplify/aws-sdk-android/issues/958) for details.
=======
* **AWS Core Runtime**
  * Fixed a bug where generating RSA keys for encryption of the credentials failed due to `setKeySize(int)` method not available in Android API level 18. See [issue #964](https://github.com/aws-amplify/aws-sdk-android/issues/964) for details.

* **Amazon Kinesis Video Streams**
  * Removed trailing zeroes from encoder output that caused 0x3200000d errors when frames contained more than 3 trailing zeroes. See AnnexB sepcification.
>>>>>>> eb47b6c8

### Misc. Updates

* Model updates for the following services
  * Amazon Comprehend
  * Amazon Security Token Service (STS)
  * Amazon Transcribe

## [Release 2.13.4](https://github.com/aws/aws-sdk-android/releases/tag/release_v2.13.4)

### Bug Fixes

* **AWS Mobile Client**
  * Fix initialization NPE for Hosted UI feature. See [issue #888](https://github.com/aws-amplify/aws-sdk-android/issues/888)

### Enhancements

* **AWS Mobile Client**
  * Update logic to expose network related exceptions during API calls. The network related exceptions were not surfaced previously in API calls like getUserAttributes. Only the exceptions that conclusively indicate signed-out are used to trigger SIGNED_OUT_TOKENS_INVALID variants. See [issue #679](https://github.com/aws-amplify/aws-sdk-android/issues/679)
  * Reduced logging of unfound dependencies for the Hosted UI feature when not used.
  * Delay usage of drop-in UI dependencies until `showSignIn()` is called.
  
### Misc. Updates

* Model updates for the following services
  * AWS Lambda

## [Release 2.13.3](https://github.com/aws/aws-sdk-android/releases/tag/release_v2.13.3)

### New Features

* **AWS Core Runtime**
  * Added support for `ap-east-1` - AP (Hong Kong) region.

### Misc. Updates

* Model updates for the following services
  * Amazon Cognito Identity Provider
  * Amazon Polly
  * Amazon Transcribe

## [Release 2.13.2](https://github.com/aws/aws-sdk-android/releases/tag/release_v2.13.2)

### Enhancements

* **AWS IoT**
  * AWS IoT SDK for Android now supports connecting your devices to AWS IoT Core using Persistent Sessions. Please look at [this blog](https://aws.amazon.com/about-aws/whats-new/2019/01/aws-iot-core-now-enables-customers-to-store-messages-for-disconnected-devices/) for more details.

### Misc. Updates

* Model updates for the following services
  * Amazon Comprehend

### Bug Fixes

* **Amazon Cognito Auth**
  * Fixed erroneous user cancelled error when redirecting back to app. See [issue #328](https://github.com/aws-amplify/aws-sdk-android/issues/328), [issue #871](https://github.com/aws-amplify/aws-sdk-android/issues/871)

* **Amazon S3**
  * Fixed a bug where uploading a file using `AmazonS3Client.putObject(PutObjectRequest)` with `SSEAwsKeyManagementParams` fails with contentMD5 validation error. Now, the contentMd5 validation is skipped when a file is uploaded with `SSEAwsKeyManagementParams` through the `PutObjectRequest`.

* **Amazon Pinpoint**
  * Added `SocketException` to the list of client exceptions where the events submitted to Amazon Pinpoint will be saved in the local database. See [issue #773](https://github.com/aws-amplify/aws-sdk-android/issues/773).

## [Release 2.13.1](https://github.com/aws/aws-sdk-android/releases/tag/release_v2.13.1)

### Enhancements

* **AWS Mobile Client**
  * Updated Google or Facebook refresh when using the drop-in UI. See [issue #809](https://github.com/aws-amplify/aws-sdk-android/issues/809), [issue #700](https://github.com/aws-amplify/aws-sdk-android/issues/700).

### Bug Fixes

* **Amazon S3**
  * Fixed an issue where the transfer state is not set to `WAITING_FOR_NETWORK` when the network disconnects. See [issue #616](https://github.com/aws-amplify/aws-sdk-android/issues/616)
  * Shorten `RepeatableFileInputStream` log tag to be within the 23 character limit imposed by android on certain API Levels. See [issue #787](https://github.com/aws-amplify/aws-sdk-android/issues/787)

* **AWS Mobile Client**
  * Fixed a bug that caused repetitive sign-in using the drop-in UI to the same provider to not federate the correct credentials. See [issue #809](https://github.com/aws-amplify/aws-sdk-android/issues/809)

* **Amazon Cognito Auth**
  * Fixed a bug that caused `isAuthenticated()` to return false after sign-in when no scopes were requested. See [issue #813](https://github.com/aws-amplify/aws-sdk-android/issues/813)

* **Amazon Pinpoint**
  * Fix a bug where the image that is part of a push notification is persisted in the subsequent notifications.
  * Fix a bug where the events recorded and stored in the device will not be deleted when the network is not available. See [issue #773](https://github.com/aws-amplify/aws-sdk-android/issues/773). With this change, the events will be kept in the local database when there is a retryable error or device is offline. For all other exceptions during `submitEvents`, the exception is logged and the events will be removed from the local database.

## [Release 2.13.0](https://github.com/aws/aws-sdk-android/releases/tag/release_v2.13.0)

### Enhancements

* **AWS IoT**
  * AWS IoT SDK for Android now supports MQTT over TLS with X.509 client certificate authentication on port 443. Previously this combination of protocol and authentication mechanism was only supported on port 8883. `connectUsingALPN()` method allows developers to connect to AWS IoT using client certificate authentication on port 443. Please look at [this blog](https://aws.amazon.com/blogs/iot/mqtt-with-tls-client-authentication-on-port-443-why-it-is-useful-and-how-it-works/) for more details.
  * **Breaking Change:** Please note that the type of aws-android-sdk-iot artifact is being changed from a`jar` to an `aar`. Also note that the `aar` artifacts needs to be explicitly specified in the dependency as `implementation ("com.amazonaws:aws-android-sdk-iot:2.12.+@aar") { transitive =true }` on some of the older versions of gradle.

### Bug Fixes

* **AWS Mobile Client**
  * Fixed a bug when initializing drop-in UI that caused the Facebook, Google, or Userpools provider to not be instantiated.

### Misc. Updates

* Model updates for the following services
  * AWS IoT
  * Amazon Transcribe

## [Release 2.12.7](https://github.com/aws/aws-sdk-android/releases/tag/release_v2.12.7)

### Enhancements

* **AWS Mobile Client**
  * Updated `federatedSignIn()` method to contact the service immediately to validate tokens. The `signIn()` method will also attempt to federated immediately when applicable. See [issue #800](https://github.com/aws-amplify/aws-sdk-android/issues/800)
  * Fix Google or Facebook refresh when using the drop-in UI. See [issue #809](https://github.com/aws-amplify/aws-sdk-android/issues/809), [issue #700](https://github.com/aws-amplify/aws-sdk-android/issues/700).
  * Annotated methods that are designed to be called from UI thread or from a background thread with @AnyThread and @WorkerThread, respectively.

### Bug Fixes

* **AWS Core**
  * Fixed support for EU (Stockholm) region - `eu-north-1` by adding to `RegionDefaults`. See [issue #797](https://github.com/aws-amplify/aws-sdk-android/issues/797)
  * Fixed a bug where a stringSet stored in `SharedPreferences` cannot be migrated to the `AWSKeyValueStore`.
  * Propagate the exception when loading/creating the encryption key fails while trying to persist data through `AWSKeyValueStore`.

### Misc. Updates

* Model updates for the following services
  * AWS Autoscaling
  * Amazon Cognito Identity
  * Amazon Cognito Identity Provider
  * Amazon Comprehend
  * Amazon Kinesis Video

* **AWS IoT**
  * Fixed the timestamp used for signing requests to AWS IoT by accounting for the offset specified in `SDKGlobalConfiguration`. See [issue #814](https://github.com/aws-amplify/aws-sdk-android/issues/814)

* **Amazon Lex**
  * Set user-specified `RequestAttributes` for the `PostContentRequest` sent to Amazon Lex bots. See [issue #801](https://github.com/aws-amplify/aws-sdk-android/issues/801)

## [Release 2.12.6](https://github.com/aws/aws-sdk-android/releases/tag/release_v2.12.6)

### Misc. Updates

* **AWS IoT**
  * Fixed an internal SDK usage metrics tracker.

## [Release 2.12.5](https://github.com/aws/aws-sdk-android/releases/tag/release_v2.12.5)

### New Features

* **AWS Mobile Client**
  * Added support for SAML in `federatedSignIn()`.
  * Added support for developer authenticated identities in `federatedSignIn()`. See [issue #577](https://github.com/aws-amplify/aws-sdk-android/issues/577)
  * Added support Cognito Hosted UI in `showSignIn()`.
  * Added support to use OAuth 2.0 provider like `Auth0` in `showSignIn()`. Federation for AWS credentials requires OpenID support from the provider.
  * Added support for global sign out.
  * Added support for device features which include `list`, `get`, `updateStatus` and `forget`. These APIs are available through `getDeviceOperations()`.

* **Amazon Cognito Identity Provider**
  * Fixed threading issues to ensure callbacks are made from main looper when `xInBackground()` method variants are used. See [issue #722](https://github.com/aws-amplify/aws-sdk-android/issues/722)

* **Amazon Cognito Auth**
  * Fixed erroneous user cancelled error when redirecting back to app. See [issue #328](https://github.com/aws-amplify/aws-sdk-android/issues/328)

## [Release 2.12.4](https://github.com/aws/aws-sdk-android/releases/tag/release_v2.12.4)

* **AWS Core**
  * Fixed a crash in initializing `CognitoCachingCredentialsProvider` while migrating the data stored under `expirationDate`.

## [Release 2.12.3](https://github.com/aws/aws-sdk-android/releases/tag/release_v2.12.3)

### Enhancements

* **AWS Core**
  * Persistence of client state including user credentials is now enabled and encrypted by default.
  * Added a method `CognitoCachingCredentialsProvider.setPersistenceEnabled(boolean)`, which is enabled (set to true) by default therefore the information is persisted in SharedPreferences. When disabled (set to false), the information will only be kept in memory.

* **Amazon CognitoIdentityProvider**
  * Persistence of client state including user credentials is now enabled and encrypted by default. 
  * Added a method `CognitoUserPool.setPersistenceEnabled(boolean)`, which is enabled (set to true) by default therefore the information is persisted in SharedPreferences. When disabled (set to false), the information will only be kept in memory.

* **Amazon CognitoAuth**
  * Persistence of client state including user credentials is now enabled and encrypted by default. 
  * Added a method `Auth.setPersistenceEnabled(boolean)`, which is enabled (set to true) by default therefore the information is persisted in SharedPreferences. When disabled (set to false), the information will only be kept in memory.

* **AWSMobileClient**
  * Persistence of client state including user credentials is now enabled and encrypted by default.
  * Added an option through `awsconfiguration.json` to disable persistence. **Note:** The Amplify CLI (as of March 8th 2019) does not support this configuration and will remove it when auto-generating the `awsconfiguration.json`.
    ```
    {
      "Auth": {
        "Default": {
          "Persistence": false
        }
      }
    }
    ```

## [Release 2.12.2](https://github.com/aws/aws-sdk-android/releases/tag/release_v2.12.2)

### Misc. Updates

* Model updates for the following services
  * Amazon S3

## [Release 2.12.1](https://github.com/aws/aws-sdk-android/releases/tag/release_v2.12.1)

### Bug Fixes

* **AWS Mobile Client**
  * Fixed a bug that cause `changePassword(String, String, Callback)` to return error when successful. The error returned was null and will now call `onResult(Void)`

### Enhancements

* **Amazon Cognito Identity Provider**
  * The Amazon Cognito Identity Provider SDK now supports all Amazon Cognito Identity Provider APIs, including "CreateUserPool", "DescribeUserPool", "UpdateUserPool", "ListUserPools", "AdminEnableUser", "AdminDisableUser", "AdminConfirmRegisterUser", "AdminResetUserPassword", "AdminGetUser", "AdminUpdateUserAttributes", "AdminDeleteUserAttributes", "AdminDeleteUser". All admin APIs require developer credentials. Note that by using admin APIs, you are inherently dealing with privileged functions that could result in data loss, if improperly used.
  * Fixed `initiateUserAuthentication()` to respect `runInBackground` flag for network calls. See [pr #702](https://github.com/aws-amplify/aws-sdk-android/pull/702)

* **AWS Core Runtime**
  * Add templated callback structure for async methods across SDKs. Internal `ReturningRunnable` added to facilitate support for synchronous and asynchronous methods.

### Misc. Updates

* Model updates for the following services
  * AWS IoT
  * Amazon Lambda

## [Release 2.12.0](https://github.com/aws/aws-sdk-android/releases/tag/release_v2.12.0)

### Enhancements

* **Amazon Cognito Auth**
  * Allow user to unbind the service after being done with authentication. See [pr #615](https://github.com/aws-amplify/aws-sdk-android/pull/615). Thanks @rlatapy-luna!

* **Amazon Cognito User Pools**
  * Adds support for the SRP protocol at the beginning of custom auth. Please use `AuthenticationDetails(String, String, Map<String, String>, Map<String, String>)` to trigger custom auth flow with SRP protocol as the first step.

* **Amazon S3**
    * **Note:** AWS Signature Version 4 (`SigV4`) is recommended for signing Amazon S3 API requests over AWS Signature Version 2 (`SigV2`) as it provides improved security by using a signing key rather than your secret access key. SigV4 is currently supported in all AWS regions while SigV2 is only supported in regions launched prior to Jan 2014. Amazon S3 will stop accepting requests signed using SigV2 in all regions on June 24, 2019, any
requests signed using SigV2 made after this time will fail. Please visit the S3 documentation site to get more information on using SigV4: [Signing Aamzon S3 requests using SigV4](https://docs.aws.amazon.com/general/latest/gr/signing_aws_api_requests.html). You can find the list of
changes between versions here: [Changes in SigV4](https://docs.aws.amazon.com/general/latest/gr/sigv4_changes.html).
   * Deprecated the existing constructors in `AmazonS3Client` and introduced equivalent constructors that require the AWS region, because a valid AWS region is required to sign the request using SigV4. Please use the following constructors to specify the AWS region in order to sign the request to Amazon S3 using SigV4.

2.11.1 | 2.12.0
---------- | -------------
AmazonS3Client(AWSCredentials) | AmazonS3Client(AWSCredentials, com.amazonaws.regions.Region)
AmazonS3Client(AWSCredentials, ClientConfiguration) | AmazonS3Client(AWSCredentials, ClientConfiguration, com.amazonaws.regions.Region)
AmazonS3Client(AWSCredentialsProvider) | AmazonS3Client(AWSCredentialsProvider, com.amazonaws.regions.Region)
AmazonS3Client(AWSCredentialsProvider, ClientConfiguration) | AmazonS3Client(AWSCredentialsProvider, ClientConfiguration, com.amazonaws.regions.Region)
AmazonS3Client(AWSCredentialsProvider, ClientConfiguration, HttpClient) | AmazonS3Client(AWSCredentialsProvider, ClientConfiguration, HttpClient, com.amazonaws.regions.Region)
AmazonS3Client(ClientConfiguration) | AmazonS3Client(ClientConfiguration, com.amazonaws.regions.Region)

## [Release 2.11.1](https://github.com/aws/aws-sdk-android/releases/tag/release_v2.11.1)

### New Features

* **Amazon S3**
  * Add the ability to specify the type of network connection (`TransferNetworkConnectionType.ANY` - any network, `TransferNetworkConnectionType.MOBILE` - mobile only, `TransferNetworkConnectionType.WIFI` - WiFi only) for the transfers through `TransferUtilityOptions`. The `TransferUtilityOptions` is passed to the `TransferUtility` object and is used for all the transfers that are initiated through this object. The network connection type can be passed while constructing the `TransferUtilityOptions` object through `TransferUtilityOptions(int, TransferNetworkConnectionType)`. See [pr #575](https://github.com/aws-amplify/aws-sdk-android/pull/575). Thanks @nasdf!

### Bug Fixes

* **Amazon Cognito Identity Provider**
  * Fixed a bug that used a null username during custom auth challenge. See [issue #657](https://github.com/aws-amplify/aws-sdk-android/issues/657) & [issue #583](https://github.com/aws-amplify/aws-sdk-android/issues/583)

* **AWS IoT**
  - Fixed a bug that caused some IoT connections to not reconnect after errors.
    [See PR #660](https://github.com/aws-amplify/aws-sdk-android/pull/660).
    Thanks @sklikowicz!

* **Amazon S3**
  * Improved the state, progress and error reporting when the transfers are interrupted.
      * When the transfer is paused or cancelled by the user, the state is reported correctly.
      * When the transfer is interrupted because of a network drop, the state is set to WAITING_FOR_NETWORK when the `TransferNetworkLossHandler` is used.
      * When the transfer is interrupted otherwise, the transfer is set to FAILED and the exception is reported via `TransferListener.onError` callback.
  * Fixed the bug where progress is reported inaccurately (over 100%) when a transfer is paused by user or network drop and resumed before completion. See [issue #677](https://github.com/aws-amplify/aws-sdk-android/issues/677), [issue #667](https://github.com/aws-amplify/aws-sdk-android/issues/667), [issue #616](https://github.com/aws-amplify/aws-sdk-android/issues/616), [issue #406](https://github.com/aws-amplify/aws-sdk-android/issues/406)

### Enhancements

* **Amazon Cognito Identity**
  - The Amazon Cognito Identity SDK now supports all Amazon Cognito Identity
    APIs, including admin APIs that require developer credentials. Note that by
    using admin APIs, you are inherently dealing with privileged functions that
    could result in data loss of data if improperly used. [See issue
    #645](https://github.com/aws-amplify/aws-sdk-android/issues/645)

### Misc. Updates

* Model updates for the following services
  * AWS IoT
  * Amazon Comprehend
  * Amazon Cognito Identity Provider
  * Amazon Kinesis Firehose
  * Amazon Transcribe
  * Amazon Pinpoint
 
## [Release 2.11.0](https://github.com/aws/aws-sdk-android/releases/tag/release_v2.11.0)

### Enhancements

* **Amazon S3**
  * Introduced `TransferNetworkLossHandler`, a utility that listens for network connectivity changes. `TransferNetworkLossHandler` pauses the on-going transfers when the network goes offline and resumes the transfers that were paused when the network comes back online.
  * `TransferService` will be moved to foreground state when the device is running Android Oreo (API Level 26) and above. 
      * Transitioning to the foreground state requires a valid on-going `Notification` object, identifier for on-going notification and the flag that determines the ability to remove the on-going notification when the service transitions out of foreground state. If a valid notification object is not passed in, the service will not be transitioned into the foreground state.
      * The `TransferService` can now be started using `startForegroundService` method to move the service to foreground state. The service can be invoked in the following way to transition the service to foreground state: `getApplicationContext().startForegroundService(intent);`.

### Bug Fixes

* **Amazon S3**
  * Fixed a bug in `TransferUtility` where the state is not set to '`WAITING_FOR_NETWORK` when network goes offline during execution of transfers.
  * Fixed a bug where objects with key name containing characters that require special handling are uploaded with URL encoded key name on the S3 bucket.
      * Since `2.4.0` version of the SDK, the key name containing characters that require special handling are URL encoded and escaped `( space, %2A, ~, /, :, ', (, ), !, [, ] )` by the `AmazonS3Client`, after which the AWS Android Core Runtime encodes the URL resulting in double encoding of the key name.
      * Starting `2.11.0`, the additional layer of encoding and escaping done by `AmazonS3Client` is removed. The key name will not be encoded and escaped by `AmazonS3Client`. Now, the key name that is given to `AmazonS3Client` or `TransferUtility` will appear on the Amazon S3 console as is.
      * See [issue #526](https://github.com/aws-amplify/aws-sdk-android/issues/526), [issue #321](https://github.com/aws-amplify/aws-sdk-android/issues/321), [issue #360](https://github.com/aws-amplify/aws-sdk-android/issues/360)
, [issue #545](https://github.com/aws-amplify/aws-sdk-android/issues/545), [issue #597](https://github.com/aws-amplify/aws-sdk-android/issues/597).
  * Fixed a bug where `AmazonS3Client.listObjects` operation executed on a bucket, with key names containing characters that require special handling, returns the `ListObjectsResponse` with the key names being URL encoded.
      * When a S3 bucket contans objects with key names containing characters that require special handling, and since the SDK has an XML parser,  (XML 1.0 parser) which cannot parse some characters, the SDK is required to request that Amazon S3 encode the keys in the response. This can be done by passing in `url` as `encodingType` in the `ListObjectsRequest`.
      * Since `2.4.0`, there was a bug where the SDK did not decode the key names which are encoded by S3 when `url` is requested as the `encodingType`. This is fixed in `2.11.0`, where the SDK will decode the key names in the `ListObjectsResponse` sent by S3.
      * If you have objects in S3 bucket that has a key name containing characters that require special handling, you need to pass the `encodingType` as `url` in the `ListObjectsRequest`.

### Misc. Updates

* **Amazon S3**
  * Allow requester-pays access for `listObjects` and `listObjectsV2` requests.

## [Release 2.10.1](https://github.com/aws/aws-sdk-android/releases/tag/release_v2.10.1)

### Bug Fixes

* **Amazon Pinpoint**
  * Fixed a bug where `Attributes` were not being sent in the `Event` payload while submitting events to Pinpoint. See [PR #641](https://github.com/aws-amplify/aws-sdk-android/pull/641)

## [Release 2.10.0](https://github.com/aws/aws-sdk-android/releases/tag/release_v2.10.0)

### Misc. Updates

* Model updates for the following services
    * Amazon Lex
        * Added overrides to various `InteractionClient` and `LexServiceContinuation` methods, to allow passing request attributes
        * **Breaking API Changes:** The following APIs have been changed:
            * `PostContentRequest`, `PostContentResponse`
                * Certain properties which used to have a type of `Map<String, String>` are now `String`. This requires your calling code to 
                  JSON serialize and base64-encode the value. The `get`, `set` and `with` APIs of the following properties are affected:
                  - `PostContentRequest.requestAttributes`
                  - `PostContentRequest.sessionAttributes`
                  - `PostContentRequest.slots`
                  - `PostContentResponse.requestAttributes`
                  - `PostContentResponse.sessionAttributes`
                  - `PostContentResponse.slots`

## [Release 2.9.2](https://github.com/aws/aws-sdk-android/releases/tag/release_v2.9.2)

### Bug Fixes

* **AWS IoT**
  * `AWSIotMqttManager` passes publish exceptions via the callback. If callback is not provided it throws `AmazonClientException`.
  * `AWSIotMqttManager` logs the reconnection errors and pass it to the user provided connection callback.

* **Amazon Pinpoint**
  * Fixed bug that could potentially cause rejected events to be dropped incorrectly because service response could not be unmarshalled. The response will now be processed correctly and events rejected by the service will be retried.

* **Amazon S3**
  * Fixed a bug where a disk operation to remove completed transfers from database was performed on the main thread. See [issue #603](https://github.com/aws-amplify/aws-sdk-android/issues/603)

## [Release 2.9.1](https://github.com/aws/aws-sdk-android/releases/tag/release_v2.9.1)

### New Features

* **Amazon Cognito Auth**
  * Added customization for CustomTabs through `setCustomTabsExtras()` in the builder. See [PR #608](https://github.com/aws-amplify/aws-sdk-android/pull/608)

### Bug Fixes

* **AWS IoT**
  * Fixed bug that leaked threads during reconnect. See [PR #601](https://github.com/aws-amplify/aws-sdk-android/pull/601)
  * Fixed reporting of failed message publishes during reconnect. See [PR #407](https://github.com/aws-amplify/aws-sdk-android/pull/407)
  * Fix reconnection failure upon network disconnect. Any subsequent reconnect honors the value passed to the cleanSession flag. See [issue #584](https://github.com/aws-amplify/aws-sdk-android/issues/584) and [PR #612](https://github.com/aws-amplify/aws-sdk-android/pull/612)

* **AWS Mobile Client**
  * Fixed exception being thrown from `getCredentials()` and `refresh()` to adhere to `AmazonClientException` to allow other portions of SDK to catch properly. Previously a generic `RuntimeException` was being thrown; `AmazonClientException` is a subclass of `RuntimeException`. See [issue #588](https://github.com/aws-amplify/aws-sdk-android/issues/588)

## [Release 2.9.0](https://github.com/aws/aws-sdk-android/releases/tag/release_v2.9.0)

### New Features

* **AWS Core Runtime**
  * Added support for EU (Stockholm) region - `eu-north-1`.

### Bug Fixes

* **Amazon Pinpoint**
    * `AppPackageName`, `AppTitle`, `AppVersionCode`, `SdkName` fields will now be accepted as part of the `Event` when submitting events from your app to Amazon Pinpoint. This fixes the issue where the event when exported by Amazon Kinesis Streams was missing these fields in the exported event.

### Misc. Updates

* Model updates for the following services
    * Amazon Pinpoint
        * **Breaking API Changes:** The following APIs have been changed:
            * `PutEventsRequest`
                * The type of `Endpoint` field is now changed back from `EndpointRequest` to `PublicEndpoint`.
            * `PutEventsResponse`
                * `PutEventsResponse` will have an `EventsResponse` field. The `Results` object in the `PutEventsResponse` is now nested under `EventsResponse`.

* **Amazon Cognito Sync**
  * This library is deprecated. Please use [AWS AppSync](https://aws-amplify.github.io/docs/android/api#graphql-realtime-and-offline) for synchronizing data across devices.

* **Amazon Mobile Analytics**
  * This library is deprecated. Please use [Amazon Pinpoint](https://aws-amplify.github.io/docs/android/analytics#using-amazon-pinpoint) for analytics.

## [Release 2.8.5](https://github.com/aws/aws-sdk-android/releases/tag/release_v2.8.5)

### New Features

* **AWS Mobile Client**
  * Support `showSignIn` without Cognito Identity Pool configured. See [issue #592](https://github.com/aws-amplify/aws-sdk-android/issues/592)

* **Amazon Cognito Auth**
  * Support identity provider identifier setting. See [PR #602](https://github.com/aws-amplify/aws-sdk-android/pull/602)

### Bug Fixes

* **AWS Mobile Client**
  * Fix state change to `GUEST` mode which was not being triggered previously and would stay in `SIGNED_OUT` mode. This state is triggered by calling `getCredentials` or `getIdentityId` while signed-out and unauthenticated access is enabled in Cognito Identity Pools.

* **AWS Auth SDK**
  * Fix forced change password view's IDs to prevent crash. See [issue #586](https://github.com/aws-amplify/aws-sdk-android/issues/586)

* **Amazon Cognito Identity Provider**
  * Fix secret hash generation for empty value of client secret. Allows for operations such as sign-up to occur without client secret. See [issue #587](https://github.com/aws-amplify/aws-sdk-android/issues/587) [PR #593](https://github.com/aws-amplify/aws-sdk-android/pull/593)

* **Amazon Lex**
  * Fix race condition for microphone access when no speech is detected during interaction.

### Misc. Updates

* Model updates for the following services
  * AWS IoT
  * AWS Lambda

## [Release 2.8.4](https://github.com/aws/aws-sdk-android/releases/tag/release_v2.8.4)

### Bug Fixes

* **AWS Mobile Client**
  * Fix an issue persisting the username between launches. The method `getUsername()` should retain the username while signed-in.

* **AWS IoT**
  * Removed validation for IoT endpoint.
  * Fix an issue in parsing the region from ATS enabled endpoint. See [PR #580](https://github.com/aws-amplify/aws-sdk-android/pull/580)

## [Release 2.8.3](https://github.com/aws/aws-sdk-android/releases/tag/release_v2.8.3)

### Enhancements

* **Amazon Polly**
  * Add support for new voices `Bianca`, `Lucia` and `Mia`.

### Bug Fixes

* **Amazon DynamoDB Document Model**
  * Fixed the typo (`defination` -> `definition`) in the following `IllegalStateException` messages.
      * `hash key type does not match the one in table definition`
      * `range key type does not match that of table definition`

* **Amazon Pinpoint**
  *  Fix an issue where the consecutive direct send messages / send user messages (excluding campaign) replaces the previous notifications. Now the request identifier for the notification is changed from the hashcode of `<campaign_id>:<campaign_activity_id>` to the hashcode of a unique identifier for Direct send messages / send user messages (excluding campaign), so that the notifications are unique within the application. See [AWS Forums Post](https://forums.aws.amazon.com/thread.jspa?threadID=291743)

### Misc. Updates

* Model updates for the following services
  * Amazon Auto Scaling
  * Amazon Comprehend
  * Amazon Kinesis Firehose
  * Amazon Polly

## [Release 2.8.2](https://github.com/aws/aws-sdk-android/releases/tag/release_v2.8.2)

### Bug Fixes

* **AWS Core Runtime**
  * Fix logging detection to prevent crash during initialization on Android Oreo and above. [issue #562](https://github.com/aws-amplify/aws-sdk-android/issues/562)

## [Release 2.8.1](https://github.com/aws/aws-sdk-android/releases/tag/release_v2.8.1)

### New Features

* **AWS Core Runtime**
  * Added support for GovCloud US East region `us-gov-east-1`.

### Enhancements

* **AWS Mobile Client**
  * General improvements to synchronization, null checking, and state management.

## [Release 2.8.0](https://github.com/aws/aws-sdk-android/releases/tag/release_v2.8.0)

### New Features

* **AWS Mobile Client**
  * The `AWSMobileClient` provides client APIs and building blocks for developers who want to create user authentication experiences.  It supports the following new features:
    - User state tracking: `AWSMobileClient` offers on-demand querying for the “login state” of a user in the application.
    - Credentials management: Automatic refreshing of `Cognito User Pools` `JWT Token` and `AWS Credentials` from `Cognito Identity`.
    - Offline support: `AWSMobileClient` is optimized to account for applications transitioning from offline to online connectivity, and refreshing credentials at the appropriate time so that errors do not occur when actions are taken and connectivity is not available.
    - Drop-in Auth UI: `AWSMobileClient` client supports easy “drop-in” UI for your application.
    - Simple, declarative APIs `signUp`, `signIn`, `confirmSignIn`, etc.

> Note: The existing methods of `AWSMobileClient` are deprecated and will be removed in a future minor version. `AWSMobileClient` now takes a dependency on `AWSCognitoIdentityProvider`(Cognito User Pools SDK) package to offer integration with `CognitoUserPools`. When using the new drop-in UI, `AWSAuthUI` and `Social sign-in` features continue to be pluggable dependencies for `AWSMobileClient`.

All documentation is now centralized at https://aws-amplify.github.io/

### Enhancements

* **Amazon Kinesis Video Streams**
  * Improve exception handling.
  * Lower default memory allocation to 385MB to reduce crashes from over-allocation.
  * **Breaking API Changes**
    * Remove `streamName` parameter from `KinesisVideoClient.registerMediaSource()` as `MediaSource` already has the stream name in `StreamInfo`.
    * Add `KinesisVideoClient.unregisterMediaSource()` to remove `MediaSource` to `KinesisVideoProducerStream` binding from `KinesisVideoClient`. Customers can use `unregisterMediaSource()` after they stop streaming, so `MediaSource` data will not to be sent to Kinesis Video Streams.
    * Add `getStreamInfo()` to `MediaSource` instead of `MediaSourceConfiguration`. If customers have implemented their own `MediaSource` and `MediaSourceConfiguration`, they would need to provide stream information via `MediaSource.getStreamInfo()`. The `MediaSourceConfiguration.getStreamInfo()` will not work.
    * The following classes are no longer publicly available.
      * `MediaSource`
      * `MediaSourceConfiguration`
      * `MediaSourceSink`
      * `AbstractKinesisVideoClient`
      * `NativeKinesisVideoClient`
      * `BytesGenerator`
      * `BytesMediaSource`
      * `BytesMediaSourceConfiguration`
      * `ProducerStreamSink`
      * `KinesisVideoServiceClient`
      * `NativeKinesisVideoProducerJni`
      * `NativeKinesisVideoProducerStream`
      * `NativeLibraryLoader`
      * `KinesisVideoMetrics`
      * `KinesisVideoProducer`
      * `KinesisVideoProducerStream`
      * `KinesisVideoStreamMetrics`
      * `ReadResult`
      * `ServiceCallbacks`
      * `com.amazonaws.kinesisvideo.service.exception.AccessDeniedException`
      * `com.amazonaws.kinesisvideo.service.exception.AmazonServiceException`
      * `com.amazonaws.kinesisvideo.service.exception.ResourceInUseException`
      * `com.amazonaws.kinesisvideo.service.exception.ResourceNotFoundException`
      * `AckConsumer`
      * `BlockingAckConsumer`
      * `DefaultServiceCallbacksImpl`

## [Release 2.7.7](https://github.com/aws/aws-sdk-android/releases/tag/release_v2.7.7)

### Bug Fixes

* **AWS IoT**
  * Handle exception during `AWSIotMqttManager.connect` call and pass it through the status callback. See [issue #556](https://github.com/aws/aws-sdk-android/issues/556)

### Misc. Updates

* Generate Javadoc for Amazon Kinesis and Amazon Kinesis Firehose clients. See [issue #560](https://github.com/aws/aws-sdk-android/issues/560)
* Model updates for the following services
  * AWS IoT

## [Release 2.7.6](https://github.com/aws/aws-sdk-android/releases/tag/release_v2.7.6)

### Bug Fixes
* **Amazon S3**
  * Fixed the regression introduced in `2.7.4` to support transfer objects with name containing special characters.

### Enhancements

* **AWS Auth SDK**
  * Added support for forced changed password in the sign-in flow of the UI. [issue #374](https://github.com/aws/aws-sdk-android/issues/374)
  * UI activities will show keyboard by default when requesting input from the end-user. [issue #550](https://github.com/aws/aws-sdk-android/issues/550)
  * Preserve sign-up form fields when sign-up validation fails so that end-users can correct and try again. [issue #460](https://github.com/aws/aws-sdk-android/issues/460)
  * Automatically sign-in user after actions such as sign-up or forgot password. [issue #460](https://github.com/aws/aws-sdk-android/issues/460)
  * Show the partially redacted destination of the MFA code on the screen when end-user needs to input a code.

### Misc. Updates

* Model updates for the following services
  * Amazon Comprehend
  * Amazon Transcribe

## [Release 2.7.5](https://github.com/aws/aws-sdk-android/releases/tag/release_v2.7.5)

### Bug Fixes

* **Amazon Cognito Identity Provider**
  * Synchronize to reduce network calls when refreshing the Cognito User session. See [pr #272](https://github.com/aws/aws-sdk-android/pull/272)

* **AWS IoT**
  * Fix a bug to prevent crashes when concurrent threads publish messages. See [pr #532](https://github.com/aws/aws-sdk-android/pull/532/)

## [Release 2.7.4](https://github.com/aws/aws-sdk-android/releases/tag/release_v2.7.4)

### Bug Fixes

* **Amazon S3**
  * Fix a bug in specifying a custom Security Provider for client-side encryption.
  * `AmazonS3EncryptionClient` (Client-side encryption) is deprecated. You can secure your content in S3 in two ways: a) For uploads, you can encrypt the file locally using an algorithm of your choice and use the TransferUtility API to upload the encrypted file to S3. For downloads, you can use the TransferUtility API to download the file and then decrypt it using the algorithm that you used to upload the file. b) `ServerSideEncryption`: There are multiple options available for ServerSide Encryption. You can setup encryption at the S3 bucket level using the AWS S3 console. When encryption is setup at the bucket level, all objects in the bucket are encrypted. You can also use the AWS console to encrypt individual objects after they have been uploaded. Another option is to request ServerSide encryption for the object being uploaded using the SDK.
  * Fix a bug to support transfer objects with name containing special characters. '+', '*', '%7E' and '%2F' characters are URL-encoded.

## [Release 2.7.3](https://github.com/aws/aws-sdk-android/releases/tag/release_v2.7.3)

### Bug Fixes

* **Amazon Kinesis**
  * Use different patition keys for each record within a single batch when partition key is not specified by caller.

## [Release 2.7.2](https://github.com/aws/aws-sdk-android/releases/tag/release_v2.7.2)

### Bug Fixes

* **Amazon Pinpoint**
  * Fix notifications from not showing when notification image could not be loaded. Notifications are now expandable.

## [Release 2.7.1](https://github.com/aws/aws-sdk-android/releases/tag/release_v2.7.1)

### Enhancements

* **AWS IoT**
  * Added support for new BJS endpoint serving ATS server cert in format: [customer_id.ats.iot.cn-north-1.amazonaws.com.cn]

### Misc. Updates

* Model updates for the following services
  * Amazon CloudWatch Logs
  * Amazon DynamoDB
  * Amazon Elastic Load Balancing(ELB)
  * Amazon Parrot
  * Amazon Simple Email Service (SES)

## [Release 2.7.0](https://github.com/aws/aws-sdk-android/releases/tag/release_v2.7.0)

### Enhancements

* **Amazon S3**
  * Starting version `2.7.0` of the SDK, `TransferService` logic has been refactored. This service now will be responsible only for monitoring network connectivity changes. When the network goes offline, the transfers that are in progress will be paused. When the network comes back online, the transfers that are paused will be resumed. If you expect your app to perform long-running transfers in the background, you need to initiate the transfers from a background service of your choice.

  * The `TransferService` will not be started or stopped by `TransferUtility` anymore. You have to start `TransferService` manually from your application. A recommended way is to start the service upon Application startup. One way you can do this is to include the following line in the `onCreate` method of your app's Application class.
  		  
	```java
	getApplicationContext().startService(new Intent(getApplicationContext(), TransferService.class));
	```

## [Release 2.6.31](https://github.com/aws/aws-sdk-android/releases/tag/release_v2.6.31)

### Enhancements

* **Amazon Polly**
  * Added support for new voice `Zhiyu`.

## [Release 2.6.30](https://github.com/aws/aws-sdk-android/releases/tag/release_v2.6.30)

### Bug Fixes

* **Amazon Cognito Identity Provider**
  * Compute and send secret hash when client secret is present for Custom Authentication Flow.

* **AWS Core**
  * Fixed a bug where getting a logger using Apache Commons Logging would crash starting Android 9.0 (Pie / API Level 28). See [pull #521](ttps://github.com/aws/aws-sdk-android/pull/521). Now, Apache Commons Logging would be used if it's being added as a dependency, otherwise `android.util.Log` will be used.

## [Release 2.6.29](https://github.com/aws/aws-sdk-android/releases/tag/release_v2.6.29)

### Bug Fixes

* **AWS IoT**
  * `setMaxAutoReconnectAttepts` method in `AWSIotMqttManager` is deprecated. Please use `setMaxAutoReconnectAttempts` instead.

### Misc. Updates

* Model updates for the following services
  * Amazon Cognito Identity Provider
  * Amazon DynamoDB
  * Amazon Lex
  * Amazon Rekognition

## [Release 2.6.28](https://github.com/aws/aws-sdk-android/releases/tag/release_v2.6.28)

### Bug Fixes

* **Amazon Cognito Auth**
  * Fix an issue where `getAppWebDomain` was used instead of  `getAppId`  which caused the SDK to return isAuthenticated as false for a logged in user. See [issue #508](https://github.com/aws/aws-sdk-android/issues/508)
  * Added identity provider as parameter to the CognitoAuth builder to allow developers to launch hosted UI directly to a certain social provider. See [issue ##494](https://github.com/aws/aws-sdk-android/issues/494) and [issue ##230](https://github.com/awslabs/aws-sdk-android-samples/issues/230)

### Misc. Updates

* Model updates for the following services
  * Amazon CloudWatch Logs
  * Amazon DynamoDB
  * Amazon KMS
  * Amazon Pinpoint
  * Amazon Transcribe

## [Release 2.6.27](https://github.com/aws/aws-sdk-android/releases/tag/release_v2.6.27)

### New Features

* **Amazon Polly**
  * Amazon Polly enables female voice Aditi to speak Hindi language.

### Bug Fixes

* **AWS IoT**
  * Add customer callback when exception is thrown in client connect.

* **Amazon Cognito Identity**
  * Fixes developer authentication flow in the `cn-north-1` region.

* **AWS Lambda**
  * Fix a bug in `LambdaInvocationHandler` where the `InvocationType` is always set to `RequestResponse` even if `LogType` is `None`. See [issue #459](https://github.com/aws/aws-sdk-android/issues/459)

### Misc. Updates

* Model updates for the following services
  * Amazon DynamoDB

## [Release 2.6.26](https://github.com/aws/aws-sdk-android/releases/tag/release_v2.6.26)

### Enhancements

* **Amazon Polly**
  * Added support for new `SynthesisTask` feature which allows asynchronous and batch processing.

### Misc. Updates

* Model updates for the following services
  * Amazon Comprehend
  * Amazon DynamoDB
  * AWS IoT
  * Amazon Pinpoint
  * Amazon Polly
  * Amazon Rekognition
  * Amazon Transcribe

## [Release 2.6.25](https://github.com/aws/aws-sdk-android/releases/tag/release_v2.6.25)

## New Features

* **Amazon Kinesis Video Streams**
  * Updated models for HLS streaming feature. Add `AWSKinesisVideoArchivedMediaClient`and dependency `implementation 'com.amazonaws:aws-android-sdk-kinesisvideo-archivedmedia:2.6.25'` to access HLS streaming feature.

## [Release 2.6.24](https://github.com/aws/aws-sdk-android/releases/tag/release_v2.6.24)

### Bug Fixes

* **Amazon Cognito Identity Provider**
  * Fix bug that prevents authentication with the username and password flow. See (issue #484)[https://github.com/aws/aws-sdk-android/issues/484]

## [Release 2.6.23](https://github.com/aws/aws-sdk-android/releases/tag/release_v2.6.23)

### Enhancements

* **Amazon S3**
  * Support user metadata headers.

## [Release 2.6.22](https://github.com/aws/aws-sdk-android/releases/tag/release_v2.6.22)

### Enhancements

- **Amazon Polly**
  - Added support for new voice - `Lea`.

## [Release 2.6.21](https://github.com/aws/aws-sdk-android/releases/tag/release_v2.6.21)

### Enhancements

* **Amazon Kinesis Streams** and **Amazon Kinesis Firehose**
  * Added `DeadLetterListener` to allow for records that cannot be retried or exceeded the retry limit to be handled.
  * Added one automatic retry for unmarshall errors when submitting all records.

### Misc. Updates

* Model updates for the following services
  * Amazon Auto Scaling
  * Amazon Cognito Identity
  * Amazon Cognito Identity Provider
  * Amazon Cognito Sync
  * Amazon DynamoDB
  * Amazon Elastic Load Balancing (ELB)
  * Amazon Kinesis Firehose
  * Amazon Kinesis Streams
  * Amazon Kinesis Video Streams
  * Amazon Lex
  * Amazon Machine Learning
  * Amazon Pinpoint
  * Amazon Polly
  * Amazon Rekoginiton
  * Amazon Security Token Service (STS)
  * Amazon Simple Email Service (SES)
  * AWS IoT
  * AWS Key Management Service (KMS)
  * AWS Lambda

## [Release 2.6.20](https://github.com/aws/aws-sdk-android/releases/tag/release_v2.6.20)

### New Features

 * **Amazon Comprehend**
  * Amazon Comprehend is a natural language processing (NLP) service that uses machine learning to find insights and relationships in text.

* **Amazon Translate**
  * Amazon Translate is a neural machine translation service that delivers fast, high-quality, and affordable language translation.

### Misc. Updates

* **Amazon CloudWatch Logs**
  * Update Amazon CloudWatch Logs client to the latest service model.

* **Amazon Cognito Identity**
  * Update Amazon Cognito Identity client to the latest service model.

* **Amazon Lex**
  * Update Amazon Lex client to the latest service model.

### Bug Fixes

* **Amazon S3**
  * Support Storage Class in `TransferUtility`. See [pr #398](https://github.com/aws/aws-sdk-android/pull/398/)

## [Release 2.6.19](https://github.com/aws/aws-sdk-android/releases/tag/release_v2.6.19)

### New Features

* **Amazon Transcribe**
  * Amazon Transcribe is an automatic speech recognition (ASR) service that makes it easy for developers to add speech to text capability to their applications.

### Bug Fixes

* **Amazon CloudWatch Logs**
  * Fix signing issue for `AmazonCloudWatchLogsClient`.  See [issue #453](https://github.com/aws/aws-sdk-android/issues/453)
  
* **AWS IoT**
  * Use `ConcurrentHashMap` to avoid `ConcurrentModificationException`. See [PR #330](https://github.com/aws/aws-sdk-android/issues/330)

## [Release 2.6.18](https://github.com/aws/aws-sdk-android/releases/tag/release_v2.6.18)

### Enhancements

* **Amazon Kinesis Video Streams**
  * Add handling of token rotation, error recovery and the re-streaming in general.
  * **Breaking API Changes**

	|Class|2.6.17 API|2.6.18 API
	|-----|----------|----------
	| KinesisVideoProducerStream|getStreamData(byte[], int, int)<br />return type: int|getStreamData(byte[], int, int, ReadResult)<br />return type: void
	| NativeKinesisVideoProducerJni|getStreamData(long, byte[], int, int)<br />return type: int|getStreamData(long, byte[], int, int , ReadResult)<br />return type: void
	| NativeKinesisVideoProducerStream|getStreamData(@ byte[], int, int)<br />return type: int|getStreamData(@ byte[], int, int, ReadResult)<br />return type: void

## [Release 2.6.17](https://github.com/aws/aws-sdk-android/releases/tag/release_v2.6.17)

### Bug Fixes

* **Amazon Pinpoint**
  * Issue with Android API level 23 causing crashes when generating notification icon from a bitmap. Updated SDK behavior to only generate icon from a bitmap on API level 24 and above.
  * Fixed an issue when the userId was unset, registering for notifications would clobber the userId on the server. This overwrote any value set by `updateEndpointProfile`. Set user id to empty string to reset server user id, null to retain server value.
  * Issue with ANRs (Application Not Responding) when downloading images for notifications. Updated SDK behavior to background download image tasks.
  * Added an option to specify a custom ExecutorService through PinpointConfiguration for the TargetingClient. Use `PinpointConfiguration.withExecutor(ExecutorService)` to choose an Executor to register for Pinpoint notifications and to run handlers. Choosing a single thread Executor can be used when running handlers sequentially on the same thread after registration.

* **Amazon S3**
  * Optimized the `TransferService.loadAndResumeTransfersFromDB` to minimize the time holding the database connection.

## [Release 2.6.16](https://github.com/aws/aws-sdk-android/releases/tag/release_v2.6.16)

### Enhancements

* **Amazon S3**
  * Added `TransferUtilityOptions` to configure the size of the transfer thread pool and the time interval in `TransferService` to check for unfinished transfers and resume them.
  * Fixed bugs and added some performance improvements.

## [Release 2.6.15](https://github.com/aws/aws-sdk-android/releases/tag/release_v2.6.15)

### New Features

* **Amazon Cognito Identity Provider**
  * Support for user migration over lambda trigger in Cognito User Pools.

### Enhancements

* **Amazon Kinesis Video Streams**
  * **Breaking API  Changes**: Added `uploadHandle` parameter to the following APIs.
      * `KinesisVideoProducerStream.getDataStream()`
      * `KinesisVideoProducerStream.fragmentAck()`
      * `KinesisVideoProducerStream.streamTerminated()`
      * `StremCallbacks.streamDataAvailable()`
      * `StremCallbacks.streamClosed()`
      * `NativeKinesisVideoProducerJni.streamClosed()`
      * `NativeKinesisVideoProducerJni.fragmentAck()`
      * `NativeKinesisVideoProducerJni.streamDataAvailable()`
      * `NativeKinesisVideoProducerJni.streamTerminated()`
      * `NativeKinesisVideoProducerStream.getDataStream()`
      * `NativeKinesisVideoProducerStream.fragmentAck()`
      * `NativeKinesisVideoProducerStream.parseFragmentAck()`
      * `NativeKinesisVideoProducerStream.streamTerminated()`
      * `NativeKinesisVideoProducerStream.streamDataAvailable()`
      * `NativeKinesisVideoProducerStream.streamClosed()`
      * `DefaultStreamCallbacks.streamDataAvailable()`
      * `DefaultStreamCallbacks.streamClosed()`
      * `AckConsumer.AckConsumer()`
      * `DefaultServiceCallbacksImpl.CompletionCallback()`

## [Release 2.6.14](https://github.com/aws/aws-sdk-android/releases/tag/release_v2.6.14)

### Bug Fixes

* **Amazon CloudWatch Logs**
  * Allow `Amazon CloudWatch Logs` SDK to be fetched via maven. See [issue #392](https://github.com/aws/aws-sdk-android/issues/392)

### Enhancements

* **Amazon Cognito Identity Provider**
  * Repackaged Amazon Cognito Identity Service Provider Android SDK to change dependency for ASF components.

* **Amazon Cognito Auth**
  * Repackaged Amazon Cognito Auth Android SDK to change dependency for ASF components. Use `{ transitive = true; }` while importing `aws-android-sdk-cognitoauth` via maven in gradle.

## [Release 2.6.13](https://github.com/aws/aws-sdk-android/releases/tag/release_v2.6.13)

### Bug Fixes

* **Amazon S3**
  * Fix the upload method with CannedAccessControlList and TransferListener in TransferUtility. See [issue #388](https://github.com/aws/aws-sdk-android/issues/388)

* **Amazon Cognito Auth**
  * Fixes bug - "Unexpected char 0x0a at 82 in header value" error, when using App clients with an associated secret. See [pr #367](https://github.com/aws/aws-sdk-android/pull/367)
  * Added `minSdkVersion` and `targetSdkVersion` in `AndroidManifest`

* **AWS Mobile Client**
  * Added `minSdkVersion` and `targetSdkVersion` in `AndroidManifest`

### New Features

* **AWS IoT**
  * Starting from this release, AWS IoT SDK by default sends metrics indicating which language and version of the SDK is being used. However, user may disable this by calling `setMetricsEnabled(false)` before calling `connect` method, if they do not want metrics to be sent.

## [Release 2.6.12](https://github.com/aws/aws-sdk-android/releases/tag/release_v2.6.12)

### New Features

* **AWS Core Runtime**
  * Added support for Europe (Paris) region `eu-west-3`.

### Bug Fixes

* **AWS Auth SDK**
  * Added minimum sdks and target sdk version.

* **Amazon Kinesis Video Streams**
  * Added minimum sdks and target sdk version.

## [Release 2.6.11](https://github.com/aws/aws-sdk-android/releases/tag/release_v2.6.11)

### New Features

* **AWS Core Runtime**
  * Added support for China (Ningxia) region `cn-northwest-1`.

## [Release 2.6.10](https://github.com/aws/aws-sdk-android/releases/tag/release_v2.6.10)

### New Features

* **Amazon Rekognition**
  * **Breaking API Change**
    * The `GenderType` enum entries have changed from `MALE` `FEMALE` to `Male` `Female`.
    * The `LandmarkType` enum entries have changed to camelcase. i.e. `EYE_LEFT` `LEFT_EYEBROW_LEFT` to `EyeLeft` `LeftEyebrowLeft`
  * Update the enum value of LandmarkType and GenderType to be consistent with service response.
  * Update to add face and text detection.
  * Update to Amazon Rekognition in general to latest API specifications.

### Bug Fixes:

- **Amazon Pinpoint**
  - Improve error handling during event submission to ensure DB event corruption is handled gracefully (without crashing the app due to an uncaught exception).

- **Amazon Kinesis Video Streams**
  - **Breaking API Change** `KinesisVideoAndroidServiceClient.getAwsAcuityClient()` is renamed to `KinesisVideoAndroidServiceClient.getAwsKinesisVideoClient()` for consistency.

## [Release 2.6.9](https://github.com/aws/aws-sdk-android/releases/tag/release_v2.6.9)

### Bug Fixes:

- **AWS Auth Core**
  - Fixed a bug where the `doStartupAuth` method in `IdentityManager` method introduced in 2.6.0 was misspelled as `doStartUpAuth` in SDK versions 2.6.7 and 2.6.8. The method now continues to have the name `doStartupAuth` from SDK version 2.6.9.

## [Release 2.6.8](https://github.com/aws/aws-sdk-android/releases/tag/release_v2.6.8)

### New Features

- **Support for Amazon Kinesis Video Streams**: Amazon Kinesis Video Streams is a fully managed video ingestion and storage service. It enables you to securely ingest, process, and store video at any scale for applications that power robots, smart cities, industrial automation, security monitoring, machine learning (ML), and more. Kinesis Video Streams also ingests other kinds of time-encoded data like audio, RADAR, and LIDAR signals. Kinesis Video Streams provides you SDKs to install on your devices to make it easy to securely stream video to AWS. Kinesis Video Streams automatically provisions and elastically scales all the infrastructure needed to ingest video streams from millions of devices. It also durably stores, encrypts, and indexes the video streams and provides easy-to-use APIs so that applications can access and retrieve indexed video fragments based on tags and timestamps. Kinesis Video Streams provides a library to integrate ML frameworks such as Apache MxNet, TensorFlow, and OpenCV with video streams to build machine learning applications.

- **Amazon Cognito Auth**
  - Add support for the adaptive authentication feature of Amazon Cognito advanced security features (Beta).

- **Amazon Cognito Identity Provider**
  - Add support for Time-based One-time Passcode multi-factor authentication.
  - Add support for the adaptive authentication feature of Amazon Cognito advanced security features (Beta).

## [Release 2.6.7](https://github.com/aws/aws-sdk-android/releases/tag/release_v2.6.7)

### New Features

- **AWS MobileClient**
  - Added `AWSMobileClient` to initialize the SDK and create instances of other SDK clients. Currently support is limited to `SignInUI`. AWSMobileClient creates the `AWSConfiguration` based on `awsconfiguration.json`, fetches the Cognito Identity and registers the SignIn providers with the permissions based on the  `AWSConfiguration`.

### Enhancements

- **Amazon Polly**
  - Added support for new voices - `Aditi` and `Seoyeon`.
  - Added support for new language code - `ko-KR`.

- **Amazon Pinpoint**
  - Added support for notification channel on Android SDK 26 (Oreo).
  - On Android SDK 23 (Marshmallow) and newer devices, the large icon is not set if it is not present from the push payload and a small icon is set in the push payload. This allows setting only the small icon from the campaign in the Pinpoint console.
  - On Android SDK 23 and newer devices, if the small icon is set in a format that is an opaque color image, it is now converted to greyscale to prevent displaying a grey box. Small icons in the correct format of opaque white with a transparent background will still render appropriately.

### Bug Fixes:

- **General**
  - Fixed domain returned for `cn-north-1` region and region parsing for `amazonaws.com.cn` domains. See [pr #362](https://github.com/aws/aws-sdk-android/pull/362).

- **AWS IoT**
  - Increased default time to keep alive to 300 seconds.

## [Release 2.6.6](https://github.com/aws/aws-sdk-android/releases/tag/release_v2.6.6)

### Bug Fixes:

- **Amazon Pinpoint**
  - Fix locale issue for endpoint profile updates. See [issue #355](https://github.com/aws/aws-sdk-android/issues/355) and see [issue #354](https://github.com/aws/aws-sdk-android/issues/354)

- **Amazon S3**
  - Fixed a bug in the download progress reporting for large files where the last status update could be a jump of 75% or more. The default for notification used to be 8K bytes chunks, it has been changed to 1024K bytes.  The value can be changed using the `setNotificationThreshold` method of AmazonS3Client instead of being a constant.  See [issue #333](https://github.com/aws/aws-sdk-android/issues/333)

- **AWS IoT**
  - Fix validation for endpoint in China that ends with ".cn". See [issue #337](https://github.com/aws/aws-sdk-android/issues/337)

## [Release 2.6.5](https://github.com/aws/aws-sdk-android/releases/tag/release_v2.6.5)

### Enhancements:

- **Amazon Polly**
  - Added support for new voices - `Matthew` and `Takumi`.
  - Polly is now available in `ap-northeast-1` region.

### Bug Fixes:

- **Amazon Cognito Identity Provider**
  - Fixed a bug in the deletion of CognitoUser where the callback function is not invoked when deletion is successful. See [issue #304](https://github.com/aws/aws-sdk-android/issues/304)

## [Release 2.6.4](https://github.com/aws/aws-sdk-android/releases/tag/release_v2.6.4)

### Bug Fixes:

- **Amazon Kinesis Firehose & Amazon Kinesis Streams**
  - Fixed a bug that caused infinite loops while reading local cache of streams used for batching. See [issue #182](https://github.com/aws/aws-sdk-android/issues/182)

## [Release 2.6.3](https://github.com/aws/aws-sdk-android/releases/tag/release_v2.6.3)

### New Features:

- **Amazon Pinpoint**
  - Add support for ADM and Baidu channels. Now Android developers will be able to target devices that leverage Amazon Device messaging and Baidu Cloud messaging. 
- **Amazon Cognito Identity Provider**
  - Support for Pinpoint Analytics integration in Cognito User Pools.

## [Release 2.6.2](https://github.com/aws/aws-sdk-android/releases/tag/release_v2.6.2)

### Bug Fixes:

- **AWS Auth SDK**
  - Fixed a bug in the creation of SignInButton.
  - Removed the manifest entries for Facebook Application ID and Google Play Services version.

## [Release 2.6.1](https://github.com/aws/aws-sdk-android/releases/tag/release_v2.6.1)

### Bug Fixes:

- **AWS Auth SDK**
  - Fixed border and shadow for Facebook and Google SignIn buttons.
  - Fixed the Android Support Package dependencies of the different auth clients. The Android Support Packages support-v4 and appcompat-v7 of all the auth clients now have the same version 23.0.1 and are optional dependencies. Apps consuming the auth clients will now declare the appcompat-v7 and support-v4 dependencies in the gradle manually.

- **Amazon Pinpoint**
  - Notification icon handling has been improved. By default, when the Notification icon uses the app icon, the icon will now be shown in color on Apps targeting SDK version 21 or greater. This will be achieved by setting the large icon to the app icon and generating the small icon by converting the app icon image to gray scale. For Apps targeting SDK version below 21, the behavior remains the same and the color icon is shown.

## [Release 2.6.0](https://github.com/aws/aws-sdk-android/releases/tag/release_v2.6.0)

### New Features:

- **AWS Auth SDK**
  - Added new SDK for configurable User SignIn Screen with Amazon Cognito UserPools, Facebook SignIn and Google SignIn.

- **AWS Core Runtime**
  - Added support for a configuration file `awsconfiguration.json` that can be used to construct:
    - `CognitoCredentialsProvider`, `CognitoCachingCredentialsProvider`, `CognitoUserPool`, `TransferUtility`, `DynamoDBMapper`, `PinpointConfiguration`, `CognitoSyncManager`, and `LambdaInvokerFactory`.

### Improvements:

- **AWS S3**
  - Add builder pattern constructor to `TransferUtility`.
  - Add default bucket property in `TransferUtility` builder. The default bucket will be used when no bucket is specified.

- **AWS Lambda**
  - Add builder pattern constructor to `LambdaInvokerFactory`.

- **Amazon DynamoDB**
  - Add builder pattern constructor to `DynamoDBMapper`.

- **Amazon Pinpoint**
  - Add configuration option to post notifications even if the app is in the foreground.

### Bug Fixes:

- **Amazon Pinpoint**
  - Fixed bug that caused Pinpoint endpoint profile to incorrectly calculate the number of profile attributes and metrics.

- **Amazon Lex**
  - Fixed aar file and added new architecture support arm64-v8a, mips, mips64, x86, x86_64. See [issue #298](https://github.com/aws/aws-sdk-android/issues/298)

## [Release 2.4.7](https://github.com/aws/aws-sdk-android/releases/tag/release_v2.4.7)

### Improvements:

- **Amazon Cognito Auth**
  - Making Cognito App Integration and Federation feature generally available

- **AWS IoT**
  - Add API to enable/disable auto-resubscribe feature.

### Bug Fixes:

- **AWS IoT**
  - Fixed bug that caused reconnecting to the session to throw an exception due to failure to obtain credentials.

## [Release 2.4.6](https://github.com/aws/aws-sdk-android/releases/tag/release_v2.4.6)

### Bug Fixes:

- **Amazon Cognito Identity Provider**
  - Fixed bug that caused `CognitoDeviceHelper.getDeviceKey` to return null on certain cases. See [issue #259](https://github.com/aws/aws-sdk-android/issues/259)
  - Fixed bug where `onSuccess` callback was missing from `verifyAttribute` function. See [issue #266](https://github.com/aws/aws-sdk-android/issues/266)

- **Amazon Pinpoint**
  - Fix crash in Pinpoint SDK when getting locale's country code.

## [Release 2.4.5](https://github.com/aws/aws-sdk-android/releases/tag/release_v2.4.5)

### Bug Fixes:

- **Amazon S3**
  - Fixed bug that caused keys to convert spaces to url encoded characters. See [issue #310](https://github.com/aws/aws-sdk-android/issues/310)

- **Amazon DynamoDB Document Model (Beta)**
  - Fixed bug that caused item updates to fail due to equality check error.

## [Release 2.4.4](https://github.com/aws/aws-sdk-android/releases/tag/release_v2.4.4)

### New Features:
- **Amazon DynamoDB Document Model (Beta)**
  - Added DynamoDB Document API: The Document API provides full JSON data support, use of Document Path to access part of a document, and new data types such as Map, Primitive, List, and Boolean. More information and sample code can be found in the [blog](https://aws.amazon.com/blogs/mobile/using-amazon-dynamodb-document-api-with-aws-mobile-sdk-for-android-part-1/).

* **Amazon Cognito Auth (Beta)**
  - A new SDK that enables sign-up and sign-in for Amazon Cognito Your User Pools via a lightweight hosted UI.

### Bug Fixes:
- **Amazon Pinpoint**
  - Change Pinpoint notification client to be a strong reference in Pinpoint notification receiver
  - **Breaking API Change** Please use `PinpointNotificationReceiver.setNotificationClient()` API instead of `setWeakNotificationClient`.

- **Amazon S3**
  - Fixed bug in `TransferUtility` which caused the app to crash due to a race condition when loading Transfer Records from Transfer Database. See [issue #288](https://github.com/aws/aws-sdk-android/issues/288)

## [Release 2.4.3](https://github.com/aws/aws-sdk-android/releases/tag/release_v2.4.3)

### Improvements:
- **AWS IoT**
  - Update API to latest spec.

- **Amazon Polly**
  - Added support for new voice id - `Vicki`.

- **Amazon Pinpoint**
  - Update logging to be more restrictive.
  - Added support for app-level opt-out.

### Bug Fixes:
- **All Services**
  - Fixed an issue where endpoint URLs were incorrectly set after using `setRegion.`. See [issue #290](https://github.com/aws/aws-sdk-android/issues/290)
- **Amazon S3**
  - Fixed bug which caused gradle build error on commons-io. See [issue #282](https://github.com/aws/aws-sdk-android/issues/282)
  - Fixed NPE error while resuming transfers using `TransferUtility`. See [issue #299](https://github.com/aws/aws-sdk-android/issues/299)
  - Fixed `TransferUtility` observer progress tracking bug. See [issue #257](https://github.com/aws/aws-sdk-android/issues/257)

## [Release 2.4.2](https://github.com/aws/aws-sdk-android/releases/tag/release_v2.4.2)

### Improvements:
- **Amazon Lex**
  - Amazon Lex is now Generally Available.
  - Added support for input transcripts.

- **Amazon Polly**
  - Added support for multiple Lexicons in presigned request.
  - Added support for speech marks.

- **Amazon Rekognition**
  - Added support for content moderation and age range estimation. See [issue #281](https://github.com/aws/aws-sdk-android/issues/281)

### Bug Fixes:
- **Amazon DynamoDB**
  - Fixed bug which did not use credentials provider when available in method `getClient(Region)`.
- **Amazon S3**
  - Fixed bug which caused gradle build error on commons-io. See [issue #282](https://github.com/aws/aws-sdk-android/issues/282)

## [Release 2.4.1](https://github.com/aws/aws-sdk-android/releases/tag/release_v2.4.1)

### New Features:
- **Support for Amazon Cloudwatch Logs**: Amazon CloudWatch is a monitoring service for AWS cloud resources and the applications you run on AWS. You can use Amazon CloudWatch to collect and track metrics, collect and monitor log files, and set alarms.

### Bug Fixes:
- **Amazon IoT**: fix an issue which triggers `NetworkOnMainThreadException` when calling `reconnectToSession()`. See [issue #261](https://github.com/aws/aws-sdk-android/issues/261)
- **Amazon S3**: fixed maven dependencies. See [issue #276](https://github.com/aws/aws-sdk-android/issues/276) & [issue #268](https://github.com/aws/aws-sdk-android/issues/268)
- **Amazon S3**: fixed an issue which caused resource path to be incorrectly encoded.See [AWS Forum Post](https://forums.aws.amazon.com/thread.jspa?threadID=252898)
- **General**: checkstyle fixes across the sdk.
- **General**: move all sdk's to use commons logging instead of LogCat.

## [Release 2.4.0](https://github.com/aws/aws-sdk-android/releases/tag/release_v2.4.0) (03/21/2017)

### Improvements:
- **Amazon Lex**:`LexVoiceButton` will now show an image of a bot when audio response from lex is being played.

### Bug Fixes:

- **Amazon API Gateway**: Allow marshalling alternative date formats in API Gateway.
- **Amazon Cognito Identity Provider**: Bug fix for missing required attribute Exception
- **Amazon IoT**: fix typo's with variable names in `AWSIoTMQTTManager`. See [issue #220](https://github.com/aws/aws-sdk-android/pull/220).
- **Amazon Lex**: Fix a bug which caused `readyToFulfill` to not file in `InteractionListener`.
- **Amazon Pinpoint**:Fix cursor leakage in Pinpoint.
- **Amazon Pinpoint**:Bug fixes for campaign open rate.
- **Amazon Pinpoint**:`PinpointEndpointClient` to retain instance of endpoint.
- **Amazon Pinpoint**:corrected the implemented for `optout` for profile.
- **Amazon Pinpoint**:Deprecated formatted price in `MonetizationEventBuilder`.
- **Amazon S3**: Bug Fixes with encryption client.
- **Amazon S3**: SigV4 signing is now default for S3. See [issue 234](https://github.com/aws/aws-sdk-android/issues/234) & [issue #108](https://github.com/awslabs/aws-sdk-android-samples/issues/108).
- **Amazon S3**: Added feature to specify listener in `TransferUtility.upload()`. See [issue #210](https://github.com/aws/aws-sdk-android/issues/210).
- **Amazon S3**: Fixed a bug where when using `setAccelerateModeEnabled` caused uploads to fail. See [issue #264](https://github.com/aws/aws-sdk-android/issues/264).
- **General** : Fixed a bug which caused incompatibility between maven releases and releases on [marketing page](https://aws.amazon.com/mobile/sdk).

## [Release 2.3.9](https://github.com/aws/aws-sdk-android/releases/tag/release_v2.3.9) (02/02/2017)

### Improvements:

- **Amazon Kinesis Firehose & Amazon Kinesis Streams**: Allow setting a static partition key in the KinesisRecorderConfig. See [issue #228](https://github.com/aws/aws-sdk-android/pull/228).
- **AWS KMS**: Updated service to latest spec.

### Bug Fixes:

- **Amazon Cognito Identity**: Fixed a bug that could cause a NullPointerException if credential refresh occured while another thread signed in with a provider. See [issue #247](https://github.com/aws/aws-sdk-android/pull/247).
- **Amazon Cognito Identity Provider**: Fixed bugs in SRP and exception handling.
- **Amazon Kinesis Firehose & Amazon Kinesis Streams**: Prevent KinesisRecorder.submitAllRecords() from potentially losing data if the service is killed by waiting until the data is transferred before removing it from the cache. See [issue #225](https://github.com/aws/aws-sdk-android/pull/225).
- **Amazon Pinpoint**: Fixed a bug that caused a crash when opening a deep link. See [issue #246](https://github.com/aws/aws-sdk-android/pull/246).
- **Amazon Lex**: Fix incorrect comparison for dialog states. See [issue #245](https://github.com/aws/aws-sdk-android/pull/245).

## [Release 2.3.8] (https://github.com/aws/aws-sdk-android/release/tag/release_v2.3.8) (12/20/2016)

### Bug Fixes:

- **Amazon Pinpoint**: Fixed incorrect signer config in Pinpoint Analytics.
- **Amazon S3**: Fixed a bug that caused TransferObserver.getBytesTransferred() to always return 0. See [issue #217](https://github.com/aws/aws-sdk-android/pull/217).
- **Amazon S3**: Fixed a race condition in TransferService. See [issue #197](https://github.com/aws/aws-sdk-android/pull/197).

## [Release 2.3.7](https://github.com/aws/aws-sdk-android/releases/tag/release_v2.3.7) (12/13/2016)

### New Features
- **Support for Amazon Rekognition**: Rekognition is a deep-learning based service to search, verify and organize images. With Rekognition, you can detect objects, scenes, and faces in images. You can also search and compare faces.
- **AWS Core Runtime**: Added Support for `eu-west-2`/LHR region in the SDK.

### Improvements
- **AWS Core Runtime**: Added support for enabling curl logging in the SDK. See [issue](https://github.com/aws/aws-sdk-android/pull/200)
- **AWS Lambda**: Update to Latest Models.

### Bug Fixes:
- **Amazon Pinpoint**: Fixed a bug that caused setting wrong endpoint for pinpoint client.
- **Amazon S3**: Fixed a bug that could cause NPE in Transfer Service. See [issue](https://github.com/aws/aws-sdk-android/issues/223).
- **Amazon Cognito Identity Provider**: Fix incorrect exception being thrown in `CognitoDevice`. See [issue](https://github.com/aws/aws-sdk-android/pull/224).
- **Amazon Cognito Identity Provider**: Fix a bug where `NewPasswordContinuation` throws `CognitoParameterInvalidException: Missing required attribute` even when the required user attributes have been set. See [issue](https://github.com/aws/aws-sdk-android/pull/216).


## [Release 2.3.6](https://github.com/aws/aws-sdk-android/releases/tag/release_v2.3.6) (12/07/2016)

### Improvements
- **AWS Core Runtime**: Added Support for `ca-central-1`/YUL region in the SDK.

### Bug Fixes
- **Amazon SQS**: Fixed a bug that caused SQS send message to fail. See [issue](https://github.com/aws/aws-sdk-android/issues/218).
- **Amazon Lex Runtime**: Fixed a bug where requests were not getting signed correctly.
- **Amazon Pinpoint**: Fix serialization of endpoint profile bug.
- **Amazon Mobile Analytics**: Ensure session file directories exist before saving


## [Release 2.3.5](https://github.com/aws/aws-sdk-android/releases/tag/release_v2.3.5) (12/01/2016)

### New Features
- **Support for Amazon Pinpoint**: Amazon Pinpoint makes it easy to run targeted campaigns to improve user engagement. Pinpoint helps you understand your users behavior, define who to target, what messages to send, when to deliver them, and tracks the results of the campaigns.


## [Release 2.3.4](https://github.com/aws/aws-sdk-android/releases/tag/release_v2.3.4) (11/30/2016)

### New Features
- **Support for Amazon Lex - Beta**: Amazon Lex is a service for building conversational interactions into any application using voice and text. With Lex, the same conversational engine that powers Amazon Alexa is now available to any developer, enabling you to build sophisticated, natural language, conversational bots (chatbots) into your new and existing applications. Amazon Lex provides the deep functionality and flexibility of automatic speech recognition (ASR) for converting speech to text and natural language understanding (NLU) to understand the intent of the text. This allows you to build highly engaging user experiences with lifelike, conversational interactions.

- **Support for Amazon Polly**: Amazon Polly is a service that turns text into lifelike speech, making it easy to develop applications that use high-quality speech to increase engagement and accessibility. With Amazon Polly the developers can build speech-enabled apps that work in multiple geographies.

## [Release 2.3.3](https://github.com/aws/aws-sdk-android/releases/tag/release_v2.3.3) (10/11/2016)

### Improvements
- **AWS Core Runtime Library**: Support for `us-east-2/CMH` region in SDK.

## [Release 2.3.2](https://github.com/aws/aws-sdk-android/releases/tag/release_v2.3.2) (10/06/2016)

### Improvements
- **Amazon Cognito Identity Provider**: 
- Support for Admin Create User feature.
- Allow SDK to refresh tokens which are about to expire within a pre-set threshold.

## [Release 2.3.1](https://github.com/aws/aws-sdk-android/releases/tag/release_v2.3.1) (09/08/2016)

### Improvements
- **API Gateway**: Added a generic invoker to execute requests for any path.

### Bug Fixes
- **Amazon Cognito Identity Provider**: 
- Fixed a bug introduced by StandardCharsets that caused the Android SDK to be unavailable for API 18 and below.

## [Release 2.3.0](https://github.com/aws/aws-sdk-android/releases/tag/release_v2.3.0) (07/28/2016)

### Improvements
- **AWS Core Runtime Library**: Added support for `us-west-2/PDX` region for cognito identity.
- **Amazon Cognito Identity Provider**: 
- Support for Custom authentication flows. Developers can implement custom authentication flows around Cognito Your User Pools.
- Support for devices.
- Global sign-out users, to sign-out from all devices.
- **Amazon Cognito Sync**: Added support for `us-west-2/PDX` region.

### Bug Fixes
- **Amazon Cognito Identity Provider**: 
- Authentication flow in Android SDK now uses Custom Authentication API.
- Two new exceptions added for getSession API. These exceptions have been added to accurately represent the user state when the username is invalid and when the user is not confirmed. You will have to update your application to handle these exceptions.
- UserNotFoundException: Returned when the username user does not exist.
- UserNotConfirmedException: Returned when the user has not been confirmed.

## [Release 2.2.22](https://github.com/aws/aws-sdk-android/releases/tag/release_v2.2.22) (07/27/2016)

### Bug Fixes
- **Amazon Simple Email Service**: Resolved an issue where some SES APIs were missing from the 2.2.21. [#179](https://github.com/aws/aws-sdk-android/issues/179)

## [Release 2.2.21](https://github.com/aws/aws-sdk-android/releases/tag/release_v2.2.21) (07/21/2016)

### Improvements
- **Amazon Web Services**: General service updates and documentation improvements.
- **AWS Core Runtime Library**: Allow custom `TrustManager` on `ClientConfiguration`. [#165](https://github.com/aws/aws-sdk-android/pull/165)
- **AWS IoT**: Updated Eclipse Paho MQTT client to v1.1.0. [#145](https://github.com/aws/aws-sdk-android/issues/145)

### Bug Fixes
- **Amazon Mobile Analytics**: Fixed crash while creating the base directory. [#126](https://github.com/aws/aws-sdk-android/issues/126)
- **Amazon Cognito**: Fixed a token refresh bug in Your User Pools.


## [Release 2.2.20](https://github.com/aws/aws-sdk-android/releases/tag/release_v2.2.20) (06/27/2016)

### New Features
- **Amazon Web Services**: Introducing new AWS region Asia Pacific (Mumbai) region, endpoint ap-south-1.

### Improvements
- **Amazon Web Services**: General service updates and documentation improvements.
- **API Gateway**: Expose client configuration through ApiFactory. [#158](https://github.com/aws/aws-sdk-android/issues/158)
- **Amazon Web Services**: Service clients are now generated with a new code gen system. Some trivial changes are listed below
- List members in POJO are defaulted to null instead of an empty list to align with map members. Please perform null check to avoid NPE. When marshalling a list member, a null list will be omitted and an empty list will result in an empty array.
- In `ListRecordsRequest` of Cognito Sync, the data type of `lastSyncCount` is changed from String to Long and that of `maxResult` from String to Integer.
- In DynamoDB, the method `setKey(java.util.Map.Entry<String, AttributeValue> hashKey, java.util.Map.Entry<String, AttributeValue> rangeKey)` is removed from `GetItemRequest`, `UpdateItemRequest`, `DeleteItemRequest`, and `DeleteRequest`. Use `addKeyEntry(String key, AttributeValue value)` instead. `setExclusiveStartKey(java.util.Map.Entry<String, AttributeValue> hashKey, java.util.Map.Entry<String, AttributeValue> rangeKey)` is also removed from `QueryRequest` and `ScanRequest`. The alternative is `addExclusiveStartKeyEntry(String key, AttributeValue value)`.

### Bug Fixes
- **API Gateway**: Fixed a bug where user agent is overwritten by `ApiHandler`. [#159](https://github.com/aws/aws-sdk-android/issues/159) 


## [Release 2.2.19](https://github.com/aws/aws-sdk-android/releases/tag/release_v2.2.19) (06/23/2016)

### New Features
- **Amazon Cognito Identity**: Added support for SAML role resolution.


## [Release 2.2.18](https://github.com/aws/aws-sdk-android/releases/tag/release_v2.2.18) (06/02/2016)

### Bug Fixes
- **AWS Core Runtime Library**: Removed testing implementation for `X509TrustManager`, for more information [see](https://support.google.com/faqs/answer/6346016).


## [Release 2.2.17](https://github.com/aws/aws-sdk-android/releases/tag/release_v2.2.17) (05/20/2016)

### New Features
- **Amazon S3**:
- Introducing a new version of the ListObjects (ListObjectsV2) API that allows listing objects with a large number of delete markers. See [GET Bucket (List Objects) Version 2](http://docs.aws.amazon.com/AmazonS3/latest/API/v2-RESTBucketGET.html) for more details.
- Added support for a new configuration named BucketAccelerateConfiguration which supports faster uploads/downloads to S3 buckets. See [Amazon S3 Transfer Acceleration](http://docs.aws.amazon.com/AmazonS3/latest/dev/transfer-acceleration.html).
- Amazon S3 now supports cross-region replication, which provides automatic, asynchronous copying of objects across buckets in different AWS regions. For more information, see [Cross-Region Replication](https://docs.aws.amazon.com/AmazonS3/latest/dev/crr.html) in the Amazon S3 Developer Guide.

### Bug Fixes
- **AWS Core Runtime Library**: Fixed a potential bug during retry where content input stream is not reset correctly.
- **Amazon Cognito**: Fixed a bug where Cognito Sign-in may fail on non US locale environment. [aws-sdk-android-samples #129](https://github.com/awslabs/aws-sdk-android-samples/issues/54)


## [Release 2.2.16](https://github.com/aws/aws-sdk-android/releases/tag/release_v2.2.16) (05/10/2016)

### New Features
- **AWS IoT**: The AWS IoT Device Gateway now supports MQTT over WebSockets. Build real-time mobile and web applications that interact over WebSockets, and easily scale to millions of simultaneous users. You can use WebSockets with Amazon Cognito to securely authenticate end-users to your apps and devices.

### Improvements
- **Amazon Web Services**: General service updates and documentation improvements.
- **AWS Core Runtime Library**: Removed verbose logging of errors in retries.
- **AWS IoT**: Added MQTT message delivery callback.

### Bug Fixes
- **Amazon S3**: Fixed a bug in TransferUtility caused by socket timeout exception. The exception is incorrectly treated as manually interrupt and thus is not reported to `TransferListener.onError(Exception)`. [#119](https://github.com/aws/aws-sdk-android/issues/119) and [#120](https://github.com/aws/aws-sdk-android/issues/120)
- **Amazon Cognito**: Fixed a bug caused by `StandardCharsets` which is available from API level 19. [#129](https://github.com/aws/aws-sdk-android/issues/129)


## [Release 2.2.15](https://github.com/aws/aws-sdk-android/releases/tag/release_v2.2.15) (04/19/2016)

### New Features
- **Amazon Cognito Identity Provider**: You can now use Amazon Cognito to easily add user sign-up and sign-in to your mobile and web apps. Your User Pool in Amazon Cognito is a fully managed user directory that can scale to hundreds of millions of users, so you don’t have to worry about building, securing, and scaling a solution to handle user management and authentication.
- **Amazon S3**: Canned ACL support when uploading objects to S3 with TransferUtility. [#63](https://github.com/aws/aws-sdk-android/issues/63)

### Bug Fixes
- **Amazon S3**: A NPE bug in TransferUtility caused by network receiver. [#117](https://github.com/aws/aws-sdk-android/issues/117) and [#118](https://github.com/aws/aws-sdk-android/issues/118)


## [Release 2.2.14](https://github.com/aws/aws-sdk-android/releases/tag/release_v2.2.14) (03/31/2016)

### New Features
- **AWS Iot**: Added support for LWT (last will and testimony).
- **Amazon SES**: Added support for custom MAIL FROM domains.

### Improvements
- **Amazon S3**: Improved performance of S3 TransferUtility.
- Now the number of parallel transfers is set to the number of processors (cores) + 1. [#111](https://github.com/aws/aws-sdk-android/issues/111)
- Removed unnecessary network requests in download task.

### Bug Fixes
- **AWS Core Runtime Library**: Addressed a potential bug in Cognito credentials provider.
- **Amazon S3**: Fixed RejectedExecutionException in TransferUtility which may occur when the service is shutting down. [#113](https://github.com/aws/aws-sdk-android/issues/113)


## [Release 2.2.13](https://github.com/aws/aws-sdk-android/releases/tag/release_v2.2.13) (02/25/2016)

### Improvements
- **Amazon S3**: Tweaked the usage of TransferListener in S3 TransferUtility.
- Now listeners are kept as strong references. They will be removed when transfers are completed. However user are still encouraged to clean up listeners themselves to prevent memory leak. [#93](https://github.com/aws/aws-sdk-android/issues/93) and [#101](https://github.com/aws/aws-sdk-android/issues/101)
- Transfers in WAITING_FOR_NETWORK state can now be paused or canceled. [#102](https://github.com/aws/aws-sdk-android/issues/102)
- Improved the experience to delete a transfer. [#104](https://github.com/aws/aws-sdk-android/issues/104)

### Bug Fixes
- **AWS Core Runtime Library**: Addressed potential internalization bugs. [#96](https://github.com/aws/aws-sdk-android/issues/96)
- **Amazon S3**: Fixed a ConcurrentModificationException bug caused by listeners being removed in their callbacks. [#103](https://github.com/aws/aws-sdk-android/issues/103)


## [Release 2.2.12](https://github.com/aws/aws-sdk-android/releases/tag/release_v2.2.12) (02/12/2016)

### New Features
- **AWS IoT**: [AWS IoT](https://aws.amazon.com/iot/) is now supported by the SDK. AWS IoT is a managed cloud platform that lets connected devices easily and securely interact with cloud applications and other devices. AWS IoT can support billions of devices and trillions of messages, and can process and route those messages to AWS endpoints and to other devices reliably and securely. With AWS IoT, your applications can keep track of and communicate with all your devices, all the time, even when they aren't connected.

### Improvements
- **Amazon Web Services**: General service updates and documentation improvements.


## [Release 2.2.11](https://github.com/aws/aws-sdk-android/releases/tag/release_v2.2.11) (01/28/2016)

### New Features
- **AWS Key Management Service**: [AWS Key Management Service (KMS)](https://aws.amazon.com/kms/) is now supported by the SDK. AWS Key Management Service (KMS) is a managed service that makes it easy for you to create and control the encryption keys used to encrypt your data, and uses Hardware Security Modules (HSMs) to protect the security of your keys. AWS Key Management Service is integrated with several other AWS services to help you protect your data you store with these services. AWS Key Management Service is also integrated with AWS CloudTrail to provide you with logs of all key usage to help meet your regulatory and compliance needs.

### Improvements
- **Amazon S3**: Revamped S3 TransferUtility. Huge performance boost and lots of enhancements.
- Offload most database operations to background thread.
- Re-architected transfer listeners. Moved away from ContentObserver.
- Reduced the frequency of writing transfer states to database.
- Better error reporting. Now the original exception is passed to [TransferListener.onError(int, Exception)](http://docs.aws.amazon.com/AWSAndroidSDK/latest/javadoc/com/amazonaws/mobileconnectors/s3/transferutility/TransferListener.html#onError(int,%20java.lang.Exception)). [#61](https://github.com/aws/aws-sdk-android/issues/61)
- Allow user to resume a transfer in any state other than `TransferState.COMPLETED`. [#81](https://github.com/aws/aws-sdk-android/issues/81) and [#87](https://github.com/aws/aws-sdk-android/issues/87)
- Better diagnostics of TransferService. You can dump its status with `adb shell dumpsys activity service com.amazonaws.mobileconnectors.s3.transferutility.TransferService`. It works only if the app is debuggable.
- Better handling of network connectivity changes.
- Other cleanups, bug fixes and improvements.
- **Amazon S3**: Adds support of server-side encryption with AWS Key Management Service. See [Amazon S3 developer guide](http://docs.aws.amazon.com/AmazonS3/latest/dev/UsingKMSEncryption.html) for more information.
- **Amazon S3**: Signature Version 4 is now the default signing methods for all S3 requests as long as a region is specified or can be easily determined from the given endpoint.


## [Release 2.2.10](https://github.com/aws/aws-sdk-android/releases/tag/release_v2.2.10) (01/06/2016)

### New Features
- **Amazon Web Services**: Added support for new AWS region in South Korea (ap-northeast-2).
- **Amazon Kinesis Firehose**: [Amazon Kinesis Firehose](https://aws.amazon.com/kinesis/firehose/) is the easiest way to load streaming data into AWS. It can capture and automatically load streaming data into Amazon S3 and Amazon Redshift, enabling near real-time analytics with existing business intelligence tools and dashboards you are already using today. See the [developer guide](http://docs.aws.amazon.com/mobile/sdkforandroid/developerguide/kinesis.html) for instructions about using `KinesisFirehoseRecorder`.

### Improvements
- **Amazon S3**: Allow user to add or overwrite file extension to MIME type mapping so that AmazonS3 can identify the MIME type of consequent uploads and set the content type correctly. [#83](https://github.com/aws/aws-sdk-android/issues/83)
- **AWS Lambda**: Added a method to access the installation id of the client context that is sent to AWS Lambda. [#74](https://github.com/aws/aws-sdk-android/issues/74)
- **Amazon Web Services**: General service updates and documentation improvements.

### Bug Fixes
- **Amazon S3**: Fixed the termination condition of TransferService so that it stays alive when there are active transfers waiting for network. [#70](https://github.com/aws/aws-sdk-android/issues/70)
- **Amazon S3**: Fixed a resource leak issue in TransferUtility caused by unclosed cursor.
- **AWS Lambda**: Fixed a potential issue with Lambda when invoking methods with no args. [#80](https://github.com/aws/aws-sdk-android/pull/80)
- **API Gateway**: Updated the message of ApiClientException to match exactly what the API responds. [#78](https://github.com/aws/aws-sdk-android/pull/78)


## [Release 2.2.9](https://github.com/aws/aws-sdk-android/releases/tag/release_v2.2.9) (11/18/2015)

### New Features
- **Amazon Web Services**: General service updates and documentation improvements.

### Bug Fixes
- **Amazon S3**: Fixed slow initialization of Amazon S3 client. [#69](https://github.com/aws/aws-sdk-android/issues/69)
- **General**: Updated instruction for proguard.

## [Release 2.2.8](https://github.com/aws/aws-sdk-android/releases/tag/release_v2.2.8) (11/05/2015)

### New Features
- **Amazon Web Services**: General service updates and documentation improvements.

### Bug Fixes
- **AWS Core Runtime Library**: Improved retry logic so that aborting a request will not cause a retry.


## [Release 2.2.7](https://github.com/aws/aws-sdk-android/releases/tag/release_v2.2.7) (10/08/2015)

### New Features
- **AWS Lambda**: You can now maintain multiple versions of your Lambda function code. Versioning allows you to control which Lambda function version is executed in your different environments (e.g., development, testing, or production).  You can also set up your Lambda functions to run for up to five minutes allowing longer running functions such as large volume data ingestion and processing jobs.

### Bug Fixes
- **Amazon S3**: Resolved a hostname verification issue when there is a . in the bucket name. [#59](https://github.com/aws/aws-sdk-android/issues/59) 
- **Amazon S3**: Resolved an issue when using  SSE-C with Transfer Manager 
- **Amazon API Gateway**: Fixed an issue where the incorrect content length was sent to the service when the body contained UTF-8 characters that were multiple bytes in length. [#62](https://github.com/aws/aws-sdk-android/issues/62)


## [Release 2.2.6](https://github.com/aws/aws-sdk-android/releases/tag/release_v2.2.6) (09/17/2015)

### New Features
- **Amazon Web Services**: General service updates and documentation improvements.
- **Amazon S3**: Added support of ObjectMetadata for upload in Amazon S3 `TransferUtility`. [#56](https://github.com/aws/aws-sdk-android/issues/56)

### Bug Fixes
- **AWS Core Runtime Library**: Fixed a potential NPE issue caused by ResponseCache by explicitly disabling HTTP response cache.
- **Amazon API Gateway**: Fixed a bug where the region for SigV4 signing is pinned to us-east-1. Now the region is deduced from API's invoke URL and can optionally be overwritten via `ApiClientFactory.region(String)`.


## [Release 2.2.5](https://github.com/aws/aws-sdk-android/releases/tag/release_v2.2.5) (08/07/2015)

### New Features
- **Amazon Web Services**: General service updates and documentation improvements on Amazon Elastic Compute Cloud (EC2) and Auto Scaling.
- **Github**: Open sourced unit tests and added this changelog.

### Bug Fixes
- **Amazon S3**: Fixed a bug when using Amazon S3 `TransferUtility` on a worker thread. [#51](https://github.com/aws/aws-sdk-android/issues/51)
- **AWS Core Runtime Library**: Fixed a bug caused by improper closing of a GZIP encoded content stream. See [AWS forum](https://forums.aws.amazon.com/thread.jspa?threadID=204659).
- **Maven**: Changed the dependency scope of Apache Commons Logging to [`provided`](https://maven.apache.org/guides/introduction/introduction-to-dependency-mechanism.html) which can remove compilation warnings and improve capability with Gradle.


## [Release 2.2.4](https://github.com/aws/aws-sdk-android/releases/tag/release_v2.2.4) (07/22/2015)

### New Features
- **Amazon S3**: The S3 transfer utility has been added to the SDK, which replaces the now deprecated transfer manager. This utility automatically pauses and resumes transfers when internet connectivity is lost and reestablished. The utility also automatically pauses transfers if an app crashes. Developers can manually pause and resume transfers without having to persist any data themselves. For more information, see our [blog](http://mobile.awsblog.com/post/Tx2KF0YUQITA164/AWS-SDK-for-Android-Transfer-Manager-to-Transfer-Utility-Migration-Guide) and [Getting Started documentation](http://docs.aws.amazon.com/mobile/sdkforandroid/developerguide/s3transferutility.html) for more info.
- **Amazon Mobile Analytics**: A new simpler constructor has been added to the MobileAnalyticsManager, and transmission of events over WAN is now enabled by default.


## [Release 2.2.3](https://github.com/aws/aws-sdk-android/releases/tag/release_v2.2.3) (07/09/2015)

### New Features
- **Amazon API Gateway**: Added a runtime library for the generated SDK of Amazon API Gateway. Amazon API Gateway makes it easy for AWS customers to publish, maintain, monitor, and secure application programming interfaces (APIs) at any scale. To know more please visit [Amazon API Gateway]( http://aws.amazon.com/api-gateway/).

### Bug Fixes
- **Amazon S3**: Fixed an issue in Amazon S3 where the range information is incorrect in PersistableTransfer. [#35](https://github.com/aws/aws-sdk-android/issues/35)
- **AWS Core Runtime Library**: Fixed an issue in `CognitoCachingCredentialsProvider` where the credentials might not be cached when using developer-authenticated identities. [#48](https://github.com/aws/aws-sdk-android/issues/48)


## [Release 2.2.2](https://github.com/aws/aws-sdk-android/releases/tag/release_v2.2.2) (06/11/2015)

### New Features
- **AWS Core Runtime Library**: Enabled HTTP compression by adding "Accept-Encoding:gzip" header. If the target AWS service (for example, Amazon DynamoDB) supports compression and returns compressed data, the SDK will handle the content correctly. [#41](https://github.com/aws/aws-sdk-android/issues/41)
- **Amazon Kinesis**: KinesisRecorder now sends compressed records to Amazon Kinesis.
- **Amazon Mobile Analytics**: Analytics events are compressed prior to sending the service in order to save network bandwidth.

### Bug Fixes
- **Amazon S3**: Fixed an issue that occurs when required headers are not properly signed. This issue affects S3 in two regions: Frankfurt (eu-central-1) and China (cn-north-1). [#42](https://github.com/aws/aws-sdk-android/issues/42)
- **AWS Core Runtime Library**: Fixed an issue in Maven distribution where an incorrect version string is set in "User-Agent".
1<|MERGE_RESOLUTION|>--- conflicted
+++ resolved
@@ -4,16 +4,14 @@
 
 ### Bug Fixes
 
-<<<<<<< HEAD
 * **Amazon S3**
   * Fix a bug where the `TransferListener` is not triggered when the preferred network type is not available. See [issue #958](https://github.com/aws-amplify/aws-sdk-android/issues/958) for details.
-=======
+  
 * **AWS Core Runtime**
   * Fixed a bug where generating RSA keys for encryption of the credentials failed due to `setKeySize(int)` method not available in Android API level 18. See [issue #964](https://github.com/aws-amplify/aws-sdk-android/issues/964) for details.
 
 * **Amazon Kinesis Video Streams**
   * Removed trailing zeroes from encoder output that caused 0x3200000d errors when frames contained more than 3 trailing zeroes. See AnnexB sepcification.
->>>>>>> eb47b6c8
 
 ### Misc. Updates
 
