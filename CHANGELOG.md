# Change Log - AWS SDK for Android

<<<<<<< HEAD
## [Release 2.14.1](https://github.com/aws/aws-sdk-android/releases/tag/release_v2.14.1)

### Bug Fixes
=======
## [Release 2.14.2](https://github.com/aws/aws-sdk-android/releases/tag/release_v2.14.2)

### New Features

- **AWS IoT**
  - Added an overloaded version of `subscribeToTopic()` method,
    `public void subscribeToTopic(final String topic, final AWSIotMqttQos qos, final AWSIotMqttSubscriptionStatusCallback subscriptionStatusCallback, final AWSIotMqttNewMessageCallback callback);`,
    in `AWSIotMqttManager` which accepts subscription status callback to notify users of the status of subscription operation.
    See [Issue#1005](https://github.com/aws-amplify/aws-sdk-android/issues/1005) for details.

### Misc. Updates

- Model updates for the following services
  - Amazon Polly

## [Release 2.14.1](https://github.com/aws/aws-sdk-android/releases/tag/release_v2.14.1)

### New Features

>>>>>>> 8d3eb668
- **AWS Core Runtime**
  - Added support for `me-south-1` - Middle East (Bahrain) region.

### Bug Fixes
- **AWS Core Runtime**
  - Fixed response unmarshalling when response is gzip encoded without a CRC32 checksum. Also fixes bug decoding Kinesis responses with GZIP encoding.
- **Amazon Kinesis Video**
  - Fixed a bug when CreateStreamRequest is initialized without setting Tags, auto-generated empty HashMap of Tags would cause ValidationException from Kinesis Video.
  - Fixed incorrect timestamp unit for encoder input caused high bitrate issue for the stream.

### Misc. Updates

- Model updates for the following services
  - Amazon Comprehend
  - Amazon Security Token Service (STS)

## [Release 2.14.0](https://github.com/aws/aws-sdk-android/releases/tag/release_v2.14.0)

### New Features

* **Amazon Connect**
  * Amazon Connect is a self-service, cloud-based contact center service that makes it easy for any business to deliver better customer service at lower cost. Amazon Connect is based on the same contact center technology used by Amazon customer service associates around the world to power millions of customer conversations. The self-service graphical interface in Amazon Connect makes it easy for non-technical users to design contact flows, manage agents, and track performance metrics – no specialized skills required. There are no up-front payments or long-term commitments and no infrastructure to manage with Amazon Connect; customers pay by the minute for Amazon Connect usage plus any associated telephony services.  See [Amazon Connect Documentation](https://aws.amazon.com/connect/) for more details.

### Misc. Updates

- Model updates for the following services
  - Amazon Kinesis Video
  - Amazon Rekognition
    - **Breaking Change:** This SDK has been updated to the latest model after a long interval, and there have been several breaking changes in the
      intervening time. Please review the [API documentation](https://aws-amplify.github.io/aws-sdk-android/docs/reference/index.html)
      to see the latest API.

## [Release 2.13.7](https://github.com/aws/aws-sdk-android/releases/tag/release_v2.13.7)

### New Features

* **Amazon SageMaker**
  * Amazon SageMaker provides every developer and data scientist with the ability to build, train, and deploy machine learning models quickly. Amazon SageMaker is a fully-managed service that covers the entire machine learning workflow to label and prepare your data, choose an algorithm, train the model, tune and optimize it for deployment, make predictions, and take action. Your models get to production faster with much less effort and lower cost. See [Amazon SageMaker Documentation](https://aws.amazon.com/sagemaker/) for more details.
  
* **Amazon Textract**
  * Amazon Textract is a service that automatically extracts text and data from scanned documents. Amazon Textract goes beyond simple optical character recognition (OCR) to also identify the contents of fields in forms and information stored in tables. See [Amazon Textract Documentation](https://aws.amazon.com/textract/) for more details.

### Bug Fixes

* **Amazon S3**
  * Fix a bug where the `TransferNetworkLossHandler` crashes while pausing the on-going transfers when network connectivity goes offline. See [issue #777](https://github.com/aws-amplify/aws-sdk-android/issues/777) for details.

* **Amazon Pinpoint**
  * Added limits to batch submit events. A maximum of 100 events per batch as specified by the service. See [issue #977](https://github.com/aws-amplify/aws-sdk-android/issues/977) for details.
  
### Misc. Updates

* Model updates for the following services
  * Amazon AutoScaling
  * Amazon Cognito Identity Pools
  * Amazon Cognito UserPools
  * Amazon Comprehend
  * AWS IoT
  * Amazon Key Management Service (KMS)
  * Amazon Kinesis Firehose
  * Amazon Kinesis Video
  * AWS Lambda
  * Amazon Lex
  * Amazon Machine Learning
  * Amazon Polly
  * Amazon Security Token Service (STS)
  * Amazon Simple Email Service (SES)
  * Amazon Transcribe
  * Amazon Translate

## [Release 2.13.6](https://github.com/aws/aws-sdk-android/releases/tag/release_v2.13.6)

### New Features

* **AWS Core Runtime**
  * Add `AWSConfiguration(JSONObject)` constructor to construct a `AWSConfiguration` object from the configuration passed via a `JSONObject`.

### Misc. Updates

* Model updates for the following services
  * Amazon Transcribe

## [Release 2.13.5](https://github.com/aws/aws-sdk-android/releases/tag/release_v2.13.5)

### Bug Fixes

* **Amazon S3**
  * Fix a bug where the `TransferListener` is not triggered when the preferred network type is not available. See [issue #958](https://github.com/aws-amplify/aws-sdk-android/issues/958) for details.
  
* **AWS Core Runtime**
  * Fixed a bug where generating RSA keys for encryption of the credentials failed due to `setKeySize(int)` method not available in Android API level 18. See [issue #964](https://github.com/aws-amplify/aws-sdk-android/issues/964) for details.

* **Amazon Kinesis Video Streams**
  * Removed trailing zeroes from encoder output that caused 0x3200000d errors when frames contained more than 3 trailing zeroes. See AnnexB sepcification.

### Misc. Updates

* Model updates for the following services
  * Amazon Comprehend
  * Amazon Security Token Service (STS)
  * Amazon Transcribe

## [Release 2.13.4](https://github.com/aws/aws-sdk-android/releases/tag/release_v2.13.4)

### Bug Fixes

* **AWS Mobile Client**
  * Fix initialization NPE for Hosted UI feature. See [issue #888](https://github.com/aws-amplify/aws-sdk-android/issues/888)

### Enhancements

* **AWS Mobile Client**
  * Update logic to expose network related exceptions during API calls. The network related exceptions were not surfaced previously in API calls like getUserAttributes. Only the exceptions that conclusively indicate signed-out are used to trigger SIGNED_OUT_TOKENS_INVALID variants. See [issue #679](https://github.com/aws-amplify/aws-sdk-android/issues/679)
  * Reduced logging of unfound dependencies for the Hosted UI feature when not used.
  * Delay usage of drop-in UI dependencies until `showSignIn()` is called.
  
### Misc. Updates

* Model updates for the following services
  * AWS Lambda

## [Release 2.13.3](https://github.com/aws/aws-sdk-android/releases/tag/release_v2.13.3)

### New Features

* **AWS Core Runtime**
  * Added support for `ap-east-1` - AP (Hong Kong) region.

### Misc. Updates

* Model updates for the following services
  * Amazon Cognito Identity Provider
  * Amazon Polly
  * Amazon Transcribe

## [Release 2.13.2](https://github.com/aws/aws-sdk-android/releases/tag/release_v2.13.2)

### Enhancements

* **AWS IoT**
  * AWS IoT SDK for Android now supports connecting your devices to AWS IoT Core using Persistent Sessions. Please look at [this blog](https://aws.amazon.com/about-aws/whats-new/2019/01/aws-iot-core-now-enables-customers-to-store-messages-for-disconnected-devices/) for more details.

### Misc. Updates

* Model updates for the following services
  * Amazon Comprehend

### Bug Fixes

* **Amazon Cognito Auth**
  * Fixed erroneous user cancelled error when redirecting back to app. See [issue #328](https://github.com/aws-amplify/aws-sdk-android/issues/328), [issue #871](https://github.com/aws-amplify/aws-sdk-android/issues/871)

* **Amazon S3**
  * Fixed a bug where uploading a file using `AmazonS3Client.putObject(PutObjectRequest)` with `SSEAwsKeyManagementParams` fails with contentMD5 validation error. Now, the contentMd5 validation is skipped when a file is uploaded with `SSEAwsKeyManagementParams` through the `PutObjectRequest`.

* **Amazon Pinpoint**
  * Added `SocketException` to the list of client exceptions where the events submitted to Amazon Pinpoint will be saved in the local database. See [issue #773](https://github.com/aws-amplify/aws-sdk-android/issues/773).

## [Release 2.13.1](https://github.com/aws/aws-sdk-android/releases/tag/release_v2.13.1)

### Enhancements

* **AWS Mobile Client**
  * Updated Google or Facebook refresh when using the drop-in UI. See [issue #809](https://github.com/aws-amplify/aws-sdk-android/issues/809), [issue #700](https://github.com/aws-amplify/aws-sdk-android/issues/700).

### Bug Fixes

* **Amazon S3**
  * Fixed an issue where the transfer state is not set to `WAITING_FOR_NETWORK` when the network disconnects. See [issue #616](https://github.com/aws-amplify/aws-sdk-android/issues/616)
  * Shorten `RepeatableFileInputStream` log tag to be within the 23 character limit imposed by android on certain API Levels. See [issue #787](https://github.com/aws-amplify/aws-sdk-android/issues/787)

* **AWS Mobile Client**
  * Fixed a bug that caused repetitive sign-in using the drop-in UI to the same provider to not federate the correct credentials. See [issue #809](https://github.com/aws-amplify/aws-sdk-android/issues/809)

* **Amazon Cognito Auth**
  * Fixed a bug that caused `isAuthenticated()` to return false after sign-in when no scopes were requested. See [issue #813](https://github.com/aws-amplify/aws-sdk-android/issues/813)

* **Amazon Pinpoint**
  * Fix a bug where the image that is part of a push notification is persisted in the subsequent notifications.
  * Fix a bug where the events recorded and stored in the device will not be deleted when the network is not available. See [issue #773](https://github.com/aws-amplify/aws-sdk-android/issues/773). With this change, the events will be kept in the local database when there is a retryable error or device is offline. For all other exceptions during `submitEvents`, the exception is logged and the events will be removed from the local database.

## [Release 2.13.0](https://github.com/aws/aws-sdk-android/releases/tag/release_v2.13.0)

### Enhancements

* **AWS IoT**
  * AWS IoT SDK for Android now supports MQTT over TLS with X.509 client certificate authentication on port 443. Previously this combination of protocol and authentication mechanism was only supported on port 8883. `connectUsingALPN()` method allows developers to connect to AWS IoT using client certificate authentication on port 443. Please look at [this blog](https://aws.amazon.com/blogs/iot/mqtt-with-tls-client-authentication-on-port-443-why-it-is-useful-and-how-it-works/) for more details.
  * **Breaking Change:** Please note that the type of aws-android-sdk-iot artifact is being changed from a`jar` to an `aar`. Also note that the `aar` artifacts needs to be explicitly specified in the dependency as `implementation ("com.amazonaws:aws-android-sdk-iot:2.12.+@aar") { transitive =true }` on some of the older versions of gradle.

### Bug Fixes

* **AWS Mobile Client**
  * Fixed a bug when initializing drop-in UI that caused the Facebook, Google, or Userpools provider to not be instantiated.

### Misc. Updates

* Model updates for the following services
  * AWS IoT
  * Amazon Transcribe

## [Release 2.12.7](https://github.com/aws/aws-sdk-android/releases/tag/release_v2.12.7)

### Enhancements

* **AWS Mobile Client**
  * Updated `federatedSignIn()` method to contact the service immediately to validate tokens. The `signIn()` method will also attempt to federated immediately when applicable. See [issue #800](https://github.com/aws-amplify/aws-sdk-android/issues/800)
  * Fix Google or Facebook refresh when using the drop-in UI. See [issue #809](https://github.com/aws-amplify/aws-sdk-android/issues/809), [issue #700](https://github.com/aws-amplify/aws-sdk-android/issues/700).
  * Annotated methods that are designed to be called from UI thread or from a background thread with @AnyThread and @WorkerThread, respectively.

### Bug Fixes

* **AWS Core**
  * Fixed support for EU (Stockholm) region - `eu-north-1` by adding to `RegionDefaults`. See [issue #797](https://github.com/aws-amplify/aws-sdk-android/issues/797)
  * Fixed a bug where a stringSet stored in `SharedPreferences` cannot be migrated to the `AWSKeyValueStore`.
  * Propagate the exception when loading/creating the encryption key fails while trying to persist data through `AWSKeyValueStore`.

### Misc. Updates

* Model updates for the following services
  * AWS Autoscaling
  * Amazon Cognito Identity
  * Amazon Cognito Identity Provider
  * Amazon Comprehend
  * Amazon Kinesis Video

* **AWS IoT**
  * Fixed the timestamp used for signing requests to AWS IoT by accounting for the offset specified in `SDKGlobalConfiguration`. See [issue #814](https://github.com/aws-amplify/aws-sdk-android/issues/814)

* **Amazon Lex**
  * Set user-specified `RequestAttributes` for the `PostContentRequest` sent to Amazon Lex bots. See [issue #801](https://github.com/aws-amplify/aws-sdk-android/issues/801)

## [Release 2.12.6](https://github.com/aws/aws-sdk-android/releases/tag/release_v2.12.6)

### Misc. Updates

* **AWS IoT**
  * Fixed an internal SDK usage metrics tracker.

## [Release 2.12.5](https://github.com/aws/aws-sdk-android/releases/tag/release_v2.12.5)

### New Features

* **AWS Mobile Client**
  * Added support for SAML in `federatedSignIn()`.
  * Added support for developer authenticated identities in `federatedSignIn()`. See [issue #577](https://github.com/aws-amplify/aws-sdk-android/issues/577)
  * Added support Cognito Hosted UI in `showSignIn()`.
  * Added support to use OAuth 2.0 provider like `Auth0` in `showSignIn()`. Federation for AWS credentials requires OpenID support from the provider.
  * Added support for global sign out.
  * Added support for device features which include `list`, `get`, `updateStatus` and `forget`. These APIs are available through `getDeviceOperations()`.

* **Amazon Cognito Identity Provider**
  * Fixed threading issues to ensure callbacks are made from main looper when `xInBackground()` method variants are used. See [issue #722](https://github.com/aws-amplify/aws-sdk-android/issues/722)

* **Amazon Cognito Auth**
  * Fixed erroneous user cancelled error when redirecting back to app. See [issue #328](https://github.com/aws-amplify/aws-sdk-android/issues/328)

## [Release 2.12.4](https://github.com/aws/aws-sdk-android/releases/tag/release_v2.12.4)

* **AWS Core**
  * Fixed a crash in initializing `CognitoCachingCredentialsProvider` while migrating the data stored under `expirationDate`.

## [Release 2.12.3](https://github.com/aws/aws-sdk-android/releases/tag/release_v2.12.3)

### Enhancements

* **AWS Core**
  * Persistence of client state including user credentials is now enabled and encrypted by default.
  * Added a method `CognitoCachingCredentialsProvider.setPersistenceEnabled(boolean)`, which is enabled (set to true) by default therefore the information is persisted in SharedPreferences. When disabled (set to false), the information will only be kept in memory.

* **Amazon CognitoIdentityProvider**
  * Persistence of client state including user credentials is now enabled and encrypted by default. 
  * Added a method `CognitoUserPool.setPersistenceEnabled(boolean)`, which is enabled (set to true) by default therefore the information is persisted in SharedPreferences. When disabled (set to false), the information will only be kept in memory.

* **Amazon CognitoAuth**
  * Persistence of client state including user credentials is now enabled and encrypted by default. 
  * Added a method `Auth.setPersistenceEnabled(boolean)`, which is enabled (set to true) by default therefore the information is persisted in SharedPreferences. When disabled (set to false), the information will only be kept in memory.

* **AWSMobileClient**
  * Persistence of client state including user credentials is now enabled and encrypted by default.
  * Added an option through `awsconfiguration.json` to disable persistence. **Note:** The Amplify CLI (as of March 8th 2019) does not support this configuration and will remove it when auto-generating the `awsconfiguration.json`.
    ```
    {
      "Auth": {
        "Default": {
          "Persistence": false
        }
      }
    }
    ```

## [Release 2.12.2](https://github.com/aws/aws-sdk-android/releases/tag/release_v2.12.2)

### Misc. Updates

* Model updates for the following services
  * Amazon S3

## [Release 2.12.1](https://github.com/aws/aws-sdk-android/releases/tag/release_v2.12.1)

### Bug Fixes

* **AWS Mobile Client**
  * Fixed a bug that cause `changePassword(String, String, Callback)` to return error when successful. The error returned was null and will now call `onResult(Void)`

### Enhancements

* **Amazon Cognito Identity Provider**
  * The Amazon Cognito Identity Provider SDK now supports all Amazon Cognito Identity Provider APIs, including "CreateUserPool", "DescribeUserPool", "UpdateUserPool", "ListUserPools", "AdminEnableUser", "AdminDisableUser", "AdminConfirmRegisterUser", "AdminResetUserPassword", "AdminGetUser", "AdminUpdateUserAttributes", "AdminDeleteUserAttributes", "AdminDeleteUser". All admin APIs require developer credentials. Note that by using admin APIs, you are inherently dealing with privileged functions that could result in data loss, if improperly used.
  * Fixed `initiateUserAuthentication()` to respect `runInBackground` flag for network calls. See [pr #702](https://github.com/aws-amplify/aws-sdk-android/pull/702)

* **AWS Core Runtime**
  * Add templated callback structure for async methods across SDKs. Internal `ReturningRunnable` added to facilitate support for synchronous and asynchronous methods.

### Misc. Updates

* Model updates for the following services
  * AWS IoT
  * Amazon Lambda

## [Release 2.12.0](https://github.com/aws/aws-sdk-android/releases/tag/release_v2.12.0)

### Enhancements

* **Amazon Cognito Auth**
  * Allow user to unbind the service after being done with authentication. See [pr #615](https://github.com/aws-amplify/aws-sdk-android/pull/615). Thanks @rlatapy-luna!

* **Amazon Cognito User Pools**
  * Adds support for the SRP protocol at the beginning of custom auth. Please use `AuthenticationDetails(String, String, Map<String, String>, Map<String, String>)` to trigger custom auth flow with SRP protocol as the first step.

* **Amazon S3**
    * **Note:** AWS Signature Version 4 (`SigV4`) is recommended for signing Amazon S3 API requests over AWS Signature Version 2 (`SigV2`) as it provides improved security by using a signing key rather than your secret access key. SigV4 is currently supported in all AWS regions while SigV2 is only supported in regions launched prior to Jan 2014. Amazon S3 will stop accepting requests signed using SigV2 in all regions on June 24, 2019, any
requests signed using SigV2 made after this time will fail. Please visit the S3 documentation site to get more information on using SigV4: [Signing Aamzon S3 requests using SigV4](https://docs.aws.amazon.com/general/latest/gr/signing_aws_api_requests.html). You can find the list of
changes between versions here: [Changes in SigV4](https://docs.aws.amazon.com/general/latest/gr/sigv4_changes.html).
   * Deprecated the existing constructors in `AmazonS3Client` and introduced equivalent constructors that require the AWS region, because a valid AWS region is required to sign the request using SigV4. Please use the following constructors to specify the AWS region in order to sign the request to Amazon S3 using SigV4.

2.11.1 | 2.12.0
---------- | -------------
AmazonS3Client(AWSCredentials) | AmazonS3Client(AWSCredentials, com.amazonaws.regions.Region)
AmazonS3Client(AWSCredentials, ClientConfiguration) | AmazonS3Client(AWSCredentials, ClientConfiguration, com.amazonaws.regions.Region)
AmazonS3Client(AWSCredentialsProvider) | AmazonS3Client(AWSCredentialsProvider, com.amazonaws.regions.Region)
AmazonS3Client(AWSCredentialsProvider, ClientConfiguration) | AmazonS3Client(AWSCredentialsProvider, ClientConfiguration, com.amazonaws.regions.Region)
AmazonS3Client(AWSCredentialsProvider, ClientConfiguration, HttpClient) | AmazonS3Client(AWSCredentialsProvider, ClientConfiguration, HttpClient, com.amazonaws.regions.Region)
AmazonS3Client(ClientConfiguration) | AmazonS3Client(ClientConfiguration, com.amazonaws.regions.Region)

## [Release 2.11.1](https://github.com/aws/aws-sdk-android/releases/tag/release_v2.11.1)

### New Features

* **Amazon S3**
  * Add the ability to specify the type of network connection (`TransferNetworkConnectionType.ANY` - any network, `TransferNetworkConnectionType.MOBILE` - mobile only, `TransferNetworkConnectionType.WIFI` - WiFi only) for the transfers through `TransferUtilityOptions`. The `TransferUtilityOptions` is passed to the `TransferUtility` object and is used for all the transfers that are initiated through this object. The network connection type can be passed while constructing the `TransferUtilityOptions` object through `TransferUtilityOptions(int, TransferNetworkConnectionType)`. See [pr #575](https://github.com/aws-amplify/aws-sdk-android/pull/575). Thanks @nasdf!

### Bug Fixes

* **Amazon Cognito Identity Provider**
  * Fixed a bug that used a null username during custom auth challenge. See [issue #657](https://github.com/aws-amplify/aws-sdk-android/issues/657) & [issue #583](https://github.com/aws-amplify/aws-sdk-android/issues/583)

* **AWS IoT**
  - Fixed a bug that caused some IoT connections to not reconnect after errors.
    [See PR #660](https://github.com/aws-amplify/aws-sdk-android/pull/660).
    Thanks @sklikowicz!

* **Amazon S3**
  * Improved the state, progress and error reporting when the transfers are interrupted.
      * When the transfer is paused or cancelled by the user, the state is reported correctly.
      * When the transfer is interrupted because of a network drop, the state is set to WAITING_FOR_NETWORK when the `TransferNetworkLossHandler` is used.
      * When the transfer is interrupted otherwise, the transfer is set to FAILED and the exception is reported via `TransferListener.onError` callback.
  * Fixed the bug where progress is reported inaccurately (over 100%) when a transfer is paused by user or network drop and resumed before completion. See [issue #677](https://github.com/aws-amplify/aws-sdk-android/issues/677), [issue #667](https://github.com/aws-amplify/aws-sdk-android/issues/667), [issue #616](https://github.com/aws-amplify/aws-sdk-android/issues/616), [issue #406](https://github.com/aws-amplify/aws-sdk-android/issues/406)

### Enhancements

* **Amazon Cognito Identity**
  - The Amazon Cognito Identity SDK now supports all Amazon Cognito Identity
    APIs, including admin APIs that require developer credentials. Note that by
    using admin APIs, you are inherently dealing with privileged functions that
    could result in data loss of data if improperly used. [See issue
    #645](https://github.com/aws-amplify/aws-sdk-android/issues/645)

### Misc. Updates

* Model updates for the following services
  * AWS IoT
  * Amazon Comprehend
  * Amazon Cognito Identity Provider
  * Amazon Kinesis Firehose
  * Amazon Transcribe
  * Amazon Pinpoint
 
## [Release 2.11.0](https://github.com/aws/aws-sdk-android/releases/tag/release_v2.11.0)

### Enhancements

* **Amazon S3**
  * Introduced `TransferNetworkLossHandler`, a utility that listens for network connectivity changes. `TransferNetworkLossHandler` pauses the on-going transfers when the network goes offline and resumes the transfers that were paused when the network comes back online.
  * `TransferService` will be moved to foreground state when the device is running Android Oreo (API Level 26) and above. 
      * Transitioning to the foreground state requires a valid on-going `Notification` object, identifier for on-going notification and the flag that determines the ability to remove the on-going notification when the service transitions out of foreground state. If a valid notification object is not passed in, the service will not be transitioned into the foreground state.
      * The `TransferService` can now be started using `startForegroundService` method to move the service to foreground state. The service can be invoked in the following way to transition the service to foreground state: `getApplicationContext().startForegroundService(intent);`.

### Bug Fixes

* **Amazon S3**
  * Fixed a bug in `TransferUtility` where the state is not set to '`WAITING_FOR_NETWORK` when network goes offline during execution of transfers.
  * Fixed a bug where objects with key name containing characters that require special handling are uploaded with URL encoded key name on the S3 bucket.
      * Since `2.4.0` version of the SDK, the key name containing characters that require special handling are URL encoded and escaped `( space, %2A, ~, /, :, ', (, ), !, [, ] )` by the `AmazonS3Client`, after which the AWS Android Core Runtime encodes the URL resulting in double encoding of the key name.
      * Starting `2.11.0`, the additional layer of encoding and escaping done by `AmazonS3Client` is removed. The key name will not be encoded and escaped by `AmazonS3Client`. Now, the key name that is given to `AmazonS3Client` or `TransferUtility` will appear on the Amazon S3 console as is.
      * See [issue #526](https://github.com/aws-amplify/aws-sdk-android/issues/526), [issue #321](https://github.com/aws-amplify/aws-sdk-android/issues/321), [issue #360](https://github.com/aws-amplify/aws-sdk-android/issues/360)
, [issue #545](https://github.com/aws-amplify/aws-sdk-android/issues/545), [issue #597](https://github.com/aws-amplify/aws-sdk-android/issues/597).
  * Fixed a bug where `AmazonS3Client.listObjects` operation executed on a bucket, with key names containing characters that require special handling, returns the `ListObjectsResponse` with the key names being URL encoded.
      * When a S3 bucket contans objects with key names containing characters that require special handling, and since the SDK has an XML parser,  (XML 1.0 parser) which cannot parse some characters, the SDK is required to request that Amazon S3 encode the keys in the response. This can be done by passing in `url` as `encodingType` in the `ListObjectsRequest`.
      * Since `2.4.0`, there was a bug where the SDK did not decode the key names which are encoded by S3 when `url` is requested as the `encodingType`. This is fixed in `2.11.0`, where the SDK will decode the key names in the `ListObjectsResponse` sent by S3.
      * If you have objects in S3 bucket that has a key name containing characters that require special handling, you need to pass the `encodingType` as `url` in the `ListObjectsRequest`.

### Misc. Updates

* **Amazon S3**
  * Allow requester-pays access for `listObjects` and `listObjectsV2` requests.

## [Release 2.10.1](https://github.com/aws/aws-sdk-android/releases/tag/release_v2.10.1)

### Bug Fixes

* **Amazon Pinpoint**
  * Fixed a bug where `Attributes` were not being sent in the `Event` payload while submitting events to Pinpoint. See [PR #641](https://github.com/aws-amplify/aws-sdk-android/pull/641)

## [Release 2.10.0](https://github.com/aws/aws-sdk-android/releases/tag/release_v2.10.0)

### Misc. Updates

* Model updates for the following services
    * Amazon Lex
        * Added overrides to various `InteractionClient` and `LexServiceContinuation` methods, to allow passing request attributes
        * **Breaking API Changes:** The following APIs have been changed:
            * `PostContentRequest`, `PostContentResponse`
                * Certain properties which used to have a type of `Map<String, String>` are now `String`. This requires your calling code to 
                  JSON serialize and base64-encode the value. The `get`, `set` and `with` APIs of the following properties are affected:
                  - `PostContentRequest.requestAttributes`
                  - `PostContentRequest.sessionAttributes`
                  - `PostContentRequest.slots`
                  - `PostContentResponse.requestAttributes`
                  - `PostContentResponse.sessionAttributes`
                  - `PostContentResponse.slots`

## [Release 2.9.2](https://github.com/aws/aws-sdk-android/releases/tag/release_v2.9.2)

### Bug Fixes

* **AWS IoT**
  * `AWSIotMqttManager` passes publish exceptions via the callback. If callback is not provided it throws `AmazonClientException`.
  * `AWSIotMqttManager` logs the reconnection errors and pass it to the user provided connection callback.

* **Amazon Pinpoint**
  * Fixed bug that could potentially cause rejected events to be dropped incorrectly because service response could not be unmarshalled. The response will now be processed correctly and events rejected by the service will be retried.

* **Amazon S3**
  * Fixed a bug where a disk operation to remove completed transfers from database was performed on the main thread. See [issue #603](https://github.com/aws-amplify/aws-sdk-android/issues/603)

## [Release 2.9.1](https://github.com/aws/aws-sdk-android/releases/tag/release_v2.9.1)

### New Features

* **Amazon Cognito Auth**
  * Added customization for CustomTabs through `setCustomTabsExtras()` in the builder. See [PR #608](https://github.com/aws-amplify/aws-sdk-android/pull/608)

### Bug Fixes

* **AWS IoT**
  * Fixed bug that leaked threads during reconnect. See [PR #601](https://github.com/aws-amplify/aws-sdk-android/pull/601)
  * Fixed reporting of failed message publishes during reconnect. See [PR #407](https://github.com/aws-amplify/aws-sdk-android/pull/407)
  * Fix reconnection failure upon network disconnect. Any subsequent reconnect honors the value passed to the cleanSession flag. See [issue #584](https://github.com/aws-amplify/aws-sdk-android/issues/584) and [PR #612](https://github.com/aws-amplify/aws-sdk-android/pull/612)

* **AWS Mobile Client**
  * Fixed exception being thrown from `getCredentials()` and `refresh()` to adhere to `AmazonClientException` to allow other portions of SDK to catch properly. Previously a generic `RuntimeException` was being thrown; `AmazonClientException` is a subclass of `RuntimeException`. See [issue #588](https://github.com/aws-amplify/aws-sdk-android/issues/588)

## [Release 2.9.0](https://github.com/aws/aws-sdk-android/releases/tag/release_v2.9.0)

### New Features

* **AWS Core Runtime**
  * Added support for EU (Stockholm) region - `eu-north-1`.

### Bug Fixes

* **Amazon Pinpoint**
    * `AppPackageName`, `AppTitle`, `AppVersionCode`, `SdkName` fields will now be accepted as part of the `Event` when submitting events from your app to Amazon Pinpoint. This fixes the issue where the event when exported by Amazon Kinesis Streams was missing these fields in the exported event.

### Misc. Updates

* Model updates for the following services
    * Amazon Pinpoint
        * **Breaking API Changes:** The following APIs have been changed:
            * `PutEventsRequest`
                * The type of `Endpoint` field is now changed back from `EndpointRequest` to `PublicEndpoint`.
            * `PutEventsResponse`
                * `PutEventsResponse` will have an `EventsResponse` field. The `Results` object in the `PutEventsResponse` is now nested under `EventsResponse`.

* **Amazon Cognito Sync**
  * This library is deprecated. Please use [AWS AppSync](https://aws-amplify.github.io/docs/android/api#graphql-realtime-and-offline) for synchronizing data across devices.

* **Amazon Mobile Analytics**
  * This library is deprecated. Please use [Amazon Pinpoint](https://aws-amplify.github.io/docs/android/analytics#using-amazon-pinpoint) for analytics.

## [Release 2.8.5](https://github.com/aws/aws-sdk-android/releases/tag/release_v2.8.5)

### New Features

* **AWS Mobile Client**
  * Support `showSignIn` without Cognito Identity Pool configured. See [issue #592](https://github.com/aws-amplify/aws-sdk-android/issues/592)

* **Amazon Cognito Auth**
  * Support identity provider identifier setting. See [PR #602](https://github.com/aws-amplify/aws-sdk-android/pull/602)

### Bug Fixes

* **AWS Mobile Client**
  * Fix state change to `GUEST` mode which was not being triggered previously and would stay in `SIGNED_OUT` mode. This state is triggered by calling `getCredentials` or `getIdentityId` while signed-out and unauthenticated access is enabled in Cognito Identity Pools.

* **AWS Auth SDK**
  * Fix forced change password view's IDs to prevent crash. See [issue #586](https://github.com/aws-amplify/aws-sdk-android/issues/586)

* **Amazon Cognito Identity Provider**
  * Fix secret hash generation for empty value of client secret. Allows for operations such as sign-up to occur without client secret. See [issue #587](https://github.com/aws-amplify/aws-sdk-android/issues/587) [PR #593](https://github.com/aws-amplify/aws-sdk-android/pull/593)

* **Amazon Lex**
  * Fix race condition for microphone access when no speech is detected during interaction.

### Misc. Updates

* Model updates for the following services
  * AWS IoT
  * AWS Lambda

## [Release 2.8.4](https://github.com/aws/aws-sdk-android/releases/tag/release_v2.8.4)

### Bug Fixes

* **AWS Mobile Client**
  * Fix an issue persisting the username between launches. The method `getUsername()` should retain the username while signed-in.

* **AWS IoT**
  * Removed validation for IoT endpoint.
  * Fix an issue in parsing the region from ATS enabled endpoint. See [PR #580](https://github.com/aws-amplify/aws-sdk-android/pull/580)

## [Release 2.8.3](https://github.com/aws/aws-sdk-android/releases/tag/release_v2.8.3)

### Enhancements

* **Amazon Polly**
  * Add support for new voices `Bianca`, `Lucia` and `Mia`.

### Bug Fixes

* **Amazon DynamoDB Document Model**
  * Fixed the typo (`defination` -> `definition`) in the following `IllegalStateException` messages.
      * `hash key type does not match the one in table definition`
      * `range key type does not match that of table definition`

* **Amazon Pinpoint**
  *  Fix an issue where the consecutive direct send messages / send user messages (excluding campaign) replaces the previous notifications. Now the request identifier for the notification is changed from the hashcode of `<campaign_id>:<campaign_activity_id>` to the hashcode of a unique identifier for Direct send messages / send user messages (excluding campaign), so that the notifications are unique within the application. See [AWS Forums Post](https://forums.aws.amazon.com/thread.jspa?threadID=291743)

### Misc. Updates

* Model updates for the following services
  * Amazon Auto Scaling
  * Amazon Comprehend
  * Amazon Kinesis Firehose
  * Amazon Polly

## [Release 2.8.2](https://github.com/aws/aws-sdk-android/releases/tag/release_v2.8.2)

### Bug Fixes

* **AWS Core Runtime**
  * Fix logging detection to prevent crash during initialization on Android Oreo and above. [issue #562](https://github.com/aws-amplify/aws-sdk-android/issues/562)

## [Release 2.8.1](https://github.com/aws/aws-sdk-android/releases/tag/release_v2.8.1)

### New Features

* **AWS Core Runtime**
  * Added support for GovCloud US East region `us-gov-east-1`.

### Enhancements

* **AWS Mobile Client**
  * General improvements to synchronization, null checking, and state management.

## [Release 2.8.0](https://github.com/aws/aws-sdk-android/releases/tag/release_v2.8.0)

### New Features

* **AWS Mobile Client**
  * The `AWSMobileClient` provides client APIs and building blocks for developers who want to create user authentication experiences.  It supports the following new features:
    - User state tracking: `AWSMobileClient` offers on-demand querying for the “login state” of a user in the application.
    - Credentials management: Automatic refreshing of `Cognito User Pools` `JWT Token` and `AWS Credentials` from `Cognito Identity`.
    - Offline support: `AWSMobileClient` is optimized to account for applications transitioning from offline to online connectivity, and refreshing credentials at the appropriate time so that errors do not occur when actions are taken and connectivity is not available.
    - Drop-in Auth UI: `AWSMobileClient` client supports easy “drop-in” UI for your application.
    - Simple, declarative APIs `signUp`, `signIn`, `confirmSignIn`, etc.

> Note: The existing methods of `AWSMobileClient` are deprecated and will be removed in a future minor version. `AWSMobileClient` now takes a dependency on `AWSCognitoIdentityProvider`(Cognito User Pools SDK) package to offer integration with `CognitoUserPools`. When using the new drop-in UI, `AWSAuthUI` and `Social sign-in` features continue to be pluggable dependencies for `AWSMobileClient`.

All documentation is now centralized at https://aws-amplify.github.io/

### Enhancements

* **Amazon Kinesis Video Streams**
  * Improve exception handling.
  * Lower default memory allocation to 385MB to reduce crashes from over-allocation.
  * **Breaking API Changes**
    * Remove `streamName` parameter from `KinesisVideoClient.registerMediaSource()` as `MediaSource` already has the stream name in `StreamInfo`.
    * Add `KinesisVideoClient.unregisterMediaSource()` to remove `MediaSource` to `KinesisVideoProducerStream` binding from `KinesisVideoClient`. Customers can use `unregisterMediaSource()` after they stop streaming, so `MediaSource` data will not to be sent to Kinesis Video Streams.
    * Add `getStreamInfo()` to `MediaSource` instead of `MediaSourceConfiguration`. If customers have implemented their own `MediaSource` and `MediaSourceConfiguration`, they would need to provide stream information via `MediaSource.getStreamInfo()`. The `MediaSourceConfiguration.getStreamInfo()` will not work.
    * The following classes are no longer publicly available.
      * `MediaSource`
      * `MediaSourceConfiguration`
      * `MediaSourceSink`
      * `AbstractKinesisVideoClient`
      * `NativeKinesisVideoClient`
      * `BytesGenerator`
      * `BytesMediaSource`
      * `BytesMediaSourceConfiguration`
      * `ProducerStreamSink`
      * `KinesisVideoServiceClient`
      * `NativeKinesisVideoProducerJni`
      * `NativeKinesisVideoProducerStream`
      * `NativeLibraryLoader`
      * `KinesisVideoMetrics`
      * `KinesisVideoProducer`
      * `KinesisVideoProducerStream`
      * `KinesisVideoStreamMetrics`
      * `ReadResult`
      * `ServiceCallbacks`
      * `com.amazonaws.kinesisvideo.service.exception.AccessDeniedException`
      * `com.amazonaws.kinesisvideo.service.exception.AmazonServiceException`
      * `com.amazonaws.kinesisvideo.service.exception.ResourceInUseException`
      * `com.amazonaws.kinesisvideo.service.exception.ResourceNotFoundException`
      * `AckConsumer`
      * `BlockingAckConsumer`
      * `DefaultServiceCallbacksImpl`

## [Release 2.7.7](https://github.com/aws/aws-sdk-android/releases/tag/release_v2.7.7)

### Bug Fixes

* **AWS IoT**
  * Handle exception during `AWSIotMqttManager.connect` call and pass it through the status callback. See [issue #556](https://github.com/aws/aws-sdk-android/issues/556)

### Misc. Updates

* Generate Javadoc for Amazon Kinesis and Amazon Kinesis Firehose clients. See [issue #560](https://github.com/aws/aws-sdk-android/issues/560)
* Model updates for the following services
  * AWS IoT

## [Release 2.7.6](https://github.com/aws/aws-sdk-android/releases/tag/release_v2.7.6)

### Bug Fixes
* **Amazon S3**
  * Fixed the regression introduced in `2.7.4` to support transfer objects with name containing special characters.

### Enhancements

* **AWS Auth SDK**
  * Added support for forced changed password in the sign-in flow of the UI. [issue #374](https://github.com/aws/aws-sdk-android/issues/374)
  * UI activities will show keyboard by default when requesting input from the end-user. [issue #550](https://github.com/aws/aws-sdk-android/issues/550)
  * Preserve sign-up form fields when sign-up validation fails so that end-users can correct and try again. [issue #460](https://github.com/aws/aws-sdk-android/issues/460)
  * Automatically sign-in user after actions such as sign-up or forgot password. [issue #460](https://github.com/aws/aws-sdk-android/issues/460)
  * Show the partially redacted destination of the MFA code on the screen when end-user needs to input a code.

### Misc. Updates

* Model updates for the following services
  * Amazon Comprehend
  * Amazon Transcribe

## [Release 2.7.5](https://github.com/aws/aws-sdk-android/releases/tag/release_v2.7.5)

### Bug Fixes

* **Amazon Cognito Identity Provider**
  * Synchronize to reduce network calls when refreshing the Cognito User session. See [pr #272](https://github.com/aws/aws-sdk-android/pull/272)

* **AWS IoT**
  * Fix a bug to prevent crashes when concurrent threads publish messages. See [pr #532](https://github.com/aws/aws-sdk-android/pull/532/)

## [Release 2.7.4](https://github.com/aws/aws-sdk-android/releases/tag/release_v2.7.4)

### Bug Fixes

* **Amazon S3**
  * Fix a bug in specifying a custom Security Provider for client-side encryption.
  * `AmazonS3EncryptionClient` (Client-side encryption) is deprecated. You can secure your content in S3 in two ways: a) For uploads, you can encrypt the file locally using an algorithm of your choice and use the TransferUtility API to upload the encrypted file to S3. For downloads, you can use the TransferUtility API to download the file and then decrypt it using the algorithm that you used to upload the file. b) `ServerSideEncryption`: There are multiple options available for ServerSide Encryption. You can setup encryption at the S3 bucket level using the AWS S3 console. When encryption is setup at the bucket level, all objects in the bucket are encrypted. You can also use the AWS console to encrypt individual objects after they have been uploaded. Another option is to request ServerSide encryption for the object being uploaded using the SDK.
  * Fix a bug to support transfer objects with name containing special characters. '+', '*', '%7E' and '%2F' characters are URL-encoded.

## [Release 2.7.3](https://github.com/aws/aws-sdk-android/releases/tag/release_v2.7.3)

### Bug Fixes

* **Amazon Kinesis**
  * Use different patition keys for each record within a single batch when partition key is not specified by caller.

## [Release 2.7.2](https://github.com/aws/aws-sdk-android/releases/tag/release_v2.7.2)

### Bug Fixes

* **Amazon Pinpoint**
  * Fix notifications from not showing when notification image could not be loaded. Notifications are now expandable.

## [Release 2.7.1](https://github.com/aws/aws-sdk-android/releases/tag/release_v2.7.1)

### Enhancements

* **AWS IoT**
  * Added support for new BJS endpoint serving ATS server cert in format: [customer_id.ats.iot.cn-north-1.amazonaws.com.cn]

### Misc. Updates

* Model updates for the following services
  * Amazon CloudWatch Logs
  * Amazon DynamoDB
  * Amazon Elastic Load Balancing(ELB)
  * Amazon Parrot
  * Amazon Simple Email Service (SES)

## [Release 2.7.0](https://github.com/aws/aws-sdk-android/releases/tag/release_v2.7.0)

### Enhancements

* **Amazon S3**
  * Starting version `2.7.0` of the SDK, `TransferService` logic has been refactored. This service now will be responsible only for monitoring network connectivity changes. When the network goes offline, the transfers that are in progress will be paused. When the network comes back online, the transfers that are paused will be resumed. If you expect your app to perform long-running transfers in the background, you need to initiate the transfers from a background service of your choice.

  * The `TransferService` will not be started or stopped by `TransferUtility` anymore. You have to start `TransferService` manually from your application. A recommended way is to start the service upon Application startup. One way you can do this is to include the following line in the `onCreate` method of your app's Application class.
  		  
	```java
	getApplicationContext().startService(new Intent(getApplicationContext(), TransferService.class));
	```

## [Release 2.6.31](https://github.com/aws/aws-sdk-android/releases/tag/release_v2.6.31)

### Enhancements

* **Amazon Polly**
  * Added support for new voice `Zhiyu`.

## [Release 2.6.30](https://github.com/aws/aws-sdk-android/releases/tag/release_v2.6.30)

### Bug Fixes

* **Amazon Cognito Identity Provider**
  * Compute and send secret hash when client secret is present for Custom Authentication Flow.

* **AWS Core**
  * Fixed a bug where getting a logger using Apache Commons Logging would crash starting Android 9.0 (Pie / API Level 28). See [pull #521](ttps://github.com/aws/aws-sdk-android/pull/521). Now, Apache Commons Logging would be used if it's being added as a dependency, otherwise `android.util.Log` will be used.

## [Release 2.6.29](https://github.com/aws/aws-sdk-android/releases/tag/release_v2.6.29)

### Bug Fixes

* **AWS IoT**
  * `setMaxAutoReconnectAttepts` method in `AWSIotMqttManager` is deprecated. Please use `setMaxAutoReconnectAttempts` instead.

### Misc. Updates

* Model updates for the following services
  * Amazon Cognito Identity Provider
  * Amazon DynamoDB
  * Amazon Lex
  * Amazon Rekognition

## [Release 2.6.28](https://github.com/aws/aws-sdk-android/releases/tag/release_v2.6.28)

### Bug Fixes

* **Amazon Cognito Auth**
  * Fix an issue where `getAppWebDomain` was used instead of  `getAppId`  which caused the SDK to return isAuthenticated as false for a logged in user. See [issue #508](https://github.com/aws/aws-sdk-android/issues/508)
  * Added identity provider as parameter to the CognitoAuth builder to allow developers to launch hosted UI directly to a certain social provider. See [issue ##494](https://github.com/aws/aws-sdk-android/issues/494) and [issue ##230](https://github.com/awslabs/aws-sdk-android-samples/issues/230)

### Misc. Updates

* Model updates for the following services
  * Amazon CloudWatch Logs
  * Amazon DynamoDB
  * Amazon KMS
  * Amazon Pinpoint
  * Amazon Transcribe

## [Release 2.6.27](https://github.com/aws/aws-sdk-android/releases/tag/release_v2.6.27)

### New Features

* **Amazon Polly**
  * Amazon Polly enables female voice Aditi to speak Hindi language.

### Bug Fixes

* **AWS IoT**
  * Add customer callback when exception is thrown in client connect.

* **Amazon Cognito Identity**
  * Fixes developer authentication flow in the `cn-north-1` region.

* **AWS Lambda**
  * Fix a bug in `LambdaInvocationHandler` where the `InvocationType` is always set to `RequestResponse` even if `LogType` is `None`. See [issue #459](https://github.com/aws/aws-sdk-android/issues/459)

### Misc. Updates

* Model updates for the following services
  * Amazon DynamoDB

## [Release 2.6.26](https://github.com/aws/aws-sdk-android/releases/tag/release_v2.6.26)

### Enhancements

* **Amazon Polly**
  * Added support for new `SynthesisTask` feature which allows asynchronous and batch processing.

### Misc. Updates

* Model updates for the following services
  * Amazon Comprehend
  * Amazon DynamoDB
  * AWS IoT
  * Amazon Pinpoint
  * Amazon Polly
  * Amazon Rekognition
  * Amazon Transcribe

## [Release 2.6.25](https://github.com/aws/aws-sdk-android/releases/tag/release_v2.6.25)

## New Features

* **Amazon Kinesis Video Streams**
  * Updated models for HLS streaming feature. Add `AWSKinesisVideoArchivedMediaClient`and dependency `implementation 'com.amazonaws:aws-android-sdk-kinesisvideo-archivedmedia:2.6.25'` to access HLS streaming feature.

## [Release 2.6.24](https://github.com/aws/aws-sdk-android/releases/tag/release_v2.6.24)

### Bug Fixes

* **Amazon Cognito Identity Provider**
  * Fix bug that prevents authentication with the username and password flow. See (issue #484)[https://github.com/aws/aws-sdk-android/issues/484]

## [Release 2.6.23](https://github.com/aws/aws-sdk-android/releases/tag/release_v2.6.23)

### Enhancements

* **Amazon S3**
  * Support user metadata headers.

## [Release 2.6.22](https://github.com/aws/aws-sdk-android/releases/tag/release_v2.6.22)

### Enhancements

- **Amazon Polly**
  - Added support for new voice - `Lea`.

## [Release 2.6.21](https://github.com/aws/aws-sdk-android/releases/tag/release_v2.6.21)

### Enhancements

* **Amazon Kinesis Streams** and **Amazon Kinesis Firehose**
  * Added `DeadLetterListener` to allow for records that cannot be retried or exceeded the retry limit to be handled.
  * Added one automatic retry for unmarshall errors when submitting all records.

### Misc. Updates

* Model updates for the following services
  * Amazon Auto Scaling
  * Amazon Cognito Identity
  * Amazon Cognito Identity Provider
  * Amazon Cognito Sync
  * Amazon DynamoDB
  * Amazon Elastic Load Balancing (ELB)
  * Amazon Kinesis Firehose
  * Amazon Kinesis Streams
  * Amazon Kinesis Video Streams
  * Amazon Lex
  * Amazon Machine Learning
  * Amazon Pinpoint
  * Amazon Polly
  * Amazon Rekoginiton
  * Amazon Security Token Service (STS)
  * Amazon Simple Email Service (SES)
  * AWS IoT
  * AWS Key Management Service (KMS)
  * AWS Lambda

## [Release 2.6.20](https://github.com/aws/aws-sdk-android/releases/tag/release_v2.6.20)

### New Features

 * **Amazon Comprehend**
  * Amazon Comprehend is a natural language processing (NLP) service that uses machine learning to find insights and relationships in text.

* **Amazon Translate**
  * Amazon Translate is a neural machine translation service that delivers fast, high-quality, and affordable language translation.

### Misc. Updates

* **Amazon CloudWatch Logs**
  * Update Amazon CloudWatch Logs client to the latest service model.

* **Amazon Cognito Identity**
  * Update Amazon Cognito Identity client to the latest service model.

* **Amazon Lex**
  * Update Amazon Lex client to the latest service model.

### Bug Fixes

* **Amazon S3**
  * Support Storage Class in `TransferUtility`. See [pr #398](https://github.com/aws/aws-sdk-android/pull/398/)

## [Release 2.6.19](https://github.com/aws/aws-sdk-android/releases/tag/release_v2.6.19)

### New Features

* **Amazon Transcribe**
  * Amazon Transcribe is an automatic speech recognition (ASR) service that makes it easy for developers to add speech to text capability to their applications.

### Bug Fixes

* **Amazon CloudWatch Logs**
  * Fix signing issue for `AmazonCloudWatchLogsClient`.  See [issue #453](https://github.com/aws/aws-sdk-android/issues/453)
  
* **AWS IoT**
  * Use `ConcurrentHashMap` to avoid `ConcurrentModificationException`. See [PR #330](https://github.com/aws/aws-sdk-android/issues/330)

## [Release 2.6.18](https://github.com/aws/aws-sdk-android/releases/tag/release_v2.6.18)

### Enhancements

* **Amazon Kinesis Video Streams**
  * Add handling of token rotation, error recovery and the re-streaming in general.
  * **Breaking API Changes**

	|Class|2.6.17 API|2.6.18 API
	|-----|----------|----------
	| KinesisVideoProducerStream|getStreamData(byte[], int, int)<br />return type: int|getStreamData(byte[], int, int, ReadResult)<br />return type: void
	| NativeKinesisVideoProducerJni|getStreamData(long, byte[], int, int)<br />return type: int|getStreamData(long, byte[], int, int , ReadResult)<br />return type: void
	| NativeKinesisVideoProducerStream|getStreamData(@ byte[], int, int)<br />return type: int|getStreamData(@ byte[], int, int, ReadResult)<br />return type: void

## [Release 2.6.17](https://github.com/aws/aws-sdk-android/releases/tag/release_v2.6.17)

### Bug Fixes

* **Amazon Pinpoint**
  * Issue with Android API level 23 causing crashes when generating notification icon from a bitmap. Updated SDK behavior to only generate icon from a bitmap on API level 24 and above.
  * Fixed an issue when the userId was unset, registering for notifications would clobber the userId on the server. This overwrote any value set by `updateEndpointProfile`. Set user id to empty string to reset server user id, null to retain server value.
  * Issue with ANRs (Application Not Responding) when downloading images for notifications. Updated SDK behavior to background download image tasks.
  * Added an option to specify a custom ExecutorService through PinpointConfiguration for the TargetingClient. Use `PinpointConfiguration.withExecutor(ExecutorService)` to choose an Executor to register for Pinpoint notifications and to run handlers. Choosing a single thread Executor can be used when running handlers sequentially on the same thread after registration.

* **Amazon S3**
  * Optimized the `TransferService.loadAndResumeTransfersFromDB` to minimize the time holding the database connection.

## [Release 2.6.16](https://github.com/aws/aws-sdk-android/releases/tag/release_v2.6.16)

### Enhancements

* **Amazon S3**
  * Added `TransferUtilityOptions` to configure the size of the transfer thread pool and the time interval in `TransferService` to check for unfinished transfers and resume them.
  * Fixed bugs and added some performance improvements.

## [Release 2.6.15](https://github.com/aws/aws-sdk-android/releases/tag/release_v2.6.15)

### New Features

* **Amazon Cognito Identity Provider**
  * Support for user migration over lambda trigger in Cognito User Pools.

### Enhancements

* **Amazon Kinesis Video Streams**
  * **Breaking API  Changes**: Added `uploadHandle` parameter to the following APIs.
      * `KinesisVideoProducerStream.getDataStream()`
      * `KinesisVideoProducerStream.fragmentAck()`
      * `KinesisVideoProducerStream.streamTerminated()`
      * `StremCallbacks.streamDataAvailable()`
      * `StremCallbacks.streamClosed()`
      * `NativeKinesisVideoProducerJni.streamClosed()`
      * `NativeKinesisVideoProducerJni.fragmentAck()`
      * `NativeKinesisVideoProducerJni.streamDataAvailable()`
      * `NativeKinesisVideoProducerJni.streamTerminated()`
      * `NativeKinesisVideoProducerStream.getDataStream()`
      * `NativeKinesisVideoProducerStream.fragmentAck()`
      * `NativeKinesisVideoProducerStream.parseFragmentAck()`
      * `NativeKinesisVideoProducerStream.streamTerminated()`
      * `NativeKinesisVideoProducerStream.streamDataAvailable()`
      * `NativeKinesisVideoProducerStream.streamClosed()`
      * `DefaultStreamCallbacks.streamDataAvailable()`
      * `DefaultStreamCallbacks.streamClosed()`
      * `AckConsumer.AckConsumer()`
      * `DefaultServiceCallbacksImpl.CompletionCallback()`

## [Release 2.6.14](https://github.com/aws/aws-sdk-android/releases/tag/release_v2.6.14)

### Bug Fixes

* **Amazon CloudWatch Logs**
  * Allow `Amazon CloudWatch Logs` SDK to be fetched via maven. See [issue #392](https://github.com/aws/aws-sdk-android/issues/392)

### Enhancements

* **Amazon Cognito Identity Provider**
  * Repackaged Amazon Cognito Identity Service Provider Android SDK to change dependency for ASF components.

* **Amazon Cognito Auth**
  * Repackaged Amazon Cognito Auth Android SDK to change dependency for ASF components. Use `{ transitive = true; }` while importing `aws-android-sdk-cognitoauth` via maven in gradle.

## [Release 2.6.13](https://github.com/aws/aws-sdk-android/releases/tag/release_v2.6.13)

### Bug Fixes

* **Amazon S3**
  * Fix the upload method with CannedAccessControlList and TransferListener in TransferUtility. See [issue #388](https://github.com/aws/aws-sdk-android/issues/388)

* **Amazon Cognito Auth**
  * Fixes bug - "Unexpected char 0x0a at 82 in header value" error, when using App clients with an associated secret. See [pr #367](https://github.com/aws/aws-sdk-android/pull/367)
  * Added `minSdkVersion` and `targetSdkVersion` in `AndroidManifest`

* **AWS Mobile Client**
  * Added `minSdkVersion` and `targetSdkVersion` in `AndroidManifest`

### New Features

* **AWS IoT**
  * Starting from this release, AWS IoT SDK by default sends metrics indicating which language and version of the SDK is being used. However, user may disable this by calling `setMetricsEnabled(false)` before calling `connect` method, if they do not want metrics to be sent.

## [Release 2.6.12](https://github.com/aws/aws-sdk-android/releases/tag/release_v2.6.12)

### New Features

* **AWS Core Runtime**
  * Added support for Europe (Paris) region `eu-west-3`.

### Bug Fixes

* **AWS Auth SDK**
  * Added minimum sdks and target sdk version.

* **Amazon Kinesis Video Streams**
  * Added minimum sdks and target sdk version.

## [Release 2.6.11](https://github.com/aws/aws-sdk-android/releases/tag/release_v2.6.11)

### New Features

* **AWS Core Runtime**
  * Added support for China (Ningxia) region `cn-northwest-1`.

## [Release 2.6.10](https://github.com/aws/aws-sdk-android/releases/tag/release_v2.6.10)

### New Features

* **Amazon Rekognition**
  * **Breaking API Change**
    * The `GenderType` enum entries have changed from `MALE` `FEMALE` to `Male` `Female`.
    * The `LandmarkType` enum entries have changed to camelcase. i.e. `EYE_LEFT` `LEFT_EYEBROW_LEFT` to `EyeLeft` `LeftEyebrowLeft`
  * Update the enum value of LandmarkType and GenderType to be consistent with service response.
  * Update to add face and text detection.
  * Update to Amazon Rekognition in general to latest API specifications.

### Bug Fixes:

- **Amazon Pinpoint**
  - Improve error handling during event submission to ensure DB event corruption is handled gracefully (without crashing the app due to an uncaught exception).

- **Amazon Kinesis Video Streams**
  - **Breaking API Change** `KinesisVideoAndroidServiceClient.getAwsAcuityClient()` is renamed to `KinesisVideoAndroidServiceClient.getAwsKinesisVideoClient()` for consistency.

## [Release 2.6.9](https://github.com/aws/aws-sdk-android/releases/tag/release_v2.6.9)

### Bug Fixes:

- **AWS Auth Core**
  - Fixed a bug where the `doStartupAuth` method in `IdentityManager` method introduced in 2.6.0 was misspelled as `doStartUpAuth` in SDK versions 2.6.7 and 2.6.8. The method now continues to have the name `doStartupAuth` from SDK version 2.6.9.

## [Release 2.6.8](https://github.com/aws/aws-sdk-android/releases/tag/release_v2.6.8)

### New Features

- **Support for Amazon Kinesis Video Streams**: Amazon Kinesis Video Streams is a fully managed video ingestion and storage service. It enables you to securely ingest, process, and store video at any scale for applications that power robots, smart cities, industrial automation, security monitoring, machine learning (ML), and more. Kinesis Video Streams also ingests other kinds of time-encoded data like audio, RADAR, and LIDAR signals. Kinesis Video Streams provides you SDKs to install on your devices to make it easy to securely stream video to AWS. Kinesis Video Streams automatically provisions and elastically scales all the infrastructure needed to ingest video streams from millions of devices. It also durably stores, encrypts, and indexes the video streams and provides easy-to-use APIs so that applications can access and retrieve indexed video fragments based on tags and timestamps. Kinesis Video Streams provides a library to integrate ML frameworks such as Apache MxNet, TensorFlow, and OpenCV with video streams to build machine learning applications.

- **Amazon Cognito Auth**
  - Add support for the adaptive authentication feature of Amazon Cognito advanced security features (Beta).

- **Amazon Cognito Identity Provider**
  - Add support for Time-based One-time Passcode multi-factor authentication.
  - Add support for the adaptive authentication feature of Amazon Cognito advanced security features (Beta).

## [Release 2.6.7](https://github.com/aws/aws-sdk-android/releases/tag/release_v2.6.7)

### New Features

- **AWS MobileClient**
  - Added `AWSMobileClient` to initialize the SDK and create instances of other SDK clients. Currently support is limited to `SignInUI`. AWSMobileClient creates the `AWSConfiguration` based on `awsconfiguration.json`, fetches the Cognito Identity and registers the SignIn providers with the permissions based on the  `AWSConfiguration`.

### Enhancements

- **Amazon Polly**
  - Added support for new voices - `Aditi` and `Seoyeon`.
  - Added support for new language code - `ko-KR`.

- **Amazon Pinpoint**
  - Added support for notification channel on Android SDK 26 (Oreo).
  - On Android SDK 23 (Marshmallow) and newer devices, the large icon is not set if it is not present from the push payload and a small icon is set in the push payload. This allows setting only the small icon from the campaign in the Pinpoint console.
  - On Android SDK 23 and newer devices, if the small icon is set in a format that is an opaque color image, it is now converted to greyscale to prevent displaying a grey box. Small icons in the correct format of opaque white with a transparent background will still render appropriately.

### Bug Fixes:

- **General**
  - Fixed domain returned for `cn-north-1` region and region parsing for `amazonaws.com.cn` domains. See [pr #362](https://github.com/aws/aws-sdk-android/pull/362).

- **AWS IoT**
  - Increased default time to keep alive to 300 seconds.

## [Release 2.6.6](https://github.com/aws/aws-sdk-android/releases/tag/release_v2.6.6)

### Bug Fixes:

- **Amazon Pinpoint**
  - Fix locale issue for endpoint profile updates. See [issue #355](https://github.com/aws/aws-sdk-android/issues/355) and see [issue #354](https://github.com/aws/aws-sdk-android/issues/354)

- **Amazon S3**
  - Fixed a bug in the download progress reporting for large files where the last status update could be a jump of 75% or more. The default for notification used to be 8K bytes chunks, it has been changed to 1024K bytes.  The value can be changed using the `setNotificationThreshold` method of AmazonS3Client instead of being a constant.  See [issue #333](https://github.com/aws/aws-sdk-android/issues/333)

- **AWS IoT**
  - Fix validation for endpoint in China that ends with ".cn". See [issue #337](https://github.com/aws/aws-sdk-android/issues/337)

## [Release 2.6.5](https://github.com/aws/aws-sdk-android/releases/tag/release_v2.6.5)

### Enhancements:

- **Amazon Polly**
  - Added support for new voices - `Matthew` and `Takumi`.
  - Polly is now available in `ap-northeast-1` region.

### Bug Fixes:

- **Amazon Cognito Identity Provider**
  - Fixed a bug in the deletion of CognitoUser where the callback function is not invoked when deletion is successful. See [issue #304](https://github.com/aws/aws-sdk-android/issues/304)

## [Release 2.6.4](https://github.com/aws/aws-sdk-android/releases/tag/release_v2.6.4)

### Bug Fixes:

- **Amazon Kinesis Firehose & Amazon Kinesis Streams**
  - Fixed a bug that caused infinite loops while reading local cache of streams used for batching. See [issue #182](https://github.com/aws/aws-sdk-android/issues/182)

## [Release 2.6.3](https://github.com/aws/aws-sdk-android/releases/tag/release_v2.6.3)

### New Features:

- **Amazon Pinpoint**
  - Add support for ADM and Baidu channels. Now Android developers will be able to target devices that leverage Amazon Device messaging and Baidu Cloud messaging. 
- **Amazon Cognito Identity Provider**
  - Support for Pinpoint Analytics integration in Cognito User Pools.

## [Release 2.6.2](https://github.com/aws/aws-sdk-android/releases/tag/release_v2.6.2)

### Bug Fixes:

- **AWS Auth SDK**
  - Fixed a bug in the creation of SignInButton.
  - Removed the manifest entries for Facebook Application ID and Google Play Services version.

## [Release 2.6.1](https://github.com/aws/aws-sdk-android/releases/tag/release_v2.6.1)

### Bug Fixes:

- **AWS Auth SDK**
  - Fixed border and shadow for Facebook and Google SignIn buttons.
  - Fixed the Android Support Package dependencies of the different auth clients. The Android Support Packages support-v4 and appcompat-v7 of all the auth clients now have the same version 23.0.1 and are optional dependencies. Apps consuming the auth clients will now declare the appcompat-v7 and support-v4 dependencies in the gradle manually.

- **Amazon Pinpoint**
  - Notification icon handling has been improved. By default, when the Notification icon uses the app icon, the icon will now be shown in color on Apps targeting SDK version 21 or greater. This will be achieved by setting the large icon to the app icon and generating the small icon by converting the app icon image to gray scale. For Apps targeting SDK version below 21, the behavior remains the same and the color icon is shown.

## [Release 2.6.0](https://github.com/aws/aws-sdk-android/releases/tag/release_v2.6.0)

### New Features:

- **AWS Auth SDK**
  - Added new SDK for configurable User SignIn Screen with Amazon Cognito UserPools, Facebook SignIn and Google SignIn.

- **AWS Core Runtime**
  - Added support for a configuration file `awsconfiguration.json` that can be used to construct:
    - `CognitoCredentialsProvider`, `CognitoCachingCredentialsProvider`, `CognitoUserPool`, `TransferUtility`, `DynamoDBMapper`, `PinpointConfiguration`, `CognitoSyncManager`, and `LambdaInvokerFactory`.

### Improvements:

- **AWS S3**
  - Add builder pattern constructor to `TransferUtility`.
  - Add default bucket property in `TransferUtility` builder. The default bucket will be used when no bucket is specified.

- **AWS Lambda**
  - Add builder pattern constructor to `LambdaInvokerFactory`.

- **Amazon DynamoDB**
  - Add builder pattern constructor to `DynamoDBMapper`.

- **Amazon Pinpoint**
  - Add configuration option to post notifications even if the app is in the foreground.

### Bug Fixes:

- **Amazon Pinpoint**
  - Fixed bug that caused Pinpoint endpoint profile to incorrectly calculate the number of profile attributes and metrics.

- **Amazon Lex**
  - Fixed aar file and added new architecture support arm64-v8a, mips, mips64, x86, x86_64. See [issue #298](https://github.com/aws/aws-sdk-android/issues/298)

## [Release 2.4.7](https://github.com/aws/aws-sdk-android/releases/tag/release_v2.4.7)

### Improvements:

- **Amazon Cognito Auth**
  - Making Cognito App Integration and Federation feature generally available

- **AWS IoT**
  - Add API to enable/disable auto-resubscribe feature.

### Bug Fixes:

- **AWS IoT**
  - Fixed bug that caused reconnecting to the session to throw an exception due to failure to obtain credentials.

## [Release 2.4.6](https://github.com/aws/aws-sdk-android/releases/tag/release_v2.4.6)

### Bug Fixes:

- **Amazon Cognito Identity Provider**
  - Fixed bug that caused `CognitoDeviceHelper.getDeviceKey` to return null on certain cases. See [issue #259](https://github.com/aws/aws-sdk-android/issues/259)
  - Fixed bug where `onSuccess` callback was missing from `verifyAttribute` function. See [issue #266](https://github.com/aws/aws-sdk-android/issues/266)

- **Amazon Pinpoint**
  - Fix crash in Pinpoint SDK when getting locale's country code.

## [Release 2.4.5](https://github.com/aws/aws-sdk-android/releases/tag/release_v2.4.5)

### Bug Fixes:

- **Amazon S3**
  - Fixed bug that caused keys to convert spaces to url encoded characters. See [issue #310](https://github.com/aws/aws-sdk-android/issues/310)

- **Amazon DynamoDB Document Model (Beta)**
  - Fixed bug that caused item updates to fail due to equality check error.

## [Release 2.4.4](https://github.com/aws/aws-sdk-android/releases/tag/release_v2.4.4)

### New Features:
- **Amazon DynamoDB Document Model (Beta)**
  - Added DynamoDB Document API: The Document API provides full JSON data support, use of Document Path to access part of a document, and new data types such as Map, Primitive, List, and Boolean. More information and sample code can be found in the [blog](https://aws.amazon.com/blogs/mobile/using-amazon-dynamodb-document-api-with-aws-mobile-sdk-for-android-part-1/).

* **Amazon Cognito Auth (Beta)**
  - A new SDK that enables sign-up and sign-in for Amazon Cognito Your User Pools via a lightweight hosted UI.

### Bug Fixes:
- **Amazon Pinpoint**
  - Change Pinpoint notification client to be a strong reference in Pinpoint notification receiver
  - **Breaking API Change** Please use `PinpointNotificationReceiver.setNotificationClient()` API instead of `setWeakNotificationClient`.

- **Amazon S3**
  - Fixed bug in `TransferUtility` which caused the app to crash due to a race condition when loading Transfer Records from Transfer Database. See [issue #288](https://github.com/aws/aws-sdk-android/issues/288)

## [Release 2.4.3](https://github.com/aws/aws-sdk-android/releases/tag/release_v2.4.3)

### Improvements:
- **AWS IoT**
  - Update API to latest spec.

- **Amazon Polly**
  - Added support for new voice id - `Vicki`.

- **Amazon Pinpoint**
  - Update logging to be more restrictive.
  - Added support for app-level opt-out.

### Bug Fixes:
- **All Services**
  - Fixed an issue where endpoint URLs were incorrectly set after using `setRegion.`. See [issue #290](https://github.com/aws/aws-sdk-android/issues/290)
- **Amazon S3**
  - Fixed bug which caused gradle build error on commons-io. See [issue #282](https://github.com/aws/aws-sdk-android/issues/282)
  - Fixed NPE error while resuming transfers using `TransferUtility`. See [issue #299](https://github.com/aws/aws-sdk-android/issues/299)
  - Fixed `TransferUtility` observer progress tracking bug. See [issue #257](https://github.com/aws/aws-sdk-android/issues/257)

## [Release 2.4.2](https://github.com/aws/aws-sdk-android/releases/tag/release_v2.4.2)

### Improvements:
- **Amazon Lex**
  - Amazon Lex is now Generally Available.
  - Added support for input transcripts.

- **Amazon Polly**
  - Added support for multiple Lexicons in presigned request.
  - Added support for speech marks.

- **Amazon Rekognition**
  - Added support for content moderation and age range estimation. See [issue #281](https://github.com/aws/aws-sdk-android/issues/281)

### Bug Fixes:
- **Amazon DynamoDB**
  - Fixed bug which did not use credentials provider when available in method `getClient(Region)`.
- **Amazon S3**
  - Fixed bug which caused gradle build error on commons-io. See [issue #282](https://github.com/aws/aws-sdk-android/issues/282)

## [Release 2.4.1](https://github.com/aws/aws-sdk-android/releases/tag/release_v2.4.1)

### New Features:
- **Support for Amazon Cloudwatch Logs**: Amazon CloudWatch is a monitoring service for AWS cloud resources and the applications you run on AWS. You can use Amazon CloudWatch to collect and track metrics, collect and monitor log files, and set alarms.

### Bug Fixes:
- **Amazon IoT**: fix an issue which triggers `NetworkOnMainThreadException` when calling `reconnectToSession()`. See [issue #261](https://github.com/aws/aws-sdk-android/issues/261)
- **Amazon S3**: fixed maven dependencies. See [issue #276](https://github.com/aws/aws-sdk-android/issues/276) & [issue #268](https://github.com/aws/aws-sdk-android/issues/268)
- **Amazon S3**: fixed an issue which caused resource path to be incorrectly encoded.See [AWS Forum Post](https://forums.aws.amazon.com/thread.jspa?threadID=252898)
- **General**: checkstyle fixes across the sdk.
- **General**: move all sdk's to use commons logging instead of LogCat.

## [Release 2.4.0](https://github.com/aws/aws-sdk-android/releases/tag/release_v2.4.0) (03/21/2017)

### Improvements:
- **Amazon Lex**:`LexVoiceButton` will now show an image of a bot when audio response from lex is being played.

### Bug Fixes:

- **Amazon API Gateway**: Allow marshalling alternative date formats in API Gateway.
- **Amazon Cognito Identity Provider**: Bug fix for missing required attribute Exception
- **Amazon IoT**: fix typo's with variable names in `AWSIoTMQTTManager`. See [issue #220](https://github.com/aws/aws-sdk-android/pull/220).
- **Amazon Lex**: Fix a bug which caused `readyToFulfill` to not file in `InteractionListener`.
- **Amazon Pinpoint**:Fix cursor leakage in Pinpoint.
- **Amazon Pinpoint**:Bug fixes for campaign open rate.
- **Amazon Pinpoint**:`PinpointEndpointClient` to retain instance of endpoint.
- **Amazon Pinpoint**:corrected the implemented for `optout` for profile.
- **Amazon Pinpoint**:Deprecated formatted price in `MonetizationEventBuilder`.
- **Amazon S3**: Bug Fixes with encryption client.
- **Amazon S3**: SigV4 signing is now default for S3. See [issue 234](https://github.com/aws/aws-sdk-android/issues/234) & [issue #108](https://github.com/awslabs/aws-sdk-android-samples/issues/108).
- **Amazon S3**: Added feature to specify listener in `TransferUtility.upload()`. See [issue #210](https://github.com/aws/aws-sdk-android/issues/210).
- **Amazon S3**: Fixed a bug where when using `setAccelerateModeEnabled` caused uploads to fail. See [issue #264](https://github.com/aws/aws-sdk-android/issues/264).
- **General** : Fixed a bug which caused incompatibility between maven releases and releases on [marketing page](https://aws.amazon.com/mobile/sdk).

## [Release 2.3.9](https://github.com/aws/aws-sdk-android/releases/tag/release_v2.3.9) (02/02/2017)

### Improvements:

- **Amazon Kinesis Firehose & Amazon Kinesis Streams**: Allow setting a static partition key in the KinesisRecorderConfig. See [issue #228](https://github.com/aws/aws-sdk-android/pull/228).
- **AWS KMS**: Updated service to latest spec.

### Bug Fixes:

- **Amazon Cognito Identity**: Fixed a bug that could cause a NullPointerException if credential refresh occured while another thread signed in with a provider. See [issue #247](https://github.com/aws/aws-sdk-android/pull/247).
- **Amazon Cognito Identity Provider**: Fixed bugs in SRP and exception handling.
- **Amazon Kinesis Firehose & Amazon Kinesis Streams**: Prevent KinesisRecorder.submitAllRecords() from potentially losing data if the service is killed by waiting until the data is transferred before removing it from the cache. See [issue #225](https://github.com/aws/aws-sdk-android/pull/225).
- **Amazon Pinpoint**: Fixed a bug that caused a crash when opening a deep link. See [issue #246](https://github.com/aws/aws-sdk-android/pull/246).
- **Amazon Lex**: Fix incorrect comparison for dialog states. See [issue #245](https://github.com/aws/aws-sdk-android/pull/245).

## [Release 2.3.8] (https://github.com/aws/aws-sdk-android/release/tag/release_v2.3.8) (12/20/2016)

### Bug Fixes:

- **Amazon Pinpoint**: Fixed incorrect signer config in Pinpoint Analytics.
- **Amazon S3**: Fixed a bug that caused TransferObserver.getBytesTransferred() to always return 0. See [issue #217](https://github.com/aws/aws-sdk-android/pull/217).
- **Amazon S3**: Fixed a race condition in TransferService. See [issue #197](https://github.com/aws/aws-sdk-android/pull/197).

## [Release 2.3.7](https://github.com/aws/aws-sdk-android/releases/tag/release_v2.3.7) (12/13/2016)

### New Features
- **Support for Amazon Rekognition**: Rekognition is a deep-learning based service to search, verify and organize images. With Rekognition, you can detect objects, scenes, and faces in images. You can also search and compare faces.
- **AWS Core Runtime**: Added Support for `eu-west-2`/LHR region in the SDK.

### Improvements
- **AWS Core Runtime**: Added support for enabling curl logging in the SDK. See [issue](https://github.com/aws/aws-sdk-android/pull/200)
- **AWS Lambda**: Update to Latest Models.

### Bug Fixes:
- **Amazon Pinpoint**: Fixed a bug that caused setting wrong endpoint for pinpoint client.
- **Amazon S3**: Fixed a bug that could cause NPE in Transfer Service. See [issue](https://github.com/aws/aws-sdk-android/issues/223).
- **Amazon Cognito Identity Provider**: Fix incorrect exception being thrown in `CognitoDevice`. See [issue](https://github.com/aws/aws-sdk-android/pull/224).
- **Amazon Cognito Identity Provider**: Fix a bug where `NewPasswordContinuation` throws `CognitoParameterInvalidException: Missing required attribute` even when the required user attributes have been set. See [issue](https://github.com/aws/aws-sdk-android/pull/216).


## [Release 2.3.6](https://github.com/aws/aws-sdk-android/releases/tag/release_v2.3.6) (12/07/2016)

### Improvements
- **AWS Core Runtime**: Added Support for `ca-central-1`/YUL region in the SDK.

### Bug Fixes
- **Amazon SQS**: Fixed a bug that caused SQS send message to fail. See [issue](https://github.com/aws/aws-sdk-android/issues/218).
- **Amazon Lex Runtime**: Fixed a bug where requests were not getting signed correctly.
- **Amazon Pinpoint**: Fix serialization of endpoint profile bug.
- **Amazon Mobile Analytics**: Ensure session file directories exist before saving


## [Release 2.3.5](https://github.com/aws/aws-sdk-android/releases/tag/release_v2.3.5) (12/01/2016)

### New Features
- **Support for Amazon Pinpoint**: Amazon Pinpoint makes it easy to run targeted campaigns to improve user engagement. Pinpoint helps you understand your users behavior, define who to target, what messages to send, when to deliver them, and tracks the results of the campaigns.


## [Release 2.3.4](https://github.com/aws/aws-sdk-android/releases/tag/release_v2.3.4) (11/30/2016)

### New Features
- **Support for Amazon Lex - Beta**: Amazon Lex is a service for building conversational interactions into any application using voice and text. With Lex, the same conversational engine that powers Amazon Alexa is now available to any developer, enabling you to build sophisticated, natural language, conversational bots (chatbots) into your new and existing applications. Amazon Lex provides the deep functionality and flexibility of automatic speech recognition (ASR) for converting speech to text and natural language understanding (NLU) to understand the intent of the text. This allows you to build highly engaging user experiences with lifelike, conversational interactions.

- **Support for Amazon Polly**: Amazon Polly is a service that turns text into lifelike speech, making it easy to develop applications that use high-quality speech to increase engagement and accessibility. With Amazon Polly the developers can build speech-enabled apps that work in multiple geographies.

## [Release 2.3.3](https://github.com/aws/aws-sdk-android/releases/tag/release_v2.3.3) (10/11/2016)

### Improvements
- **AWS Core Runtime Library**: Support for `us-east-2/CMH` region in SDK.

## [Release 2.3.2](https://github.com/aws/aws-sdk-android/releases/tag/release_v2.3.2) (10/06/2016)

### Improvements
- **Amazon Cognito Identity Provider**: 
- Support for Admin Create User feature.
- Allow SDK to refresh tokens which are about to expire within a pre-set threshold.

## [Release 2.3.1](https://github.com/aws/aws-sdk-android/releases/tag/release_v2.3.1) (09/08/2016)

### Improvements
- **API Gateway**: Added a generic invoker to execute requests for any path.

### Bug Fixes
- **Amazon Cognito Identity Provider**: 
- Fixed a bug introduced by StandardCharsets that caused the Android SDK to be unavailable for API 18 and below.

## [Release 2.3.0](https://github.com/aws/aws-sdk-android/releases/tag/release_v2.3.0) (07/28/2016)

### Improvements
- **AWS Core Runtime Library**: Added support for `us-west-2/PDX` region for cognito identity.
- **Amazon Cognito Identity Provider**: 
- Support for Custom authentication flows. Developers can implement custom authentication flows around Cognito Your User Pools.
- Support for devices.
- Global sign-out users, to sign-out from all devices.
- **Amazon Cognito Sync**: Added support for `us-west-2/PDX` region.

### Bug Fixes
- **Amazon Cognito Identity Provider**: 
- Authentication flow in Android SDK now uses Custom Authentication API.
- Two new exceptions added for getSession API. These exceptions have been added to accurately represent the user state when the username is invalid and when the user is not confirmed. You will have to update your application to handle these exceptions.
- UserNotFoundException: Returned when the username user does not exist.
- UserNotConfirmedException: Returned when the user has not been confirmed.

## [Release 2.2.22](https://github.com/aws/aws-sdk-android/releases/tag/release_v2.2.22) (07/27/2016)

### Bug Fixes
- **Amazon Simple Email Service**: Resolved an issue where some SES APIs were missing from the 2.2.21. [#179](https://github.com/aws/aws-sdk-android/issues/179)

## [Release 2.2.21](https://github.com/aws/aws-sdk-android/releases/tag/release_v2.2.21) (07/21/2016)

### Improvements
- **Amazon Web Services**: General service updates and documentation improvements.
- **AWS Core Runtime Library**: Allow custom `TrustManager` on `ClientConfiguration`. [#165](https://github.com/aws/aws-sdk-android/pull/165)
- **AWS IoT**: Updated Eclipse Paho MQTT client to v1.1.0. [#145](https://github.com/aws/aws-sdk-android/issues/145)

### Bug Fixes
- **Amazon Mobile Analytics**: Fixed crash while creating the base directory. [#126](https://github.com/aws/aws-sdk-android/issues/126)
- **Amazon Cognito**: Fixed a token refresh bug in Your User Pools.


## [Release 2.2.20](https://github.com/aws/aws-sdk-android/releases/tag/release_v2.2.20) (06/27/2016)

### New Features
- **Amazon Web Services**: Introducing new AWS region Asia Pacific (Mumbai) region, endpoint ap-south-1.

### Improvements
- **Amazon Web Services**: General service updates and documentation improvements.
- **API Gateway**: Expose client configuration through ApiFactory. [#158](https://github.com/aws/aws-sdk-android/issues/158)
- **Amazon Web Services**: Service clients are now generated with a new code gen system. Some trivial changes are listed below
- List members in POJO are defaulted to null instead of an empty list to align with map members. Please perform null check to avoid NPE. When marshalling a list member, a null list will be omitted and an empty list will result in an empty array.
- In `ListRecordsRequest` of Cognito Sync, the data type of `lastSyncCount` is changed from String to Long and that of `maxResult` from String to Integer.
- In DynamoDB, the method `setKey(java.util.Map.Entry<String, AttributeValue> hashKey, java.util.Map.Entry<String, AttributeValue> rangeKey)` is removed from `GetItemRequest`, `UpdateItemRequest`, `DeleteItemRequest`, and `DeleteRequest`. Use `addKeyEntry(String key, AttributeValue value)` instead. `setExclusiveStartKey(java.util.Map.Entry<String, AttributeValue> hashKey, java.util.Map.Entry<String, AttributeValue> rangeKey)` is also removed from `QueryRequest` and `ScanRequest`. The alternative is `addExclusiveStartKeyEntry(String key, AttributeValue value)`.

### Bug Fixes
- **API Gateway**: Fixed a bug where user agent is overwritten by `ApiHandler`. [#159](https://github.com/aws/aws-sdk-android/issues/159) 


## [Release 2.2.19](https://github.com/aws/aws-sdk-android/releases/tag/release_v2.2.19) (06/23/2016)

### New Features
- **Amazon Cognito Identity**: Added support for SAML role resolution.


## [Release 2.2.18](https://github.com/aws/aws-sdk-android/releases/tag/release_v2.2.18) (06/02/2016)

### Bug Fixes
- **AWS Core Runtime Library**: Removed testing implementation for `X509TrustManager`, for more information [see](https://support.google.com/faqs/answer/6346016).


## [Release 2.2.17](https://github.com/aws/aws-sdk-android/releases/tag/release_v2.2.17) (05/20/2016)

### New Features
- **Amazon S3**:
- Introducing a new version of the ListObjects (ListObjectsV2) API that allows listing objects with a large number of delete markers. See [GET Bucket (List Objects) Version 2](http://docs.aws.amazon.com/AmazonS3/latest/API/v2-RESTBucketGET.html) for more details.
- Added support for a new configuration named BucketAccelerateConfiguration which supports faster uploads/downloads to S3 buckets. See [Amazon S3 Transfer Acceleration](http://docs.aws.amazon.com/AmazonS3/latest/dev/transfer-acceleration.html).
- Amazon S3 now supports cross-region replication, which provides automatic, asynchronous copying of objects across buckets in different AWS regions. For more information, see [Cross-Region Replication](https://docs.aws.amazon.com/AmazonS3/latest/dev/crr.html) in the Amazon S3 Developer Guide.

### Bug Fixes
- **AWS Core Runtime Library**: Fixed a potential bug during retry where content input stream is not reset correctly.
- **Amazon Cognito**: Fixed a bug where Cognito Sign-in may fail on non US locale environment. [aws-sdk-android-samples #129](https://github.com/awslabs/aws-sdk-android-samples/issues/54)


## [Release 2.2.16](https://github.com/aws/aws-sdk-android/releases/tag/release_v2.2.16) (05/10/2016)

### New Features
- **AWS IoT**: The AWS IoT Device Gateway now supports MQTT over WebSockets. Build real-time mobile and web applications that interact over WebSockets, and easily scale to millions of simultaneous users. You can use WebSockets with Amazon Cognito to securely authenticate end-users to your apps and devices.

### Improvements
- **Amazon Web Services**: General service updates and documentation improvements.
- **AWS Core Runtime Library**: Removed verbose logging of errors in retries.
- **AWS IoT**: Added MQTT message delivery callback.

### Bug Fixes
- **Amazon S3**: Fixed a bug in TransferUtility caused by socket timeout exception. The exception is incorrectly treated as manually interrupt and thus is not reported to `TransferListener.onError(Exception)`. [#119](https://github.com/aws/aws-sdk-android/issues/119) and [#120](https://github.com/aws/aws-sdk-android/issues/120)
- **Amazon Cognito**: Fixed a bug caused by `StandardCharsets` which is available from API level 19. [#129](https://github.com/aws/aws-sdk-android/issues/129)


## [Release 2.2.15](https://github.com/aws/aws-sdk-android/releases/tag/release_v2.2.15) (04/19/2016)

### New Features
- **Amazon Cognito Identity Provider**: You can now use Amazon Cognito to easily add user sign-up and sign-in to your mobile and web apps. Your User Pool in Amazon Cognito is a fully managed user directory that can scale to hundreds of millions of users, so you don’t have to worry about building, securing, and scaling a solution to handle user management and authentication.
- **Amazon S3**: Canned ACL support when uploading objects to S3 with TransferUtility. [#63](https://github.com/aws/aws-sdk-android/issues/63)

### Bug Fixes
- **Amazon S3**: A NPE bug in TransferUtility caused by network receiver. [#117](https://github.com/aws/aws-sdk-android/issues/117) and [#118](https://github.com/aws/aws-sdk-android/issues/118)


## [Release 2.2.14](https://github.com/aws/aws-sdk-android/releases/tag/release_v2.2.14) (03/31/2016)

### New Features
- **AWS Iot**: Added support for LWT (last will and testimony).
- **Amazon SES**: Added support for custom MAIL FROM domains.

### Improvements
- **Amazon S3**: Improved performance of S3 TransferUtility.
- Now the number of parallel transfers is set to the number of processors (cores) + 1. [#111](https://github.com/aws/aws-sdk-android/issues/111)
- Removed unnecessary network requests in download task.

### Bug Fixes
- **AWS Core Runtime Library**: Addressed a potential bug in Cognito credentials provider.
- **Amazon S3**: Fixed RejectedExecutionException in TransferUtility which may occur when the service is shutting down. [#113](https://github.com/aws/aws-sdk-android/issues/113)


## [Release 2.2.13](https://github.com/aws/aws-sdk-android/releases/tag/release_v2.2.13) (02/25/2016)

### Improvements
- **Amazon S3**: Tweaked the usage of TransferListener in S3 TransferUtility.
- Now listeners are kept as strong references. They will be removed when transfers are completed. However user are still encouraged to clean up listeners themselves to prevent memory leak. [#93](https://github.com/aws/aws-sdk-android/issues/93) and [#101](https://github.com/aws/aws-sdk-android/issues/101)
- Transfers in WAITING_FOR_NETWORK state can now be paused or canceled. [#102](https://github.com/aws/aws-sdk-android/issues/102)
- Improved the experience to delete a transfer. [#104](https://github.com/aws/aws-sdk-android/issues/104)

### Bug Fixes
- **AWS Core Runtime Library**: Addressed potential internalization bugs. [#96](https://github.com/aws/aws-sdk-android/issues/96)
- **Amazon S3**: Fixed a ConcurrentModificationException bug caused by listeners being removed in their callbacks. [#103](https://github.com/aws/aws-sdk-android/issues/103)


## [Release 2.2.12](https://github.com/aws/aws-sdk-android/releases/tag/release_v2.2.12) (02/12/2016)

### New Features
- **AWS IoT**: [AWS IoT](https://aws.amazon.com/iot/) is now supported by the SDK. AWS IoT is a managed cloud platform that lets connected devices easily and securely interact with cloud applications and other devices. AWS IoT can support billions of devices and trillions of messages, and can process and route those messages to AWS endpoints and to other devices reliably and securely. With AWS IoT, your applications can keep track of and communicate with all your devices, all the time, even when they aren't connected.

### Improvements
- **Amazon Web Services**: General service updates and documentation improvements.


## [Release 2.2.11](https://github.com/aws/aws-sdk-android/releases/tag/release_v2.2.11) (01/28/2016)

### New Features
- **AWS Key Management Service**: [AWS Key Management Service (KMS)](https://aws.amazon.com/kms/) is now supported by the SDK. AWS Key Management Service (KMS) is a managed service that makes it easy for you to create and control the encryption keys used to encrypt your data, and uses Hardware Security Modules (HSMs) to protect the security of your keys. AWS Key Management Service is integrated with several other AWS services to help you protect your data you store with these services. AWS Key Management Service is also integrated with AWS CloudTrail to provide you with logs of all key usage to help meet your regulatory and compliance needs.

### Improvements
- **Amazon S3**: Revamped S3 TransferUtility. Huge performance boost and lots of enhancements.
- Offload most database operations to background thread.
- Re-architected transfer listeners. Moved away from ContentObserver.
- Reduced the frequency of writing transfer states to database.
- Better error reporting. Now the original exception is passed to [TransferListener.onError(int, Exception)](http://docs.aws.amazon.com/AWSAndroidSDK/latest/javadoc/com/amazonaws/mobileconnectors/s3/transferutility/TransferListener.html#onError(int,%20java.lang.Exception)). [#61](https://github.com/aws/aws-sdk-android/issues/61)
- Allow user to resume a transfer in any state other than `TransferState.COMPLETED`. [#81](https://github.com/aws/aws-sdk-android/issues/81) and [#87](https://github.com/aws/aws-sdk-android/issues/87)
- Better diagnostics of TransferService. You can dump its status with `adb shell dumpsys activity service com.amazonaws.mobileconnectors.s3.transferutility.TransferService`. It works only if the app is debuggable.
- Better handling of network connectivity changes.
- Other cleanups, bug fixes and improvements.
- **Amazon S3**: Adds support of server-side encryption with AWS Key Management Service. See [Amazon S3 developer guide](http://docs.aws.amazon.com/AmazonS3/latest/dev/UsingKMSEncryption.html) for more information.
- **Amazon S3**: Signature Version 4 is now the default signing methods for all S3 requests as long as a region is specified or can be easily determined from the given endpoint.


## [Release 2.2.10](https://github.com/aws/aws-sdk-android/releases/tag/release_v2.2.10) (01/06/2016)

### New Features
- **Amazon Web Services**: Added support for new AWS region in South Korea (ap-northeast-2).
- **Amazon Kinesis Firehose**: [Amazon Kinesis Firehose](https://aws.amazon.com/kinesis/firehose/) is the easiest way to load streaming data into AWS. It can capture and automatically load streaming data into Amazon S3 and Amazon Redshift, enabling near real-time analytics with existing business intelligence tools and dashboards you are already using today. See the [developer guide](http://docs.aws.amazon.com/mobile/sdkforandroid/developerguide/kinesis.html) for instructions about using `KinesisFirehoseRecorder`.

### Improvements
- **Amazon S3**: Allow user to add or overwrite file extension to MIME type mapping so that AmazonS3 can identify the MIME type of consequent uploads and set the content type correctly. [#83](https://github.com/aws/aws-sdk-android/issues/83)
- **AWS Lambda**: Added a method to access the installation id of the client context that is sent to AWS Lambda. [#74](https://github.com/aws/aws-sdk-android/issues/74)
- **Amazon Web Services**: General service updates and documentation improvements.

### Bug Fixes
- **Amazon S3**: Fixed the termination condition of TransferService so that it stays alive when there are active transfers waiting for network. [#70](https://github.com/aws/aws-sdk-android/issues/70)
- **Amazon S3**: Fixed a resource leak issue in TransferUtility caused by unclosed cursor.
- **AWS Lambda**: Fixed a potential issue with Lambda when invoking methods with no args. [#80](https://github.com/aws/aws-sdk-android/pull/80)
- **API Gateway**: Updated the message of ApiClientException to match exactly what the API responds. [#78](https://github.com/aws/aws-sdk-android/pull/78)


## [Release 2.2.9](https://github.com/aws/aws-sdk-android/releases/tag/release_v2.2.9) (11/18/2015)

### New Features
- **Amazon Web Services**: General service updates and documentation improvements.

### Bug Fixes
- **Amazon S3**: Fixed slow initialization of Amazon S3 client. [#69](https://github.com/aws/aws-sdk-android/issues/69)
- **General**: Updated instruction for proguard.

## [Release 2.2.8](https://github.com/aws/aws-sdk-android/releases/tag/release_v2.2.8) (11/05/2015)

### New Features
- **Amazon Web Services**: General service updates and documentation improvements.

### Bug Fixes
- **AWS Core Runtime Library**: Improved retry logic so that aborting a request will not cause a retry.


## [Release 2.2.7](https://github.com/aws/aws-sdk-android/releases/tag/release_v2.2.7) (10/08/2015)

### New Features
- **AWS Lambda**: You can now maintain multiple versions of your Lambda function code. Versioning allows you to control which Lambda function version is executed in your different environments (e.g., development, testing, or production).  You can also set up your Lambda functions to run for up to five minutes allowing longer running functions such as large volume data ingestion and processing jobs.

### Bug Fixes
- **Amazon S3**: Resolved a hostname verification issue when there is a . in the bucket name. [#59](https://github.com/aws/aws-sdk-android/issues/59) 
- **Amazon S3**: Resolved an issue when using  SSE-C with Transfer Manager 
- **Amazon API Gateway**: Fixed an issue where the incorrect content length was sent to the service when the body contained UTF-8 characters that were multiple bytes in length. [#62](https://github.com/aws/aws-sdk-android/issues/62)


## [Release 2.2.6](https://github.com/aws/aws-sdk-android/releases/tag/release_v2.2.6) (09/17/2015)

### New Features
- **Amazon Web Services**: General service updates and documentation improvements.
- **Amazon S3**: Added support of ObjectMetadata for upload in Amazon S3 `TransferUtility`. [#56](https://github.com/aws/aws-sdk-android/issues/56)

### Bug Fixes
- **AWS Core Runtime Library**: Fixed a potential NPE issue caused by ResponseCache by explicitly disabling HTTP response cache.
- **Amazon API Gateway**: Fixed a bug where the region for SigV4 signing is pinned to us-east-1. Now the region is deduced from API's invoke URL and can optionally be overwritten via `ApiClientFactory.region(String)`.


## [Release 2.2.5](https://github.com/aws/aws-sdk-android/releases/tag/release_v2.2.5) (08/07/2015)

### New Features
- **Amazon Web Services**: General service updates and documentation improvements on Amazon Elastic Compute Cloud (EC2) and Auto Scaling.
- **Github**: Open sourced unit tests and added this changelog.

### Bug Fixes
- **Amazon S3**: Fixed a bug when using Amazon S3 `TransferUtility` on a worker thread. [#51](https://github.com/aws/aws-sdk-android/issues/51)
- **AWS Core Runtime Library**: Fixed a bug caused by improper closing of a GZIP encoded content stream. See [AWS forum](https://forums.aws.amazon.com/thread.jspa?threadID=204659).
- **Maven**: Changed the dependency scope of Apache Commons Logging to [`provided`](https://maven.apache.org/guides/introduction/introduction-to-dependency-mechanism.html) which can remove compilation warnings and improve capability with Gradle.


## [Release 2.2.4](https://github.com/aws/aws-sdk-android/releases/tag/release_v2.2.4) (07/22/2015)

### New Features
- **Amazon S3**: The S3 transfer utility has been added to the SDK, which replaces the now deprecated transfer manager. This utility automatically pauses and resumes transfers when internet connectivity is lost and reestablished. The utility also automatically pauses transfers if an app crashes. Developers can manually pause and resume transfers without having to persist any data themselves. For more information, see our [blog](http://mobile.awsblog.com/post/Tx2KF0YUQITA164/AWS-SDK-for-Android-Transfer-Manager-to-Transfer-Utility-Migration-Guide) and [Getting Started documentation](http://docs.aws.amazon.com/mobile/sdkforandroid/developerguide/s3transferutility.html) for more info.
- **Amazon Mobile Analytics**: A new simpler constructor has been added to the MobileAnalyticsManager, and transmission of events over WAN is now enabled by default.


## [Release 2.2.3](https://github.com/aws/aws-sdk-android/releases/tag/release_v2.2.3) (07/09/2015)

### New Features
- **Amazon API Gateway**: Added a runtime library for the generated SDK of Amazon API Gateway. Amazon API Gateway makes it easy for AWS customers to publish, maintain, monitor, and secure application programming interfaces (APIs) at any scale. To know more please visit [Amazon API Gateway]( http://aws.amazon.com/api-gateway/).

### Bug Fixes
- **Amazon S3**: Fixed an issue in Amazon S3 where the range information is incorrect in PersistableTransfer. [#35](https://github.com/aws/aws-sdk-android/issues/35)
- **AWS Core Runtime Library**: Fixed an issue in `CognitoCachingCredentialsProvider` where the credentials might not be cached when using developer-authenticated identities. [#48](https://github.com/aws/aws-sdk-android/issues/48)


## [Release 2.2.2](https://github.com/aws/aws-sdk-android/releases/tag/release_v2.2.2) (06/11/2015)

### New Features
- **AWS Core Runtime Library**: Enabled HTTP compression by adding "Accept-Encoding:gzip" header. If the target AWS service (for example, Amazon DynamoDB) supports compression and returns compressed data, the SDK will handle the content correctly. [#41](https://github.com/aws/aws-sdk-android/issues/41)
- **Amazon Kinesis**: KinesisRecorder now sends compressed records to Amazon Kinesis.
- **Amazon Mobile Analytics**: Analytics events are compressed prior to sending the service in order to save network bandwidth.

### Bug Fixes
- **Amazon S3**: Fixed an issue that occurs when required headers are not properly signed. This issue affects S3 in two regions: Frankfurt (eu-central-1) and China (cn-north-1). [#42](https://github.com/aws/aws-sdk-android/issues/42)
- **AWS Core Runtime Library**: Fixed an issue in Maven distribution where an incorrect version string is set in "User-Agent".<|MERGE_RESOLUTION|>--- conflicted
+++ resolved
@@ -1,10 +1,5 @@
 # Change Log - AWS SDK for Android
 
-<<<<<<< HEAD
-## [Release 2.14.1](https://github.com/aws/aws-sdk-android/releases/tag/release_v2.14.1)
-
-### Bug Fixes
-=======
 ## [Release 2.14.2](https://github.com/aws/aws-sdk-android/releases/tag/release_v2.14.2)
 
 ### New Features
@@ -24,7 +19,6 @@
 
 ### New Features
 
->>>>>>> 8d3eb668
 - **AWS Core Runtime**
   - Added support for `me-south-1` - Middle East (Bahrain) region.
 
