--- conflicted
+++ resolved
@@ -1,19 +1,26 @@
 # Change Log - AWS SDK for Android
 
-## [Release 2.16.12](https://github.com/aws/aws-sdk-android/releases/tag/release_v2.16.12)
-
-<<<<<<< HEAD
+## [Release 2.16.13](https://github.com/aws/aws-sdk-android/releases/tag/release_v2.16.13)
+
+### New Features
+
+- **AWS Mobile Client**
+  - Added client metadata as optional parameter to various methods
+- **AWS IoT**
+  - Model updates
+
 ### Bug Fixes
 
 - **AWS IoT**
   - `AWSIoTMqttManager` is now compatible with Android < 7. See [Issue#1259](https://github.com/aws-amplify/aws-sdk-android/issues/1259) for details.
-=======
+
+## [Release 2.16.12](https://github.com/aws/aws-sdk-android/releases/tag/release_v2.16.12)
+
 ### New Features
 
 * **AWS Core Runtime**
   * Added support for `af-south-1` - Africa (Cape Town) region.
   * Added support for `eu-south-1` - Europe (Milan) region.
->>>>>>> 374616be
 
 ## [Release 2.16.11](https://github.com/aws/aws-sdk-android/releases/tag/release_v2.16.11)
 
