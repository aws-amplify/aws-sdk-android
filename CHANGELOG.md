--- conflicted
+++ resolved
@@ -1,4 +1,11 @@
 # Change Log - AWS SDK for Android
+
+## [Release 2.16.4](https://github.com/aws/aws-sdk-android/releases/tag/release_v2.16.4)
+
+### Bug Fixes
+
+- **Amazon S3**
+  - `PutObjectResult` object will now contain content MD5 that was used in data validation (if available). See [Issue# 1236](https://github.com/aws-amplify/aws-sdk-android/issues/1236).
 
 ## [Release 2.16.3](https://github.com/aws/aws-sdk-android/releases/tag/release_v2.16.3)
 
@@ -31,15 +38,10 @@
 
 ### Bug Fixes
 
-<<<<<<< HEAD
-- **Amazon S3**
-  - `PutObjectResult` object will now contain content MD5 that was used in data validation (if available). See [Issue# 1236](https://github.com/aws-amplify/aws-sdk-android/issues/1236).
-=======
 - **AWSMobileClient**
   - Sets default confirmSignup behavior to prevent a user from signing up with the same email/phone as another user. This is the same as iOS.
     NOTE: When you upgrade to this version, your app behavior will change from allowing users to sign up with the same email/phone as another user
     (and just overriding the existing user) to giving the user an error if they attempt to do that.
->>>>>>> f820e67a
 
 - **AWS IoT**
   - Specified minimum SDK (11) and target SDK (27) version in `AndroidManifest.xml` for IoT SDK.
