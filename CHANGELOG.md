# Change Log - AWS SDK for Android

## [Release 2.15.2](https://github.com/aws/aws-sdk-android/releases/tag/release_v2.15.2)

<<<<<<< HEAD
### Bug Fixes
- **AWS Mobile Client**
  - Fix issue where MobileClient would return invalid tokens after initialization when using Hosted UI.
    See [issue #873](https://github.com/aws-amplify/aws-sdk-android/issues/873) and
    [issue #888](https://github.com/aws-amplify/aws-sdk-android/issues/888)
=======
### Misc. Updates

- Model updates for the following services
  - Amazon Rekognition
  - Amazon Transcribe
>>>>>>> 13d9ae1c

## [Release 2.15.1](https://github.com/aws/aws-sdk-android/releases/tag/release_v2.15.1)

### Bug Fixes

- **AWS Core Runtime**
  - Fixed a bug where encrypted authentication data persisted by the SDK could not be recovered due to:
      * The encryption key being removed
      * The encryption key being replaced
      * The encryption key not being recoverable by the OS

    These conditions formerly resulted in an app crash. Now, the errors are logged (without logging sensitive data) and the decryption attempt returns `null`, as if the data simply isn't present in the persistent store.

    Classes affected:
    - `CognitoCachingCredentialsProvider`
    - `CognitoUserPool`
    - `CognitoAuth`
    - `AWSMobileClient`

    For more detail, see issues:
    - [#937](https://github.com/aws-amplify/aws-sdk-android/issues/937)
    - [#1108](https://github.com/aws-amplify/aws-sdk-android/issues/1108)
    - [#1109](https://github.com/aws-amplify/aws-sdk-android/issues/1109)
    - [#1115](https://github.com/aws-amplify/aws-sdk-android/issues/1115)

- **Amazon S3**
  - Fixed a bug where multi-part uploads via `TransferUtility` would fail to propagate tags to `Amazon S3` from the `UserMetadata` passed through the `ObjectMetadata`. See [Issue#541](https://github.com/aws-amplify/aws-sdk-android/issues/541).
  - The following code should now attach a tag for both single-part and multi-part uploads:
  
	```java
	ObjectMetadata metadata = new ObjectMetadata();
	metadata.addUserMetadata(Headers.S3_TAGGING, "key=value");
	TransferObserver observer = transferUtility.upload(
		file.getName(),
		file,
		metadata
	);
	```

## [Release 2.15.0](https://github.com/aws/aws-sdk-android/releases/tag/release_v2.15.0)

### Bug Fixes

- **AWS Core Runtime**
  - Update `LogFactory.getLog` to automatically truncate the log tag to be within 23 character limit imposed by Android for Nougat(7.0) releases and prior(API <= 23). See [issue #1103](https://github.com/aws-amplify/aws-sdk-android/issues/1103)
- **Amazon Pinpoint**
  - Removed the check for INTERNET and ACCESS_NETWORK_STATE permissions while initializing `PinpointManager`. These are [normal permissions](https://developer.android.com/guide/topics/permissions/overview#normal_permissions) and therefore are not required to be checked before performing corresponding app-op. This changes Pinpoint SDK behavior to match that of our other SDKs where an `UnknownHostException` or a corresponding RuntimeException would be thrown if connectivity is not present when network calls are made by the SDK. This fixes [Issue#1092](https://github.com/aws-amplify/aws-sdk-android/issues/1092).

### Misc. Updates

- **Breaking Changes**
  - Removed deprecated SDKGlobalConfiguration options:
    - `ENABLE_S3_SIGV4_SYSTEM_PROPERTY`
    - `ENFORCE_S3_SIGV4_SYSTEM_PROPERTY`
- Remove unused `mfaOption` property from `CognitoUserAttributes` class
- Model updates for the following services
  - Amazon AutoScaling
  - AWS IoT
  - Amazon Lex
  - Amazon Rekognition

## [Release 2.14.2](https://github.com/aws/aws-sdk-android/releases/tag/release_v2.14.2)

### New Features

- **AWS IoT**
  - Added an overloaded version of `subscribeToTopic()` method,
    `public void subscribeToTopic(final String topic, final AWSIotMqttQos qos, final AWSIotMqttSubscriptionStatusCallback subscriptionStatusCallback, final AWSIotMqttNewMessageCallback callback);`,
    in `AWSIotMqttManager` which accepts subscription status callback to notify users of the status of subscription operation.
    See [Issue#1005](https://github.com/aws-amplify/aws-sdk-android/issues/1005) for details.

### Misc. Updates

- Model updates for the following services
  - Amazon Polly

## [Release 2.14.1](https://github.com/aws/aws-sdk-android/releases/tag/release_v2.14.1)

### New Features

- **AWS Core Runtime**
  - Added support for `me-south-1` - Middle East (Bahrain) region.

### Bug Fixes
- **AWS Core Runtime**
  - Fixed response unmarshalling when response is gzip encoded without a CRC32 checksum. Also fixes bug decoding Kinesis responses with GZIP encoding.
- **Amazon Kinesis Video**
  - Fixed a bug when CreateStreamRequest is initialized without setting Tags, auto-generated empty HashMap of Tags would cause ValidationException from Kinesis Video.
  - Fixed incorrect timestamp unit for encoder input caused high bitrate issue for the stream.

### Misc. Updates

- Model updates for the following services
  - Amazon Comprehend
  - Amazon Security Token Service (STS)

## [Release 2.14.0](https://github.com/aws/aws-sdk-android/releases/tag/release_v2.14.0)

### New Features

* **Amazon Connect**
  * Amazon Connect is a self-service, cloud-based contact center service that makes it easy for any business to deliver better customer service at lower cost. Amazon Connect is based on the same contact center technology used by Amazon customer service associates around the world to power millions of customer conversations. The self-service graphical interface in Amazon Connect makes it easy for non-technical users to design contact flows, manage agents, and track performance metrics – no specialized skills required. There are no up-front payments or long-term commitments and no infrastructure to manage with Amazon Connect; customers pay by the minute for Amazon Connect usage plus any associated telephony services.  See [Amazon Connect Documentation](https://aws.amazon.com/connect/) for more details.

### Misc. Updates

- Model updates for the following services
  - Amazon Kinesis Video
  - Amazon Rekognition
    - **Breaking Change:** This SDK has been updated to the latest model after a long interval, and there have been several breaking changes in the
      intervening time. Please review the [API documentation](https://aws-amplify.github.io/aws-sdk-android/docs/reference/index.html)
      to see the latest API.

## [Release 2.13.7](https://github.com/aws/aws-sdk-android/releases/tag/release_v2.13.7)

### New Features

* **Amazon SageMaker**
  * Amazon SageMaker provides every developer and data scientist with the ability to build, train, and deploy machine learning models quickly. Amazon SageMaker is a fully-managed service that covers the entire machine learning workflow to label and prepare your data, choose an algorithm, train the model, tune and optimize it for deployment, make predictions, and take action. Your models get to production faster with much less effort and lower cost. See [Amazon SageMaker Documentation](https://aws.amazon.com/sagemaker/) for more details.
  
* **Amazon Textract**
  * Amazon Textract is a service that automatically extracts text and data from scanned documents. Amazon Textract goes beyond simple optical character recognition (OCR) to also identify the contents of fields in forms and information stored in tables. See [Amazon Textract Documentation](https://aws.amazon.com/textract/) for more details.

### Bug Fixes

* **Amazon S3**
  * Fix a bug where the `TransferNetworkLossHandler` crashes while pausing the on-going transfers when network connectivity goes offline. See [issue #777](https://github.com/aws-amplify/aws-sdk-android/issues/777) for details.

* **Amazon Pinpoint**
  * Added limits to batch submit events. A maximum of 100 events per batch as specified by the service. See [issue #977](https://github.com/aws-amplify/aws-sdk-android/issues/977) for details.
  
### Misc. Updates

* Model updates for the following services
  * Amazon AutoScaling
  * Amazon Cognito Identity Pools
  * Amazon Cognito UserPools
  * Amazon Comprehend
  * AWS IoT
  * Amazon Key Management Service (KMS)
  * Amazon Kinesis Firehose
  * Amazon Kinesis Video
  * AWS Lambda
  * Amazon Lex
  * Amazon Machine Learning
  * Amazon Polly
  * Amazon Security Token Service (STS)
  * Amazon Simple Email Service (SES)
  * Amazon Transcribe
  * Amazon Translate

## [Release 2.13.6](https://github.com/aws/aws-sdk-android/releases/tag/release_v2.13.6)

### New Features

* **AWS Core Runtime**
  * Add `AWSConfiguration(JSONObject)` constructor to construct a `AWSConfiguration` object from the configuration passed via a `JSONObject`.

### Misc. Updates

* Model updates for the following services
  * Amazon Transcribe

## [Release 2.13.5](https://github.com/aws/aws-sdk-android/releases/tag/release_v2.13.5)

### Bug Fixes

* **Amazon S3**
  * Fix a bug where the `TransferListener` is not triggered when the preferred network type is not available. See [issue #958](https://github.com/aws-amplify/aws-sdk-android/issues/958) for details.
  
* **AWS Core Runtime**
  * Fixed a bug where generating RSA keys for encryption of the credentials failed due to `setKeySize(int)` method not available in Android API level 18. See [issue #964](https://github.com/aws-amplify/aws-sdk-android/issues/964) for details.

* **Amazon Kinesis Video Streams**
  * Removed trailing zeroes from encoder output that caused 0x3200000d errors when frames contained more than 3 trailing zeroes. See AnnexB sepcification.

### Misc. Updates

* Model updates for the following services
  * Amazon Comprehend
  * Amazon Security Token Service (STS)
  * Amazon Transcribe

## [Release 2.13.4](https://github.com/aws/aws-sdk-android/releases/tag/release_v2.13.4)

### Bug Fixes

* **AWS Mobile Client**
  * Fix initialization NPE for Hosted UI feature. See [issue #888](https://github.com/aws-amplify/aws-sdk-android/issues/888)

### Enhancements

* **AWS Mobile Client**
  * Update logic to expose network related exceptions during API calls. The network related exceptions were not surfaced previously in API calls like getUserAttributes. Only the exceptions that conclusively indicate signed-out are used to trigger SIGNED_OUT_TOKENS_INVALID variants. See [issue #679](https://github.com/aws-amplify/aws-sdk-android/issues/679)
  * Reduced logging of unfound dependencies for the Hosted UI feature when not used.
  * Delay usage of drop-in UI dependencies until `showSignIn()` is called.
  
### Misc. Updates

* Model updates for the following services
  * AWS Lambda

## [Release 2.13.3](https://github.com/aws/aws-sdk-android/releases/tag/release_v2.13.3)

### New Features

* **AWS Core Runtime**
  * Added support for `ap-east-1` - AP (Hong Kong) region.

### Misc. Updates

* Model updates for the following services
  * Amazon Cognito Identity Provider
  * Amazon Polly
  * Amazon Transcribe

## [Release 2.13.2](https://github.com/aws/aws-sdk-android/releases/tag/release_v2.13.2)

### Enhancements

* **AWS IoT**
  * AWS IoT SDK for Android now supports connecting your devices to AWS IoT Core using Persistent Sessions. Please look at [this blog](https://aws.amazon.com/about-aws/whats-new/2019/01/aws-iot-core-now-enables-customers-to-store-messages-for-disconnected-devices/) for more details.

### Misc. Updates

* Model updates for the following services
  * Amazon Comprehend

### Bug Fixes

* **Amazon Cognito Auth**
  * Fixed erroneous user cancelled error when redirecting back to app. See [issue #328](https://github.com/aws-amplify/aws-sdk-android/issues/328), [issue #871](https://github.com/aws-amplify/aws-sdk-android/issues/871)

* **Amazon S3**
  * Fixed a bug where uploading a file using `AmazonS3Client.putObject(PutObjectRequest)` with `SSEAwsKeyManagementParams` fails with contentMD5 validation error. Now, the contentMd5 validation is skipped when a file is uploaded with `SSEAwsKeyManagementParams` through the `PutObjectRequest`.

* **Amazon Pinpoint**
  * Added `SocketException` to the list of client exceptions where the events submitted to Amazon Pinpoint will be saved in the local database. See [issue #773](https://github.com/aws-amplify/aws-sdk-android/issues/773).

## [Release 2.13.1](https://github.com/aws/aws-sdk-android/releases/tag/release_v2.13.1)

### Enhancements

* **AWS Mobile Client**
  * Updated Google or Facebook refresh when using the drop-in UI. See [issue #809](https://github.com/aws-amplify/aws-sdk-android/issues/809), [issue #700](https://github.com/aws-amplify/aws-sdk-android/issues/700).

### Bug Fixes

* **Amazon S3**
  * Fixed an issue where the transfer state is not set to `WAITING_FOR_NETWORK` when the network disconnects. See [issue #616](https://github.com/aws-amplify/aws-sdk-android/issues/616)
  * Shorten `RepeatableFileInputStream` log tag to be within the 23 character limit imposed by android on certain API Levels. See [issue #787](https://github.com/aws-amplify/aws-sdk-android/issues/787)

* **AWS Mobile Client**
  * Fixed a bug that caused repetitive sign-in using the drop-in UI to the same provider to not federate the correct credentials. See [issue #809](https://github.com/aws-amplify/aws-sdk-android/issues/809)

* **Amazon Cognito Auth**
  * Fixed a bug that caused `isAuthenticated()` to return false after sign-in when no scopes were requested. See [issue #813](https://github.com/aws-amplify/aws-sdk-android/issues/813)

* **Amazon Pinpoint**
  * Fix a bug where the image that is part of a push notification is persisted in the subsequent notifications.
  * Fix a bug where the events recorded and stored in the device will not be deleted when the network is not available. See [issue #773](https://github.com/aws-amplify/aws-sdk-android/issues/773). With this change, the events will be kept in the local database when there is a retryable error or device is offline. For all other exceptions during `submitEvents`, the exception is logged and the events will be removed from the local database.

## [Release 2.13.0](https://github.com/aws/aws-sdk-android/releases/tag/release_v2.13.0)

### Enhancements

* **AWS IoT**
  * AWS IoT SDK for Android now supports MQTT over TLS with X.509 client certificate authentication on port 443. Previously this combination of protocol and authentication mechanism was only supported on port 8883. `connectUsingALPN()` method allows developers to connect to AWS IoT using client certificate authentication on port 443. Please look at [this blog](https://aws.amazon.com/blogs/iot/mqtt-with-tls-client-authentication-on-port-443-why-it-is-useful-and-how-it-works/) for more details.
  * **Breaking Change:** Please note that the type of aws-android-sdk-iot artifact is being changed from a`jar` to an `aar`. Also note that the `aar` artifacts needs to be explicitly specified in the dependency as `implementation ("com.amazonaws:aws-android-sdk-iot:2.12.+@aar") { transitive =true }` on some of the older versions of gradle.

### Bug Fixes

* **AWS Mobile Client**
  * Fixed a bug when initializing drop-in UI that caused the Facebook, Google, or Userpools provider to not be instantiated.

### Misc. Updates

* Model updates for the following services
  * AWS IoT
  * Amazon Transcribe

## [Release 2.12.7](https://github.com/aws/aws-sdk-android/releases/tag/release_v2.12.7)

### Enhancements

* **AWS Mobile Client**
  * Updated `federatedSignIn()` method to contact the service immediately to validate tokens. The `signIn()` method will also attempt to federated immediately when applicable. See [issue #800](https://github.com/aws-amplify/aws-sdk-android/issues/800)
  * Fix Google or Facebook refresh when using the drop-in UI. See [issue #809](https://github.com/aws-amplify/aws-sdk-android/issues/809), [issue #700](https://github.com/aws-amplify/aws-sdk-android/issues/700).
  * Annotated methods that are designed to be called from UI thread or from a background thread with @AnyThread and @WorkerThread, respectively.

### Bug Fixes

* **AWS Core**
  * Fixed support for EU (Stockholm) region - `eu-north-1` by adding to `RegionDefaults`. See [issue #797](https://github.com/aws-amplify/aws-sdk-android/issues/797)
  * Fixed a bug where a stringSet stored in `SharedPreferences` cannot be migrated to the `AWSKeyValueStore`.
  * Propagate the exception when loading/creating the encryption key fails while trying to persist data through `AWSKeyValueStore`.

### Misc. Updates

* Model updates for the following services
  * AWS Autoscaling
  * Amazon Cognito Identity
  * Amazon Cognito Identity Provider
  * Amazon Comprehend
  * Amazon Kinesis Video

* **AWS IoT**
  * Fixed the timestamp used for signing requests to AWS IoT by accounting for the offset specified in `SDKGlobalConfiguration`. See [issue #814](https://github.com/aws-amplify/aws-sdk-android/issues/814)

* **Amazon Lex**
  * Set user-specified `RequestAttributes` for the `PostContentRequest` sent to Amazon Lex bots. See [issue #801](https://github.com/aws-amplify/aws-sdk-android/issues/801)

## [Release 2.12.6](https://github.com/aws/aws-sdk-android/releases/tag/release_v2.12.6)

### Misc. Updates

* **AWS IoT**
  * Fixed an internal SDK usage metrics tracker.

## [Release 2.12.5](https://github.com/aws/aws-sdk-android/releases/tag/release_v2.12.5)

### New Features

* **AWS Mobile Client**
  * Added support for SAML in `federatedSignIn()`.
  * Added support for developer authenticated identities in `federatedSignIn()`. See [issue #577](https://github.com/aws-amplify/aws-sdk-android/issues/577)
  * Added support Cognito Hosted UI in `showSignIn()`.
  * Added support to use OAuth 2.0 provider like `Auth0` in `showSignIn()`. Federation for AWS credentials requires OpenID support from the provider.
  * Added support for global sign out.
  * Added support for device features which include `list`, `get`, `updateStatus` and `forget`. These APIs are available through `getDeviceOperations()`.

* **Amazon Cognito Identity Provider**
  * Fixed threading issues to ensure callbacks are made from main looper when `xInBackground()` method variants are used. See [issue #722](https://github.com/aws-amplify/aws-sdk-android/issues/722)

* **Amazon Cognito Auth**
  * Fixed erroneous user cancelled error when redirecting back to app. See [issue #328](https://github.com/aws-amplify/aws-sdk-android/issues/328)

## [Release 2.12.4](https://github.com/aws/aws-sdk-android/releases/tag/release_v2.12.4)

* **AWS Core**
  * Fixed a crash in initializing `CognitoCachingCredentialsProvider` while migrating the data stored under `expirationDate`.

## [Release 2.12.3](https://github.com/aws/aws-sdk-android/releases/tag/release_v2.12.3)

### Enhancements

* **AWS Core**
  * Persistence of client state including user credentials is now enabled and encrypted by default.
  * Added a method `CognitoCachingCredentialsProvider.setPersistenceEnabled(boolean)`, which is enabled (set to true) by default therefore the information is persisted in SharedPreferences. When disabled (set to false), the information will only be kept in memory.

* **Amazon CognitoIdentityProvider**
  * Persistence of client state including user credentials is now enabled and encrypted by default. 
  * Added a method `CognitoUserPool.setPersistenceEnabled(boolean)`, which is enabled (set to true) by default therefore the information is persisted in SharedPreferences. When disabled (set to false), the information will only be kept in memory.

* **Amazon CognitoAuth**
  * Persistence of client state including user credentials is now enabled and encrypted by default. 
  * Added a method `Auth.setPersistenceEnabled(boolean)`, which is enabled (set to true) by default therefore the information is persisted in SharedPreferences. When disabled (set to false), the information will only be kept in memory.

* **AWSMobileClient**
  * Persistence of client state including user credentials is now enabled and encrypted by default.
  * Added an option through `awsconfiguration.json` to disable persistence. **Note:** The Amplify CLI (as of March 8th 2019) does not support this configuration and will remove it when auto-generating the `awsconfiguration.json`.
    ```
    {
      "Auth": {
        "Default": {
          "Persistence": false
        }
      }
    }
    ```

## [Release 2.12.2](https://github.com/aws/aws-sdk-android/releases/tag/release_v2.12.2)

### Misc. Updates

* Model updates for the following services
  * Amazon S3

## [Release 2.12.1](https://github.com/aws/aws-sdk-android/releases/tag/release_v2.12.1)

### Bug Fixes

* **AWS Mobile Client**
  * Fixed a bug that cause `changePassword(String, String, Callback)` to return error when successful. The error returned was null and will now call `onResult(Void)`

### Enhancements

* **Amazon Cognito Identity Provider**
  * The Amazon Cognito Identity Provider SDK now supports all Amazon Cognito Identity Provider APIs, including "CreateUserPool", "DescribeUserPool", "UpdateUserPool", "ListUserPools", "AdminEnableUser", "AdminDisableUser", "AdminConfirmRegisterUser", "AdminResetUserPassword", "AdminGetUser", "AdminUpdateUserAttributes", "AdminDeleteUserAttributes", "AdminDeleteUser". All admin APIs require developer credentials. Note that by using admin APIs, you are inherently dealing with privileged functions that could result in data loss, if improperly used.
  * Fixed `initiateUserAuthentication()` to respect `runInBackground` flag for network calls. See [pr #702](https://github.com/aws-amplify/aws-sdk-android/pull/702)

* **AWS Core Runtime**
  * Add templated callback structure for async methods across SDKs. Internal `ReturningRunnable` added to facilitate support for synchronous and asynchronous methods.

### Misc. Updates

* Model updates for the following services
  * AWS IoT
  * Amazon Lambda

## [Release 2.12.0](https://github.com/aws/aws-sdk-android/releases/tag/release_v2.12.0)

### Enhancements

* **Amazon Cognito Auth**
  * Allow user to unbind the service after being done with authentication. See [pr #615](https://github.com/aws-amplify/aws-sdk-android/pull/615). Thanks @rlatapy-luna!

* **Amazon Cognito User Pools**
  * Adds support for the SRP protocol at the beginning of custom auth. Please use `AuthenticationDetails(String, String, Map<String, String>, Map<String, String>)` to trigger custom auth flow with SRP protocol as the first step.

* **Amazon S3**
    * **Note:** AWS Signature Version 4 (`SigV4`) is recommended for signing Amazon S3 API requests over AWS Signature Version 2 (`SigV2`) as it provides improved security by using a signing key rather than your secret access key. SigV4 is currently supported in all AWS regions while SigV2 is only supported in regions launched prior to Jan 2014. Amazon S3 will stop accepting requests signed using SigV2 in all regions on June 24, 2019, any
requests signed using SigV2 made after this time will fail. Please visit the S3 documentation site to get more information on using SigV4: [Signing Aamzon S3 requests using SigV4](https://docs.aws.amazon.com/general/latest/gr/signing_aws_api_requests.html). You can find the list of
changes between versions here: [Changes in SigV4](https://docs.aws.amazon.com/general/latest/gr/sigv4_changes.html).
   * Deprecated the existing constructors in `AmazonS3Client` and introduced equivalent constructors that require the AWS region, because a valid AWS region is required to sign the request using SigV4. Please use the following constructors to specify the AWS region in order to sign the request to Amazon S3 using SigV4.

2.11.1 | 2.12.0
---------- | -------------
AmazonS3Client(AWSCredentials) | AmazonS3Client(AWSCredentials, com.amazonaws.regions.Region)
AmazonS3Client(AWSCredentials, ClientConfiguration) | AmazonS3Client(AWSCredentials, ClientConfiguration, com.amazonaws.regions.Region)
AmazonS3Client(AWSCredentialsProvider) | AmazonS3Client(AWSCredentialsProvider, com.amazonaws.regions.Region)
AmazonS3Client(AWSCredentialsProvider, ClientConfiguration) | AmazonS3Client(AWSCredentialsProvider, ClientConfiguration, com.amazonaws.regions.Region)
AmazonS3Client(AWSCredentialsProvider, ClientConfiguration, HttpClient) | AmazonS3Client(AWSCredentialsProvider, ClientConfiguration, HttpClient, com.amazonaws.regions.Region)
AmazonS3Client(ClientConfiguration) | AmazonS3Client(ClientConfiguration, com.amazonaws.regions.Region)

## [Release 2.11.1](https://github.com/aws/aws-sdk-android/releases/tag/release_v2.11.1)

### New Features

* **Amazon S3**
  * Add the ability to specify the type of network connection (`TransferNetworkConnectionType.ANY` - any network, `TransferNetworkConnectionType.MOBILE` - mobile only, `TransferNetworkConnectionType.WIFI` - WiFi only) for the transfers through `TransferUtilityOptions`. The `TransferUtilityOptions` is passed to the `TransferUtility` object and is used for all the transfers that are initiated through this object. The network connection type can be passed while constructing the `TransferUtilityOptions` object through `TransferUtilityOptions(int, TransferNetworkConnectionType)`. See [pr #575](https://github.com/aws-amplify/aws-sdk-android/pull/575). Thanks @nasdf!

### Bug Fixes

* **Amazon Cognito Identity Provider**
  * Fixed a bug that used a null username during custom auth challenge. See [issue #657](https://github.com/aws-amplify/aws-sdk-android/issues/657) & [issue #583](https://github.com/aws-amplify/aws-sdk-android/issues/583)

* **AWS IoT**
  - Fixed a bug that caused some IoT connections to not reconnect after errors.
    [See PR #660](https://github.com/aws-amplify/aws-sdk-android/pull/660).
    Thanks @sklikowicz!

* **Amazon S3**
  * Improved the state, progress and error reporting when the transfers are interrupted.
      * When the transfer is paused or cancelled by the user, the state is reported correctly.
      * When the transfer is interrupted because of a network drop, the state is set to WAITING_FOR_NETWORK when the `TransferNetworkLossHandler` is used.
      * When the transfer is interrupted otherwise, the transfer is set to FAILED and the exception is reported via `TransferListener.onError` callback.
  * Fixed the bug where progress is reported inaccurately (over 100%) when a transfer is paused by user or network drop and resumed before completion. See [issue #677](https://github.com/aws-amplify/aws-sdk-android/issues/677), [issue #667](https://github.com/aws-amplify/aws-sdk-android/issues/667), [issue #616](https://github.com/aws-amplify/aws-sdk-android/issues/616), [issue #406](https://github.com/aws-amplify/aws-sdk-android/issues/406)

### Enhancements

* **Amazon Cognito Identity**
  - The Amazon Cognito Identity SDK now supports all Amazon Cognito Identity
    APIs, including admin APIs that require developer credentials. Note that by
    using admin APIs, you are inherently dealing with privileged functions that
    could result in data loss of data if improperly used. [See issue
    #645](https://github.com/aws-amplify/aws-sdk-android/issues/645)

### Misc. Updates

* Model updates for the following services
  * AWS IoT
  * Amazon Comprehend
  * Amazon Cognito Identity Provider
  * Amazon Kinesis Firehose
  * Amazon Transcribe
  * Amazon Pinpoint
 
## [Release 2.11.0](https://github.com/aws/aws-sdk-android/releases/tag/release_v2.11.0)

### Enhancements

* **Amazon S3**
  * Introduced `TransferNetworkLossHandler`, a utility that listens for network connectivity changes. `TransferNetworkLossHandler` pauses the on-going transfers when the network goes offline and resumes the transfers that were paused when the network comes back online.
  * `TransferService` will be moved to foreground state when the device is running Android Oreo (API Level 26) and above. 
      * Transitioning to the foreground state requires a valid on-going `Notification` object, identifier for on-going notification and the flag that determines the ability to remove the on-going notification when the service transitions out of foreground state. If a valid notification object is not passed in, the service will not be transitioned into the foreground state.
      * The `TransferService` can now be started using `startForegroundService` method to move the service to foreground state. The service can be invoked in the following way to transition the service to foreground state: `getApplicationContext().startForegroundService(intent);`.

### Bug Fixes

* **Amazon S3**
  * Fixed a bug in `TransferUtility` where the state is not set to '`WAITING_FOR_NETWORK` when network goes offline during execution of transfers.
  * Fixed a bug where objects with key name containing characters that require special handling are uploaded with URL encoded key name on the S3 bucket.
      * Since `2.4.0` version of the SDK, the key name containing characters that require special handling are URL encoded and escaped `( space, %2A, ~, /, :, ', (, ), !, [, ] )` by the `AmazonS3Client`, after which the AWS Android Core Runtime encodes the URL resulting in double encoding of the key name.
      * Starting `2.11.0`, the additional layer of encoding and escaping done by `AmazonS3Client` is removed. The key name will not be encoded and escaped by `AmazonS3Client`. Now, the key name that is given to `AmazonS3Client` or `TransferUtility` will appear on the Amazon S3 console as is.
      * See [issue #526](https://github.com/aws-amplify/aws-sdk-android/issues/526), [issue #321](https://github.com/aws-amplify/aws-sdk-android/issues/321), [issue #360](https://github.com/aws-amplify/aws-sdk-android/issues/360)
, [issue #545](https://github.com/aws-amplify/aws-sdk-android/issues/545), [issue #597](https://github.com/aws-amplify/aws-sdk-android/issues/597).
  * Fixed a bug where `AmazonS3Client.listObjects` operation executed on a bucket, with key names containing characters that require special handling, returns the `ListObjectsResponse` with the key names being URL encoded.
      * When a S3 bucket contans objects with key names containing characters that require special handling, and since the SDK has an XML parser,  (XML 1.0 parser) which cannot parse some characters, the SDK is required to request that Amazon S3 encode the keys in the response. This can be done by passing in `url` as `encodingType` in the `ListObjectsRequest`.
      * Since `2.4.0`, there was a bug where the SDK did not decode the key names which are encoded by S3 when `url` is requested as the `encodingType`. This is fixed in `2.11.0`, where the SDK will decode the key names in the `ListObjectsResponse` sent by S3.
      * If you have objects in S3 bucket that has a key name containing characters that require special handling, you need to pass the `encodingType` as `url` in the `ListObjectsRequest`.

### Misc. Updates

* **Amazon S3**
  * Allow requester-pays access for `listObjects` and `listObjectsV2` requests.

## [Release 2.10.1](https://github.com/aws/aws-sdk-android/releases/tag/release_v2.10.1)

### Bug Fixes

* **Amazon Pinpoint**
  * Fixed a bug where `Attributes` were not being sent in the `Event` payload while submitting events to Pinpoint. See [PR #641](https://github.com/aws-amplify/aws-sdk-android/pull/641)

## [Release 2.10.0](https://github.com/aws/aws-sdk-android/releases/tag/release_v2.10.0)

### Misc. Updates

* Model updates for the following services
    * Amazon Lex
        * Added overrides to various `InteractionClient` and `LexServiceContinuation` methods, to allow passing request attributes
        * **Breaking API Changes:** The following APIs have been changed:
            * `PostContentRequest`, `PostContentResponse`
                * Certain properties which used to have a type of `Map<String, String>` are now `String`. This requires your calling code to 
                  JSON serialize and base64-encode the value. The `get`, `set` and `with` APIs of the following properties are affected:
                  - `PostContentRequest.requestAttributes`
                  - `PostContentRequest.sessionAttributes`
                  - `PostContentRequest.slots`
                  - `PostContentResponse.requestAttributes`
                  - `PostContentResponse.sessionAttributes`
                  - `PostContentResponse.slots`

## [Release 2.9.2](https://github.com/aws/aws-sdk-android/releases/tag/release_v2.9.2)

### Bug Fixes

* **AWS IoT**
  * `AWSIotMqttManager` passes publish exceptions via the callback. If callback is not provided it throws `AmazonClientException`.
  * `AWSIotMqttManager` logs the reconnection errors and pass it to the user provided connection callback.

* **Amazon Pinpoint**
  * Fixed bug that could potentially cause rejected events to be dropped incorrectly because service response could not be unmarshalled. The response will now be processed correctly and events rejected by the service will be retried.

* **Amazon S3**
  * Fixed a bug where a disk operation to remove completed transfers from database was performed on the main thread. See [issue #603](https://github.com/aws-amplify/aws-sdk-android/issues/603)

## [Release 2.9.1](https://github.com/aws/aws-sdk-android/releases/tag/release_v2.9.1)

### New Features

* **Amazon Cognito Auth**
  * Added customization for CustomTabs through `setCustomTabsExtras()` in the builder. See [PR #608](https://github.com/aws-amplify/aws-sdk-android/pull/608)

### Bug Fixes

* **AWS IoT**
  * Fixed bug that leaked threads during reconnect. See [PR #601](https://github.com/aws-amplify/aws-sdk-android/pull/601)
  * Fixed reporting of failed message publishes during reconnect. See [PR #407](https://github.com/aws-amplify/aws-sdk-android/pull/407)
  * Fix reconnection failure upon network disconnect. Any subsequent reconnect honors the value passed to the cleanSession flag. See [issue #584](https://github.com/aws-amplify/aws-sdk-android/issues/584) and [PR #612](https://github.com/aws-amplify/aws-sdk-android/pull/612)

* **AWS Mobile Client**
  * Fixed exception being thrown from `getCredentials()` and `refresh()` to adhere to `AmazonClientException` to allow other portions of SDK to catch properly. Previously a generic `RuntimeException` was being thrown; `AmazonClientException` is a subclass of `RuntimeException`. See [issue #588](https://github.com/aws-amplify/aws-sdk-android/issues/588)

## [Release 2.9.0](https://github.com/aws/aws-sdk-android/releases/tag/release_v2.9.0)

### New Features

* **AWS Core Runtime**
  * Added support for EU (Stockholm) region - `eu-north-1`.

### Bug Fixes

* **Amazon Pinpoint**
    * `AppPackageName`, `AppTitle`, `AppVersionCode`, `SdkName` fields will now be accepted as part of the `Event` when submitting events from your app to Amazon Pinpoint. This fixes the issue where the event when exported by Amazon Kinesis Streams was missing these fields in the exported event.

### Misc. Updates

* Model updates for the following services
    * Amazon Pinpoint
        * **Breaking API Changes:** The following APIs have been changed:
            * `PutEventsRequest`
                * The type of `Endpoint` field is now changed back from `EndpointRequest` to `PublicEndpoint`.
            * `PutEventsResponse`
                * `PutEventsResponse` will have an `EventsResponse` field. The `Results` object in the `PutEventsResponse` is now nested under `EventsResponse`.

* **Amazon Cognito Sync**
  * This library is deprecated. Please use [AWS AppSync](https://aws-amplify.github.io/docs/android/api#graphql-realtime-and-offline) for synchronizing data across devices.

* **Amazon Mobile Analytics**
  * This library is deprecated. Please use [Amazon Pinpoint](https://aws-amplify.github.io/docs/android/analytics#using-amazon-pinpoint) for analytics.

## [Release 2.8.5](https://github.com/aws/aws-sdk-android/releases/tag/release_v2.8.5)

### New Features

* **AWS Mobile Client**
  * Support `showSignIn` without Cognito Identity Pool configured. See [issue #592](https://github.com/aws-amplify/aws-sdk-android/issues/592)

* **Amazon Cognito Auth**
  * Support identity provider identifier setting. See [PR #602](https://github.com/aws-amplify/aws-sdk-android/pull/602)

### Bug Fixes

* **AWS Mobile Client**
  * Fix state change to `GUEST` mode which was not being triggered previously and would stay in `SIGNED_OUT` mode. This state is triggered by calling `getCredentials` or `getIdentityId` while signed-out and unauthenticated access is enabled in Cognito Identity Pools.

* **AWS Auth SDK**
  * Fix forced change password view's IDs to prevent crash. See [issue #586](https://github.com/aws-amplify/aws-sdk-android/issues/586)

* **Amazon Cognito Identity Provider**
  * Fix secret hash generation for empty value of client secret. Allows for operations such as sign-up to occur without client secret. See [issue #587](https://github.com/aws-amplify/aws-sdk-android/issues/587) [PR #593](https://github.com/aws-amplify/aws-sdk-android/pull/593)

* **Amazon Lex**
  * Fix race condition for microphone access when no speech is detected during interaction.

### Misc. Updates

* Model updates for the following services
  * AWS IoT
  * AWS Lambda

## [Release 2.8.4](https://github.com/aws/aws-sdk-android/releases/tag/release_v2.8.4)

### Bug Fixes

* **AWS Mobile Client**
  * Fix an issue persisting the username between launches. The method `getUsername()` should retain the username while signed-in.

* **AWS IoT**
  * Removed validation for IoT endpoint.
  * Fix an issue in parsing the region from ATS enabled endpoint. See [PR #580](https://github.com/aws-amplify/aws-sdk-android/pull/580)

## [Release 2.8.3](https://github.com/aws/aws-sdk-android/releases/tag/release_v2.8.3)

### Enhancements

* **Amazon Polly**
  * Add support for new voices `Bianca`, `Lucia` and `Mia`.

### Bug Fixes

* **Amazon DynamoDB Document Model**
  * Fixed the typo (`defination` -> `definition`) in the following `IllegalStateException` messages.
      * `hash key type does not match the one in table definition`
      * `range key type does not match that of table definition`

* **Amazon Pinpoint**
  *  Fix an issue where the consecutive direct send messages / send user messages (excluding campaign) replaces the previous notifications. Now the request identifier for the notification is changed from the hashcode of `<campaign_id>:<campaign_activity_id>` to the hashcode of a unique identifier for Direct send messages / send user messages (excluding campaign), so that the notifications are unique within the application. See [AWS Forums Post](https://forums.aws.amazon.com/thread.jspa?threadID=291743)

### Misc. Updates

* Model updates for the following services
  * Amazon Auto Scaling
  * Amazon Comprehend
  * Amazon Kinesis Firehose
  * Amazon Polly

## [Release 2.8.2](https://github.com/aws/aws-sdk-android/releases/tag/release_v2.8.2)

### Bug Fixes

* **AWS Core Runtime**
  * Fix logging detection to prevent crash during initialization on Android Oreo and above. [issue #562](https://github.com/aws-amplify/aws-sdk-android/issues/562)

## [Release 2.8.1](https://github.com/aws/aws-sdk-android/releases/tag/release_v2.8.1)

### New Features

* **AWS Core Runtime**
  * Added support for GovCloud US East region `us-gov-east-1`.

### Enhancements

* **AWS Mobile Client**
  * General improvements to synchronization, null checking, and state management.

## [Release 2.8.0](https://github.com/aws/aws-sdk-android/releases/tag/release_v2.8.0)

### New Features

* **AWS Mobile Client**
  * The `AWSMobileClient` provides client APIs and building blocks for developers who want to create user authentication experiences.  It supports the following new features:
    - User state tracking: `AWSMobileClient` offers on-demand querying for the “login state” of a user in the application.
    - Credentials management: Automatic refreshing of `Cognito User Pools` `JWT Token` and `AWS Credentials` from `Cognito Identity`.
    - Offline support: `AWSMobileClient` is optimized to account for applications transitioning from offline to online connectivity, and refreshing credentials at the appropriate time so that errors do not occur when actions are taken and connectivity is not available.
    - Drop-in Auth UI: `AWSMobileClient` client supports easy “drop-in” UI for your application.
    - Simple, declarative APIs `signUp`, `signIn`, `confirmSignIn`, etc.

> Note: The existing methods of `AWSMobileClient` are deprecated and will be removed in a future minor version. `AWSMobileClient` now takes a dependency on `AWSCognitoIdentityProvider`(Cognito User Pools SDK) package to offer integration with `CognitoUserPools`. When using the new drop-in UI, `AWSAuthUI` and `Social sign-in` features continue to be pluggable dependencies for `AWSMobileClient`.

All documentation is now centralized at https://aws-amplify.github.io/

### Enhancements

* **Amazon Kinesis Video Streams**
  * Improve exception handling.
  * Lower default memory allocation to 385MB to reduce crashes from over-allocation.
  * **Breaking API Changes**
    * Remove `streamName` parameter from `KinesisVideoClient.registerMediaSource()` as `MediaSource` already has the stream name in `StreamInfo`.
    * Add `KinesisVideoClient.unregisterMediaSource()` to remove `MediaSource` to `KinesisVideoProducerStream` binding from `KinesisVideoClient`. Customers can use `unregisterMediaSource()` after they stop streaming, so `MediaSource` data will not to be sent to Kinesis Video Streams.
    * Add `getStreamInfo()` to `MediaSource` instead of `MediaSourceConfiguration`. If customers have implemented their own `MediaSource` and `MediaSourceConfiguration`, they would need to provide stream information via `MediaSource.getStreamInfo()`. The `MediaSourceConfiguration.getStreamInfo()` will not work.
    * The following classes are no longer publicly available.
      * `MediaSource`
      * `MediaSourceConfiguration`
      * `MediaSourceSink`
      * `AbstractKinesisVideoClient`
      * `NativeKinesisVideoClient`
      * `BytesGenerator`
      * `BytesMediaSource`
      * `BytesMediaSourceConfiguration`
      * `ProducerStreamSink`
      * `KinesisVideoServiceClient`
      * `NativeKinesisVideoProducerJni`
      * `NativeKinesisVideoProducerStream`
      * `NativeLibraryLoader`
      * `KinesisVideoMetrics`
      * `KinesisVideoProducer`
      * `KinesisVideoProducerStream`
      * `KinesisVideoStreamMetrics`
      * `ReadResult`
      * `ServiceCallbacks`
      * `com.amazonaws.kinesisvideo.service.exception.AccessDeniedException`
      * `com.amazonaws.kinesisvideo.service.exception.AmazonServiceException`
      * `com.amazonaws.kinesisvideo.service.exception.ResourceInUseException`
      * `com.amazonaws.kinesisvideo.service.exception.ResourceNotFoundException`
      * `AckConsumer`
      * `BlockingAckConsumer`
      * `DefaultServiceCallbacksImpl`

## [Release 2.7.7](https://github.com/aws/aws-sdk-android/releases/tag/release_v2.7.7)

### Bug Fixes

* **AWS IoT**
  * Handle exception during `AWSIotMqttManager.connect` call and pass it through the status callback. See [issue #556](https://github.com/aws/aws-sdk-android/issues/556)

### Misc. Updates

* Generate Javadoc for Amazon Kinesis and Amazon Kinesis Firehose clients. See [issue #560](https://github.com/aws/aws-sdk-android/issues/560)
* Model updates for the following services
  * AWS IoT

## [Release 2.7.6](https://github.com/aws/aws-sdk-android/releases/tag/release_v2.7.6)

### Bug Fixes
* **Amazon S3**
  * Fixed the regression introduced in `2.7.4` to support transfer objects with name containing special characters.

### Enhancements

* **AWS Auth SDK**
  * Added support for forced changed password in the sign-in flow of the UI. [issue #374](https://github.com/aws/aws-sdk-android/issues/374)
  * UI activities will show keyboard by default when requesting input from the end-user. [issue #550](https://github.com/aws/aws-sdk-android/issues/550)
  * Preserve sign-up form fields when sign-up validation fails so that end-users can correct and try again. [issue #460](https://github.com/aws/aws-sdk-android/issues/460)
  * Automatically sign-in user after actions such as sign-up or forgot password. [issue #460](https://github.com/aws/aws-sdk-android/issues/460)
  * Show the partially redacted destination of the MFA code on the screen when end-user needs to input a code.

### Misc. Updates

* Model updates for the following services
  * Amazon Comprehend
  * Amazon Transcribe

## [Release 2.7.5](https://github.com/aws/aws-sdk-android/releases/tag/release_v2.7.5)

### Bug Fixes

* **Amazon Cognito Identity Provider**
  * Synchronize to reduce network calls when refreshing the Cognito User session. See [pr #272](https://github.com/aws/aws-sdk-android/pull/272)

* **AWS IoT**
  * Fix a bug to prevent crashes when concurrent threads publish messages. See [pr #532](https://github.com/aws/aws-sdk-android/pull/532/)

## [Release 2.7.4](https://github.com/aws/aws-sdk-android/releases/tag/release_v2.7.4)

### Bug Fixes

* **Amazon S3**
  * Fix a bug in specifying a custom Security Provider for client-side encryption.
  * `AmazonS3EncryptionClient` (Client-side encryption) is deprecated. You can secure your content in S3 in two ways: a) For uploads, you can encrypt the file locally using an algorithm of your choice and use the TransferUtility API to upload the encrypted file to S3. For downloads, you can use the TransferUtility API to download the file and then decrypt it using the algorithm that you used to upload the file. b) `ServerSideEncryption`: There are multiple options available for ServerSide Encryption. You can setup encryption at the S3 bucket level using the AWS S3 console. When encryption is setup at the bucket level, all objects in the bucket are encrypted. You can also use the AWS console to encrypt individual objects after they have been uploaded. Another option is to request ServerSide encryption for the object being uploaded using the SDK.
  * Fix a bug to support transfer objects with name containing special characters. '+', '*', '%7E' and '%2F' characters are URL-encoded.

## [Release 2.7.3](https://github.com/aws/aws-sdk-android/releases/tag/release_v2.7.3)

### Bug Fixes

* **Amazon Kinesis**
  * Use different patition keys for each record within a single batch when partition key is not specified by caller.

## [Release 2.7.2](https://github.com/aws/aws-sdk-android/releases/tag/release_v2.7.2)

### Bug Fixes

* **Amazon Pinpoint**
  * Fix notifications from not showing when notification image could not be loaded. Notifications are now expandable.

## [Release 2.7.1](https://github.com/aws/aws-sdk-android/releases/tag/release_v2.7.1)

### Enhancements

* **AWS IoT**
  * Added support for new BJS endpoint serving ATS server cert in format: [customer_id.ats.iot.cn-north-1.amazonaws.com.cn]

### Misc. Updates

* Model updates for the following services
  * Amazon CloudWatch Logs
  * Amazon DynamoDB
  * Amazon Elastic Load Balancing(ELB)
  * Amazon Parrot
  * Amazon Simple Email Service (SES)

## [Release 2.7.0](https://github.com/aws/aws-sdk-android/releases/tag/release_v2.7.0)

### Enhancements

* **Amazon S3**
  * Starting version `2.7.0` of the SDK, `TransferService` logic has been refactored. This service now will be responsible only for monitoring network connectivity changes. When the network goes offline, the transfers that are in progress will be paused. When the network comes back online, the transfers that are paused will be resumed. If you expect your app to perform long-running transfers in the background, you need to initiate the transfers from a background service of your choice.

  * The `TransferService` will not be started or stopped by `TransferUtility` anymore. You have to start `TransferService` manually from your application. A recommended way is to start the service upon Application startup. One way you can do this is to include the following line in the `onCreate` method of your app's Application class.
  		  
	```java
	getApplicationContext().startService(new Intent(getApplicationContext(), TransferService.class));
	```

## [Release 2.6.31](https://github.com/aws/aws-sdk-android/releases/tag/release_v2.6.31)

### Enhancements

* **Amazon Polly**
  * Added support for new voice `Zhiyu`.

## [Release 2.6.30](https://github.com/aws/aws-sdk-android/releases/tag/release_v2.6.30)

### Bug Fixes

* **Amazon Cognito Identity Provider**
  * Compute and send secret hash when client secret is present for Custom Authentication Flow.

* **AWS Core**
  * Fixed a bug where getting a logger using Apache Commons Logging would crash starting Android 9.0 (Pie / API Level 28). See [pull #521](ttps://github.com/aws/aws-sdk-android/pull/521). Now, Apache Commons Logging would be used if it's being added as a dependency, otherwise `android.util.Log` will be used.

## [Release 2.6.29](https://github.com/aws/aws-sdk-android/releases/tag/release_v2.6.29)

### Bug Fixes

* **AWS IoT**
  * `setMaxAutoReconnectAttepts` method in `AWSIotMqttManager` is deprecated. Please use `setMaxAutoReconnectAttempts` instead.

### Misc. Updates

* Model updates for the following services
  * Amazon Cognito Identity Provider
  * Amazon DynamoDB
  * Amazon Lex
  * Amazon Rekognition

## [Release 2.6.28](https://github.com/aws/aws-sdk-android/releases/tag/release_v2.6.28)

### Bug Fixes

* **Amazon Cognito Auth**
  * Fix an issue where `getAppWebDomain` was used instead of  `getAppId`  which caused the SDK to return isAuthenticated as false for a logged in user. See [issue #508](https://github.com/aws/aws-sdk-android/issues/508)
  * Added identity provider as parameter to the CognitoAuth builder to allow developers to launch hosted UI directly to a certain social provider. See [issue ##494](https://github.com/aws/aws-sdk-android/issues/494) and [issue ##230](https://github.com/awslabs/aws-sdk-android-samples/issues/230)

### Misc. Updates

* Model updates for the following services
  * Amazon CloudWatch Logs
  * Amazon DynamoDB
  * Amazon KMS
  * Amazon Pinpoint
  * Amazon Transcribe

## [Release 2.6.27](https://github.com/aws/aws-sdk-android/releases/tag/release_v2.6.27)

### New Features

* **Amazon Polly**
  * Amazon Polly enables female voice Aditi to speak Hindi language.

### Bug Fixes

* **AWS IoT**
  * Add customer callback when exception is thrown in client connect.

* **Amazon Cognito Identity**
  * Fixes developer authentication flow in the `cn-north-1` region.

* **AWS Lambda**
  * Fix a bug in `LambdaInvocationHandler` where the `InvocationType` is always set to `RequestResponse` even if `LogType` is `None`. See [issue #459](https://github.com/aws/aws-sdk-android/issues/459)

### Misc. Updates

* Model updates for the following services
  * Amazon DynamoDB

## [Release 2.6.26](https://github.com/aws/aws-sdk-android/releases/tag/release_v2.6.26)

### Enhancements

* **Amazon Polly**
  * Added support for new `SynthesisTask` feature which allows asynchronous and batch processing.

### Misc. Updates

* Model updates for the following services
  * Amazon Comprehend
  * Amazon DynamoDB
  * AWS IoT
  * Amazon Pinpoint
  * Amazon Polly
  * Amazon Rekognition
  * Amazon Transcribe

## [Release 2.6.25](https://github.com/aws/aws-sdk-android/releases/tag/release_v2.6.25)

## New Features

* **Amazon Kinesis Video Streams**
  * Updated models for HLS streaming feature. Add `AWSKinesisVideoArchivedMediaClient`and dependency `implementation 'com.amazonaws:aws-android-sdk-kinesisvideo-archivedmedia:2.6.25'` to access HLS streaming feature.

## [Release 2.6.24](https://github.com/aws/aws-sdk-android/releases/tag/release_v2.6.24)

### Bug Fixes

* **Amazon Cognito Identity Provider**
  * Fix bug that prevents authentication with the username and password flow. See (issue #484)[https://github.com/aws/aws-sdk-android/issues/484]

## [Release 2.6.23](https://github.com/aws/aws-sdk-android/releases/tag/release_v2.6.23)

### Enhancements

* **Amazon S3**
  * Support user metadata headers.

## [Release 2.6.22](https://github.com/aws/aws-sdk-android/releases/tag/release_v2.6.22)

### Enhancements

- **Amazon Polly**
  - Added support for new voice - `Lea`.

## [Release 2.6.21](https://github.com/aws/aws-sdk-android/releases/tag/release_v2.6.21)

### Enhancements

* **Amazon Kinesis Streams** and **Amazon Kinesis Firehose**
  * Added `DeadLetterListener` to allow for records that cannot be retried or exceeded the retry limit to be handled.
  * Added one automatic retry for unmarshall errors when submitting all records.

### Misc. Updates

* Model updates for the following services
  * Amazon Auto Scaling
  * Amazon Cognito Identity
  * Amazon Cognito Identity Provider
  * Amazon Cognito Sync
  * Amazon DynamoDB
  * Amazon Elastic Load Balancing (ELB)
  * Amazon Kinesis Firehose
  * Amazon Kinesis Streams
  * Amazon Kinesis Video Streams
  * Amazon Lex
  * Amazon Machine Learning
  * Amazon Pinpoint
  * Amazon Polly
  * Amazon Rekoginiton
  * Amazon Security Token Service (STS)
  * Amazon Simple Email Service (SES)
  * AWS IoT
  * AWS Key Management Service (KMS)
  * AWS Lambda

## [Release 2.6.20](https://github.com/aws/aws-sdk-android/releases/tag/release_v2.6.20)

### New Features

 * **Amazon Comprehend**
  * Amazon Comprehend is a natural language processing (NLP) service that uses machine learning to find insights and relationships in text.

* **Amazon Translate**
  * Amazon Translate is a neural machine translation service that delivers fast, high-quality, and affordable language translation.

### Misc. Updates

* **Amazon CloudWatch Logs**
  * Update Amazon CloudWatch Logs client to the latest service model.

* **Amazon Cognito Identity**
  * Update Amazon Cognito Identity client to the latest service model.

* **Amazon Lex**
  * Update Amazon Lex client to the latest service model.

### Bug Fixes

* **Amazon S3**
  * Support Storage Class in `TransferUtility`. See [pr #398](https://github.com/aws/aws-sdk-android/pull/398/)

## [Release 2.6.19](https://github.com/aws/aws-sdk-android/releases/tag/release_v2.6.19)

### New Features

* **Amazon Transcribe**
  * Amazon Transcribe is an automatic speech recognition (ASR) service that makes it easy for developers to add speech to text capability to their applications.

### Bug Fixes

* **Amazon CloudWatch Logs**
  * Fix signing issue for `AmazonCloudWatchLogsClient`.  See [issue #453](https://github.com/aws/aws-sdk-android/issues/453)
  
* **AWS IoT**
  * Use `ConcurrentHashMap` to avoid `ConcurrentModificationException`. See [PR #330](https://github.com/aws/aws-sdk-android/issues/330)

## [Release 2.6.18](https://github.com/aws/aws-sdk-android/releases/tag/release_v2.6.18)

### Enhancements

* **Amazon Kinesis Video Streams**
  * Add handling of token rotation, error recovery and the re-streaming in general.
  * **Breaking API Changes**

	|Class|2.6.17 API|2.6.18 API
	|-----|----------|----------
	| KinesisVideoProducerStream|getStreamData(byte[], int, int)<br />return type: int|getStreamData(byte[], int, int, ReadResult)<br />return type: void
	| NativeKinesisVideoProducerJni|getStreamData(long, byte[], int, int)<br />return type: int|getStreamData(long, byte[], int, int , ReadResult)<br />return type: void
	| NativeKinesisVideoProducerStream|getStreamData(@ byte[], int, int)<br />return type: int|getStreamData(@ byte[], int, int, ReadResult)<br />return type: void

## [Release 2.6.17](https://github.com/aws/aws-sdk-android/releases/tag/release_v2.6.17)

### Bug Fixes

* **Amazon Pinpoint**
  * Issue with Android API level 23 causing crashes when generating notification icon from a bitmap. Updated SDK behavior to only generate icon from a bitmap on API level 24 and above.
  * Fixed an issue when the userId was unset, registering for notifications would clobber the userId on the server. This overwrote any value set by `updateEndpointProfile`. Set user id to empty string to reset server user id, null to retain server value.
  * Issue with ANRs (Application Not Responding) when downloading images for notifications. Updated SDK behavior to background download image tasks.
  * Added an option to specify a custom ExecutorService through PinpointConfiguration for the TargetingClient. Use `PinpointConfiguration.withExecutor(ExecutorService)` to choose an Executor to register for Pinpoint notifications and to run handlers. Choosing a single thread Executor can be used when running handlers sequentially on the same thread after registration.

* **Amazon S3**
  * Optimized the `TransferService.loadAndResumeTransfersFromDB` to minimize the time holding the database connection.

## [Release 2.6.16](https://github.com/aws/aws-sdk-android/releases/tag/release_v2.6.16)

### Enhancements

* **Amazon S3**
  * Added `TransferUtilityOptions` to configure the size of the transfer thread pool and the time interval in `TransferService` to check for unfinished transfers and resume them.
  * Fixed bugs and added some performance improvements.

## [Release 2.6.15](https://github.com/aws/aws-sdk-android/releases/tag/release_v2.6.15)

### New Features

* **Amazon Cognito Identity Provider**
  * Support for user migration over lambda trigger in Cognito User Pools.

### Enhancements

* **Amazon Kinesis Video Streams**
  * **Breaking API  Changes**: Added `uploadHandle` parameter to the following APIs.
      * `KinesisVideoProducerStream.getDataStream()`
      * `KinesisVideoProducerStream.fragmentAck()`
      * `KinesisVideoProducerStream.streamTerminated()`
      * `StremCallbacks.streamDataAvailable()`
      * `StremCallbacks.streamClosed()`
      * `NativeKinesisVideoProducerJni.streamClosed()`
      * `NativeKinesisVideoProducerJni.fragmentAck()`
      * `NativeKinesisVideoProducerJni.streamDataAvailable()`
      * `NativeKinesisVideoProducerJni.streamTerminated()`
      * `NativeKinesisVideoProducerStream.getDataStream()`
      * `NativeKinesisVideoProducerStream.fragmentAck()`
      * `NativeKinesisVideoProducerStream.parseFragmentAck()`
      * `NativeKinesisVideoProducerStream.streamTerminated()`
      * `NativeKinesisVideoProducerStream.streamDataAvailable()`
      * `NativeKinesisVideoProducerStream.streamClosed()`
      * `DefaultStreamCallbacks.streamDataAvailable()`
      * `DefaultStreamCallbacks.streamClosed()`
      * `AckConsumer.AckConsumer()`
      * `DefaultServiceCallbacksImpl.CompletionCallback()`

## [Release 2.6.14](https://github.com/aws/aws-sdk-android/releases/tag/release_v2.6.14)

### Bug Fixes

* **Amazon CloudWatch Logs**
  * Allow `Amazon CloudWatch Logs` SDK to be fetched via maven. See [issue #392](https://github.com/aws/aws-sdk-android/issues/392)

### Enhancements

* **Amazon Cognito Identity Provider**
  * Repackaged Amazon Cognito Identity Service Provider Android SDK to change dependency for ASF components.

* **Amazon Cognito Auth**
  * Repackaged Amazon Cognito Auth Android SDK to change dependency for ASF components. Use `{ transitive = true; }` while importing `aws-android-sdk-cognitoauth` via maven in gradle.

## [Release 2.6.13](https://github.com/aws/aws-sdk-android/releases/tag/release_v2.6.13)

### Bug Fixes

* **Amazon S3**
  * Fix the upload method with CannedAccessControlList and TransferListener in TransferUtility. See [issue #388](https://github.com/aws/aws-sdk-android/issues/388)

* **Amazon Cognito Auth**
  * Fixes bug - "Unexpected char 0x0a at 82 in header value" error, when using App clients with an associated secret. See [pr #367](https://github.com/aws/aws-sdk-android/pull/367)
  * Added `minSdkVersion` and `targetSdkVersion` in `AndroidManifest`

* **AWS Mobile Client**
  * Added `minSdkVersion` and `targetSdkVersion` in `AndroidManifest`

### New Features

* **AWS IoT**
  * Starting from this release, AWS IoT SDK by default sends metrics indicating which language and version of the SDK is being used. However, user may disable this by calling `setMetricsEnabled(false)` before calling `connect` method, if they do not want metrics to be sent.

## [Release 2.6.12](https://github.com/aws/aws-sdk-android/releases/tag/release_v2.6.12)

### New Features

* **AWS Core Runtime**
  * Added support for Europe (Paris) region `eu-west-3`.

### Bug Fixes

* **AWS Auth SDK**
  * Added minimum sdks and target sdk version.

* **Amazon Kinesis Video Streams**
  * Added minimum sdks and target sdk version.

## [Release 2.6.11](https://github.com/aws/aws-sdk-android/releases/tag/release_v2.6.11)

### New Features

* **AWS Core Runtime**
  * Added support for China (Ningxia) region `cn-northwest-1`.

## [Release 2.6.10](https://github.com/aws/aws-sdk-android/releases/tag/release_v2.6.10)

### New Features

* **Amazon Rekognition**
  * **Breaking API Change**
    * The `GenderType` enum entries have changed from `MALE` `FEMALE` to `Male` `Female`.
    * The `LandmarkType` enum entries have changed to camelcase. i.e. `EYE_LEFT` `LEFT_EYEBROW_LEFT` to `EyeLeft` `LeftEyebrowLeft`
  * Update the enum value of LandmarkType and GenderType to be consistent with service response.
  * Update to add face and text detection.
  * Update to Amazon Rekognition in general to latest API specifications.

### Bug Fixes:

- **Amazon Pinpoint**
  - Improve error handling during event submission to ensure DB event corruption is handled gracefully (without crashing the app due to an uncaught exception).

- **Amazon Kinesis Video Streams**
  - **Breaking API Change** `KinesisVideoAndroidServiceClient.getAwsAcuityClient()` is renamed to `KinesisVideoAndroidServiceClient.getAwsKinesisVideoClient()` for consistency.

## [Release 2.6.9](https://github.com/aws/aws-sdk-android/releases/tag/release_v2.6.9)

### Bug Fixes:

- **AWS Auth Core**
  - Fixed a bug where the `doStartupAuth` method in `IdentityManager` method introduced in 2.6.0 was misspelled as `doStartUpAuth` in SDK versions 2.6.7 and 2.6.8. The method now continues to have the name `doStartupAuth` from SDK version 2.6.9.

## [Release 2.6.8](https://github.com/aws/aws-sdk-android/releases/tag/release_v2.6.8)

### New Features

- **Support for Amazon Kinesis Video Streams**: Amazon Kinesis Video Streams is a fully managed video ingestion and storage service. It enables you to securely ingest, process, and store video at any scale for applications that power robots, smart cities, industrial automation, security monitoring, machine learning (ML), and more. Kinesis Video Streams also ingests other kinds of time-encoded data like audio, RADAR, and LIDAR signals. Kinesis Video Streams provides you SDKs to install on your devices to make it easy to securely stream video to AWS. Kinesis Video Streams automatically provisions and elastically scales all the infrastructure needed to ingest video streams from millions of devices. It also durably stores, encrypts, and indexes the video streams and provides easy-to-use APIs so that applications can access and retrieve indexed video fragments based on tags and timestamps. Kinesis Video Streams provides a library to integrate ML frameworks such as Apache MxNet, TensorFlow, and OpenCV with video streams to build machine learning applications.

- **Amazon Cognito Auth**
  - Add support for the adaptive authentication feature of Amazon Cognito advanced security features (Beta).

- **Amazon Cognito Identity Provider**
  - Add support for Time-based One-time Passcode multi-factor authentication.
  - Add support for the adaptive authentication feature of Amazon Cognito advanced security features (Beta).

## [Release 2.6.7](https://github.com/aws/aws-sdk-android/releases/tag/release_v2.6.7)

### New Features

- **AWS MobileClient**
  - Added `AWSMobileClient` to initialize the SDK and create instances of other SDK clients. Currently support is limited to `SignInUI`. AWSMobileClient creates the `AWSConfiguration` based on `awsconfiguration.json`, fetches the Cognito Identity and registers the SignIn providers with the permissions based on the  `AWSConfiguration`.

### Enhancements

- **Amazon Polly**
  - Added support for new voices - `Aditi` and `Seoyeon`.
  - Added support for new language code - `ko-KR`.

- **Amazon Pinpoint**
  - Added support for notification channel on Android SDK 26 (Oreo).
  - On Android SDK 23 (Marshmallow) and newer devices, the large icon is not set if it is not present from the push payload and a small icon is set in the push payload. This allows setting only the small icon from the campaign in the Pinpoint console.
  - On Android SDK 23 and newer devices, if the small icon is set in a format that is an opaque color image, it is now converted to greyscale to prevent displaying a grey box. Small icons in the correct format of opaque white with a transparent background will still render appropriately.

### Bug Fixes:

- **General**
  - Fixed domain returned for `cn-north-1` region and region parsing for `amazonaws.com.cn` domains. See [pr #362](https://github.com/aws/aws-sdk-android/pull/362).

- **AWS IoT**
  - Increased default time to keep alive to 300 seconds.

## [Release 2.6.6](https://github.com/aws/aws-sdk-android/releases/tag/release_v2.6.6)

### Bug Fixes:

- **Amazon Pinpoint**
  - Fix locale issue for endpoint profile updates. See [issue #355](https://github.com/aws/aws-sdk-android/issues/355) and see [issue #354](https://github.com/aws/aws-sdk-android/issues/354)

- **Amazon S3**
  - Fixed a bug in the download progress reporting for large files where the last status update could be a jump of 75% or more. The default for notification used to be 8K bytes chunks, it has been changed to 1024K bytes.  The value can be changed using the `setNotificationThreshold` method of AmazonS3Client instead of being a constant.  See [issue #333](https://github.com/aws/aws-sdk-android/issues/333)

- **AWS IoT**
  - Fix validation for endpoint in China that ends with ".cn". See [issue #337](https://github.com/aws/aws-sdk-android/issues/337)

## [Release 2.6.5](https://github.com/aws/aws-sdk-android/releases/tag/release_v2.6.5)

### Enhancements:

- **Amazon Polly**
  - Added support for new voices - `Matthew` and `Takumi`.
  - Polly is now available in `ap-northeast-1` region.

### Bug Fixes:

- **Amazon Cognito Identity Provider**
  - Fixed a bug in the deletion of CognitoUser where the callback function is not invoked when deletion is successful. See [issue #304](https://github.com/aws/aws-sdk-android/issues/304)

## [Release 2.6.4](https://github.com/aws/aws-sdk-android/releases/tag/release_v2.6.4)

### Bug Fixes:

- **Amazon Kinesis Firehose & Amazon Kinesis Streams**
  - Fixed a bug that caused infinite loops while reading local cache of streams used for batching. See [issue #182](https://github.com/aws/aws-sdk-android/issues/182)

## [Release 2.6.3](https://github.com/aws/aws-sdk-android/releases/tag/release_v2.6.3)

### New Features:

- **Amazon Pinpoint**
  - Add support for ADM and Baidu channels. Now Android developers will be able to target devices that leverage Amazon Device messaging and Baidu Cloud messaging. 
- **Amazon Cognito Identity Provider**
  - Support for Pinpoint Analytics integration in Cognito User Pools.

## [Release 2.6.2](https://github.com/aws/aws-sdk-android/releases/tag/release_v2.6.2)

### Bug Fixes:

- **AWS Auth SDK**
  - Fixed a bug in the creation of SignInButton.
  - Removed the manifest entries for Facebook Application ID and Google Play Services version.

## [Release 2.6.1](https://github.com/aws/aws-sdk-android/releases/tag/release_v2.6.1)

### Bug Fixes:

- **AWS Auth SDK**
  - Fixed border and shadow for Facebook and Google SignIn buttons.
  - Fixed the Android Support Package dependencies of the different auth clients. The Android Support Packages support-v4 and appcompat-v7 of all the auth clients now have the same version 23.0.1 and are optional dependencies. Apps consuming the auth clients will now declare the appcompat-v7 and support-v4 dependencies in the gradle manually.

- **Amazon Pinpoint**
  - Notification icon handling has been improved. By default, when the Notification icon uses the app icon, the icon will now be shown in color on Apps targeting SDK version 21 or greater. This will be achieved by setting the large icon to the app icon and generating the small icon by converting the app icon image to gray scale. For Apps targeting SDK version below 21, the behavior remains the same and the color icon is shown.

## [Release 2.6.0](https://github.com/aws/aws-sdk-android/releases/tag/release_v2.6.0)

### New Features:

- **AWS Auth SDK**
  - Added new SDK for configurable User SignIn Screen with Amazon Cognito UserPools, Facebook SignIn and Google SignIn.

- **AWS Core Runtime**
  - Added support for a configuration file `awsconfiguration.json` that can be used to construct:
    - `CognitoCredentialsProvider`, `CognitoCachingCredentialsProvider`, `CognitoUserPool`, `TransferUtility`, `DynamoDBMapper`, `PinpointConfiguration`, `CognitoSyncManager`, and `LambdaInvokerFactory`.

### Improvements:

- **AWS S3**
  - Add builder pattern constructor to `TransferUtility`.
  - Add default bucket property in `TransferUtility` builder. The default bucket will be used when no bucket is specified.

- **AWS Lambda**
  - Add builder pattern constructor to `LambdaInvokerFactory`.

- **Amazon DynamoDB**
  - Add builder pattern constructor to `DynamoDBMapper`.

- **Amazon Pinpoint**
  - Add configuration option to post notifications even if the app is in the foreground.

### Bug Fixes:

- **Amazon Pinpoint**
  - Fixed bug that caused Pinpoint endpoint profile to incorrectly calculate the number of profile attributes and metrics.

- **Amazon Lex**
  - Fixed aar file and added new architecture support arm64-v8a, mips, mips64, x86, x86_64. See [issue #298](https://github.com/aws/aws-sdk-android/issues/298)

## [Release 2.4.7](https://github.com/aws/aws-sdk-android/releases/tag/release_v2.4.7)

### Improvements:

- **Amazon Cognito Auth**
  - Making Cognito App Integration and Federation feature generally available

- **AWS IoT**
  - Add API to enable/disable auto-resubscribe feature.

### Bug Fixes:

- **AWS IoT**
  - Fixed bug that caused reconnecting to the session to throw an exception due to failure to obtain credentials.

## [Release 2.4.6](https://github.com/aws/aws-sdk-android/releases/tag/release_v2.4.6)

### Bug Fixes:

- **Amazon Cognito Identity Provider**
  - Fixed bug that caused `CognitoDeviceHelper.getDeviceKey` to return null on certain cases. See [issue #259](https://github.com/aws/aws-sdk-android/issues/259)
  - Fixed bug where `onSuccess` callback was missing from `verifyAttribute` function. See [issue #266](https://github.com/aws/aws-sdk-android/issues/266)

- **Amazon Pinpoint**
  - Fix crash in Pinpoint SDK when getting locale's country code.

## [Release 2.4.5](https://github.com/aws/aws-sdk-android/releases/tag/release_v2.4.5)

### Bug Fixes:

- **Amazon S3**
  - Fixed bug that caused keys to convert spaces to url encoded characters. See [issue #310](https://github.com/aws/aws-sdk-android/issues/310)

- **Amazon DynamoDB Document Model (Beta)**
  - Fixed bug that caused item updates to fail due to equality check error.

## [Release 2.4.4](https://github.com/aws/aws-sdk-android/releases/tag/release_v2.4.4)

### New Features:
- **Amazon DynamoDB Document Model (Beta)**
  - Added DynamoDB Document API: The Document API provides full JSON data support, use of Document Path to access part of a document, and new data types such as Map, Primitive, List, and Boolean. More information and sample code can be found in the [blog](https://aws.amazon.com/blogs/mobile/using-amazon-dynamodb-document-api-with-aws-mobile-sdk-for-android-part-1/).

* **Amazon Cognito Auth (Beta)**
  - A new SDK that enables sign-up and sign-in for Amazon Cognito Your User Pools via a lightweight hosted UI.

### Bug Fixes:
- **Amazon Pinpoint**
  - Change Pinpoint notification client to be a strong reference in Pinpoint notification receiver
  - **Breaking API Change** Please use `PinpointNotificationReceiver.setNotificationClient()` API instead of `setWeakNotificationClient`.

- **Amazon S3**
  - Fixed bug in `TransferUtility` which caused the app to crash due to a race condition when loading Transfer Records from Transfer Database. See [issue #288](https://github.com/aws/aws-sdk-android/issues/288)

## [Release 2.4.3](https://github.com/aws/aws-sdk-android/releases/tag/release_v2.4.3)

### Improvements:
- **AWS IoT**
  - Update API to latest spec.

- **Amazon Polly**
  - Added support for new voice id - `Vicki`.

- **Amazon Pinpoint**
  - Update logging to be more restrictive.
  - Added support for app-level opt-out.

### Bug Fixes:
- **All Services**
  - Fixed an issue where endpoint URLs were incorrectly set after using `setRegion.`. See [issue #290](https://github.com/aws/aws-sdk-android/issues/290)
- **Amazon S3**
  - Fixed bug which caused gradle build error on commons-io. See [issue #282](https://github.com/aws/aws-sdk-android/issues/282)
  - Fixed NPE error while resuming transfers using `TransferUtility`. See [issue #299](https://github.com/aws/aws-sdk-android/issues/299)
  - Fixed `TransferUtility` observer progress tracking bug. See [issue #257](https://github.com/aws/aws-sdk-android/issues/257)

## [Release 2.4.2](https://github.com/aws/aws-sdk-android/releases/tag/release_v2.4.2)

### Improvements:
- **Amazon Lex**
  - Amazon Lex is now Generally Available.
  - Added support for input transcripts.

- **Amazon Polly**
  - Added support for multiple Lexicons in presigned request.
  - Added support for speech marks.

- **Amazon Rekognition**
  - Added support for content moderation and age range estimation. See [issue #281](https://github.com/aws/aws-sdk-android/issues/281)

### Bug Fixes:
- **Amazon DynamoDB**
  - Fixed bug which did not use credentials provider when available in method `getClient(Region)`.
- **Amazon S3**
  - Fixed bug which caused gradle build error on commons-io. See [issue #282](https://github.com/aws/aws-sdk-android/issues/282)

## [Release 2.4.1](https://github.com/aws/aws-sdk-android/releases/tag/release_v2.4.1)

### New Features:
- **Support for Amazon Cloudwatch Logs**: Amazon CloudWatch is a monitoring service for AWS cloud resources and the applications you run on AWS. You can use Amazon CloudWatch to collect and track metrics, collect and monitor log files, and set alarms.

### Bug Fixes:
- **Amazon IoT**: fix an issue which triggers `NetworkOnMainThreadException` when calling `reconnectToSession()`. See [issue #261](https://github.com/aws/aws-sdk-android/issues/261)
- **Amazon S3**: fixed maven dependencies. See [issue #276](https://github.com/aws/aws-sdk-android/issues/276) & [issue #268](https://github.com/aws/aws-sdk-android/issues/268)
- **Amazon S3**: fixed an issue which caused resource path to be incorrectly encoded.See [AWS Forum Post](https://forums.aws.amazon.com/thread.jspa?threadID=252898)
- **General**: checkstyle fixes across the sdk.
- **General**: move all sdk's to use commons logging instead of LogCat.

## [Release 2.4.0](https://github.com/aws/aws-sdk-android/releases/tag/release_v2.4.0) (03/21/2017)

### Improvements:
- **Amazon Lex**:`LexVoiceButton` will now show an image of a bot when audio response from lex is being played.

### Bug Fixes:

- **Amazon API Gateway**: Allow marshalling alternative date formats in API Gateway.
- **Amazon Cognito Identity Provider**: Bug fix for missing required attribute Exception
- **Amazon IoT**: fix typo's with variable names in `AWSIoTMQTTManager`. See [issue #220](https://github.com/aws/aws-sdk-android/pull/220).
- **Amazon Lex**: Fix a bug which caused `readyToFulfill` to not file in `InteractionListener`.
- **Amazon Pinpoint**:Fix cursor leakage in Pinpoint.
- **Amazon Pinpoint**:Bug fixes for campaign open rate.
- **Amazon Pinpoint**:`PinpointEndpointClient` to retain instance of endpoint.
- **Amazon Pinpoint**:corrected the implemented for `optout` for profile.
- **Amazon Pinpoint**:Deprecated formatted price in `MonetizationEventBuilder`.
- **Amazon S3**: Bug Fixes with encryption client.
- **Amazon S3**: SigV4 signing is now default for S3. See [issue 234](https://github.com/aws/aws-sdk-android/issues/234) & [issue #108](https://github.com/awslabs/aws-sdk-android-samples/issues/108).
- **Amazon S3**: Added feature to specify listener in `TransferUtility.upload()`. See [issue #210](https://github.com/aws/aws-sdk-android/issues/210).
- **Amazon S3**: Fixed a bug where when using `setAccelerateModeEnabled` caused uploads to fail. See [issue #264](https://github.com/aws/aws-sdk-android/issues/264).
- **General** : Fixed a bug which caused incompatibility between maven releases and releases on [marketing page](https://aws.amazon.com/mobile/sdk).

## [Release 2.3.9](https://github.com/aws/aws-sdk-android/releases/tag/release_v2.3.9) (02/02/2017)

### Improvements:

- **Amazon Kinesis Firehose & Amazon Kinesis Streams**: Allow setting a static partition key in the KinesisRecorderConfig. See [issue #228](https://github.com/aws/aws-sdk-android/pull/228).
- **AWS KMS**: Updated service to latest spec.

### Bug Fixes:

- **Amazon Cognito Identity**: Fixed a bug that could cause a NullPointerException if credential refresh occured while another thread signed in with a provider. See [issue #247](https://github.com/aws/aws-sdk-android/pull/247).
- **Amazon Cognito Identity Provider**: Fixed bugs in SRP and exception handling.
- **Amazon Kinesis Firehose & Amazon Kinesis Streams**: Prevent KinesisRecorder.submitAllRecords() from potentially losing data if the service is killed by waiting until the data is transferred before removing it from the cache. See [issue #225](https://github.com/aws/aws-sdk-android/pull/225).
- **Amazon Pinpoint**: Fixed a bug that caused a crash when opening a deep link. See [issue #246](https://github.com/aws/aws-sdk-android/pull/246).
- **Amazon Lex**: Fix incorrect comparison for dialog states. See [issue #245](https://github.com/aws/aws-sdk-android/pull/245).

## [Release 2.3.8] (https://github.com/aws/aws-sdk-android/release/tag/release_v2.3.8) (12/20/2016)

### Bug Fixes:

- **Amazon Pinpoint**: Fixed incorrect signer config in Pinpoint Analytics.
- **Amazon S3**: Fixed a bug that caused TransferObserver.getBytesTransferred() to always return 0. See [issue #217](https://github.com/aws/aws-sdk-android/pull/217).
- **Amazon S3**: Fixed a race condition in TransferService. See [issue #197](https://github.com/aws/aws-sdk-android/pull/197).

## [Release 2.3.7](https://github.com/aws/aws-sdk-android/releases/tag/release_v2.3.7) (12/13/2016)

### New Features
- **Support for Amazon Rekognition**: Rekognition is a deep-learning based service to search, verify and organize images. With Rekognition, you can detect objects, scenes, and faces in images. You can also search and compare faces.
- **AWS Core Runtime**: Added Support for `eu-west-2`/LHR region in the SDK.

### Improvements
- **AWS Core Runtime**: Added support for enabling curl logging in the SDK. See [issue](https://github.com/aws/aws-sdk-android/pull/200)
- **AWS Lambda**: Update to Latest Models.

### Bug Fixes:
- **Amazon Pinpoint**: Fixed a bug that caused setting wrong endpoint for pinpoint client.
- **Amazon S3**: Fixed a bug that could cause NPE in Transfer Service. See [issue](https://github.com/aws/aws-sdk-android/issues/223).
- **Amazon Cognito Identity Provider**: Fix incorrect exception being thrown in `CognitoDevice`. See [issue](https://github.com/aws/aws-sdk-android/pull/224).
- **Amazon Cognito Identity Provider**: Fix a bug where `NewPasswordContinuation` throws `CognitoParameterInvalidException: Missing required attribute` even when the required user attributes have been set. See [issue](https://github.com/aws/aws-sdk-android/pull/216).


## [Release 2.3.6](https://github.com/aws/aws-sdk-android/releases/tag/release_v2.3.6) (12/07/2016)

### Improvements
- **AWS Core Runtime**: Added Support for `ca-central-1`/YUL region in the SDK.

### Bug Fixes
- **Amazon SQS**: Fixed a bug that caused SQS send message to fail. See [issue](https://github.com/aws/aws-sdk-android/issues/218).
- **Amazon Lex Runtime**: Fixed a bug where requests were not getting signed correctly.
- **Amazon Pinpoint**: Fix serialization of endpoint profile bug.
- **Amazon Mobile Analytics**: Ensure session file directories exist before saving


## [Release 2.3.5](https://github.com/aws/aws-sdk-android/releases/tag/release_v2.3.5) (12/01/2016)

### New Features
- **Support for Amazon Pinpoint**: Amazon Pinpoint makes it easy to run targeted campaigns to improve user engagement. Pinpoint helps you understand your users behavior, define who to target, what messages to send, when to deliver them, and tracks the results of the campaigns.


## [Release 2.3.4](https://github.com/aws/aws-sdk-android/releases/tag/release_v2.3.4) (11/30/2016)

### New Features
- **Support for Amazon Lex - Beta**: Amazon Lex is a service for building conversational interactions into any application using voice and text. With Lex, the same conversational engine that powers Amazon Alexa is now available to any developer, enabling you to build sophisticated, natural language, conversational bots (chatbots) into your new and existing applications. Amazon Lex provides the deep functionality and flexibility of automatic speech recognition (ASR) for converting speech to text and natural language understanding (NLU) to understand the intent of the text. This allows you to build highly engaging user experiences with lifelike, conversational interactions.

- **Support for Amazon Polly**: Amazon Polly is a service that turns text into lifelike speech, making it easy to develop applications that use high-quality speech to increase engagement and accessibility. With Amazon Polly the developers can build speech-enabled apps that work in multiple geographies.

## [Release 2.3.3](https://github.com/aws/aws-sdk-android/releases/tag/release_v2.3.3) (10/11/2016)

### Improvements
- **AWS Core Runtime Library**: Support for `us-east-2/CMH` region in SDK.

## [Release 2.3.2](https://github.com/aws/aws-sdk-android/releases/tag/release_v2.3.2) (10/06/2016)

### Improvements
- **Amazon Cognito Identity Provider**: 
- Support for Admin Create User feature.
- Allow SDK to refresh tokens which are about to expire within a pre-set threshold.

## [Release 2.3.1](https://github.com/aws/aws-sdk-android/releases/tag/release_v2.3.1) (09/08/2016)

### Improvements
- **API Gateway**: Added a generic invoker to execute requests for any path.

### Bug Fixes
- **Amazon Cognito Identity Provider**: 
- Fixed a bug introduced by StandardCharsets that caused the Android SDK to be unavailable for API 18 and below.

## [Release 2.3.0](https://github.com/aws/aws-sdk-android/releases/tag/release_v2.3.0) (07/28/2016)

### Improvements
- **AWS Core Runtime Library**: Added support for `us-west-2/PDX` region for cognito identity.
- **Amazon Cognito Identity Provider**: 
- Support for Custom authentication flows. Developers can implement custom authentication flows around Cognito Your User Pools.
- Support for devices.
- Global sign-out users, to sign-out from all devices.
- **Amazon Cognito Sync**: Added support for `us-west-2/PDX` region.

### Bug Fixes
- **Amazon Cognito Identity Provider**: 
- Authentication flow in Android SDK now uses Custom Authentication API.
- Two new exceptions added for getSession API. These exceptions have been added to accurately represent the user state when the username is invalid and when the user is not confirmed. You will have to update your application to handle these exceptions.
- UserNotFoundException: Returned when the username user does not exist.
- UserNotConfirmedException: Returned when the user has not been confirmed.

## [Release 2.2.22](https://github.com/aws/aws-sdk-android/releases/tag/release_v2.2.22) (07/27/2016)

### Bug Fixes
- **Amazon Simple Email Service**: Resolved an issue where some SES APIs were missing from the 2.2.21. [#179](https://github.com/aws/aws-sdk-android/issues/179)

## [Release 2.2.21](https://github.com/aws/aws-sdk-android/releases/tag/release_v2.2.21) (07/21/2016)

### Improvements
- **Amazon Web Services**: General service updates and documentation improvements.
- **AWS Core Runtime Library**: Allow custom `TrustManager` on `ClientConfiguration`. [#165](https://github.com/aws/aws-sdk-android/pull/165)
- **AWS IoT**: Updated Eclipse Paho MQTT client to v1.1.0. [#145](https://github.com/aws/aws-sdk-android/issues/145)

### Bug Fixes
- **Amazon Mobile Analytics**: Fixed crash while creating the base directory. [#126](https://github.com/aws/aws-sdk-android/issues/126)
- **Amazon Cognito**: Fixed a token refresh bug in Your User Pools.


## [Release 2.2.20](https://github.com/aws/aws-sdk-android/releases/tag/release_v2.2.20) (06/27/2016)

### New Features
- **Amazon Web Services**: Introducing new AWS region Asia Pacific (Mumbai) region, endpoint ap-south-1.

### Improvements
- **Amazon Web Services**: General service updates and documentation improvements.
- **API Gateway**: Expose client configuration through ApiFactory. [#158](https://github.com/aws/aws-sdk-android/issues/158)
- **Amazon Web Services**: Service clients are now generated with a new code gen system. Some trivial changes are listed below
- List members in POJO are defaulted to null instead of an empty list to align with map members. Please perform null check to avoid NPE. When marshalling a list member, a null list will be omitted and an empty list will result in an empty array.
- In `ListRecordsRequest` of Cognito Sync, the data type of `lastSyncCount` is changed from String to Long and that of `maxResult` from String to Integer.
- In DynamoDB, the method `setKey(java.util.Map.Entry<String, AttributeValue> hashKey, java.util.Map.Entry<String, AttributeValue> rangeKey)` is removed from `GetItemRequest`, `UpdateItemRequest`, `DeleteItemRequest`, and `DeleteRequest`. Use `addKeyEntry(String key, AttributeValue value)` instead. `setExclusiveStartKey(java.util.Map.Entry<String, AttributeValue> hashKey, java.util.Map.Entry<String, AttributeValue> rangeKey)` is also removed from `QueryRequest` and `ScanRequest`. The alternative is `addExclusiveStartKeyEntry(String key, AttributeValue value)`.

### Bug Fixes
- **API Gateway**: Fixed a bug where user agent is overwritten by `ApiHandler`. [#159](https://github.com/aws/aws-sdk-android/issues/159) 


## [Release 2.2.19](https://github.com/aws/aws-sdk-android/releases/tag/release_v2.2.19) (06/23/2016)

### New Features
- **Amazon Cognito Identity**: Added support for SAML role resolution.


## [Release 2.2.18](https://github.com/aws/aws-sdk-android/releases/tag/release_v2.2.18) (06/02/2016)

### Bug Fixes
- **AWS Core Runtime Library**: Removed testing implementation for `X509TrustManager`, for more information [see](https://support.google.com/faqs/answer/6346016).


## [Release 2.2.17](https://github.com/aws/aws-sdk-android/releases/tag/release_v2.2.17) (05/20/2016)

### New Features
- **Amazon S3**:
- Introducing a new version of the ListObjects (ListObjectsV2) API that allows listing objects with a large number of delete markers. See [GET Bucket (List Objects) Version 2](http://docs.aws.amazon.com/AmazonS3/latest/API/v2-RESTBucketGET.html) for more details.
- Added support for a new configuration named BucketAccelerateConfiguration which supports faster uploads/downloads to S3 buckets. See [Amazon S3 Transfer Acceleration](http://docs.aws.amazon.com/AmazonS3/latest/dev/transfer-acceleration.html).
- Amazon S3 now supports cross-region replication, which provides automatic, asynchronous copying of objects across buckets in different AWS regions. For more information, see [Cross-Region Replication](https://docs.aws.amazon.com/AmazonS3/latest/dev/crr.html) in the Amazon S3 Developer Guide.

### Bug Fixes
- **AWS Core Runtime Library**: Fixed a potential bug during retry where content input stream is not reset correctly.
- **Amazon Cognito**: Fixed a bug where Cognito Sign-in may fail on non US locale environment. [aws-sdk-android-samples #129](https://github.com/awslabs/aws-sdk-android-samples/issues/54)


## [Release 2.2.16](https://github.com/aws/aws-sdk-android/releases/tag/release_v2.2.16) (05/10/2016)

### New Features
- **AWS IoT**: The AWS IoT Device Gateway now supports MQTT over WebSockets. Build real-time mobile and web applications that interact over WebSockets, and easily scale to millions of simultaneous users. You can use WebSockets with Amazon Cognito to securely authenticate end-users to your apps and devices.

### Improvements
- **Amazon Web Services**: General service updates and documentation improvements.
- **AWS Core Runtime Library**: Removed verbose logging of errors in retries.
- **AWS IoT**: Added MQTT message delivery callback.

### Bug Fixes
- **Amazon S3**: Fixed a bug in TransferUtility caused by socket timeout exception. The exception is incorrectly treated as manually interrupt and thus is not reported to `TransferListener.onError(Exception)`. [#119](https://github.com/aws/aws-sdk-android/issues/119) and [#120](https://github.com/aws/aws-sdk-android/issues/120)
- **Amazon Cognito**: Fixed a bug caused by `StandardCharsets` which is available from API level 19. [#129](https://github.com/aws/aws-sdk-android/issues/129)


## [Release 2.2.15](https://github.com/aws/aws-sdk-android/releases/tag/release_v2.2.15) (04/19/2016)

### New Features
- **Amazon Cognito Identity Provider**: You can now use Amazon Cognito to easily add user sign-up and sign-in to your mobile and web apps. Your User Pool in Amazon Cognito is a fully managed user directory that can scale to hundreds of millions of users, so you don’t have to worry about building, securing, and scaling a solution to handle user management and authentication.
- **Amazon S3**: Canned ACL support when uploading objects to S3 with TransferUtility. [#63](https://github.com/aws/aws-sdk-android/issues/63)

### Bug Fixes
- **Amazon S3**: A NPE bug in TransferUtility caused by network receiver. [#117](https://github.com/aws/aws-sdk-android/issues/117) and [#118](https://github.com/aws/aws-sdk-android/issues/118)


## [Release 2.2.14](https://github.com/aws/aws-sdk-android/releases/tag/release_v2.2.14) (03/31/2016)

### New Features
- **AWS Iot**: Added support for LWT (last will and testimony).
- **Amazon SES**: Added support for custom MAIL FROM domains.

### Improvements
- **Amazon S3**: Improved performance of S3 TransferUtility.
- Now the number of parallel transfers is set to the number of processors (cores) + 1. [#111](https://github.com/aws/aws-sdk-android/issues/111)
- Removed unnecessary network requests in download task.

### Bug Fixes
- **AWS Core Runtime Library**: Addressed a potential bug in Cognito credentials provider.
- **Amazon S3**: Fixed RejectedExecutionException in TransferUtility which may occur when the service is shutting down. [#113](https://github.com/aws/aws-sdk-android/issues/113)


## [Release 2.2.13](https://github.com/aws/aws-sdk-android/releases/tag/release_v2.2.13) (02/25/2016)

### Improvements
- **Amazon S3**: Tweaked the usage of TransferListener in S3 TransferUtility.
- Now listeners are kept as strong references. They will be removed when transfers are completed. However user are still encouraged to clean up listeners themselves to prevent memory leak. [#93](https://github.com/aws/aws-sdk-android/issues/93) and [#101](https://github.com/aws/aws-sdk-android/issues/101)
- Transfers in WAITING_FOR_NETWORK state can now be paused or canceled. [#102](https://github.com/aws/aws-sdk-android/issues/102)
- Improved the experience to delete a transfer. [#104](https://github.com/aws/aws-sdk-android/issues/104)

### Bug Fixes
- **AWS Core Runtime Library**: Addressed potential internalization bugs. [#96](https://github.com/aws/aws-sdk-android/issues/96)
- **Amazon S3**: Fixed a ConcurrentModificationException bug caused by listeners being removed in their callbacks. [#103](https://github.com/aws/aws-sdk-android/issues/103)


## [Release 2.2.12](https://github.com/aws/aws-sdk-android/releases/tag/release_v2.2.12) (02/12/2016)

### New Features
- **AWS IoT**: [AWS IoT](https://aws.amazon.com/iot/) is now supported by the SDK. AWS IoT is a managed cloud platform that lets connected devices easily and securely interact with cloud applications and other devices. AWS IoT can support billions of devices and trillions of messages, and can process and route those messages to AWS endpoints and to other devices reliably and securely. With AWS IoT, your applications can keep track of and communicate with all your devices, all the time, even when they aren't connected.

### Improvements
- **Amazon Web Services**: General service updates and documentation improvements.


## [Release 2.2.11](https://github.com/aws/aws-sdk-android/releases/tag/release_v2.2.11) (01/28/2016)

### New Features
- **AWS Key Management Service**: [AWS Key Management Service (KMS)](https://aws.amazon.com/kms/) is now supported by the SDK. AWS Key Management Service (KMS) is a managed service that makes it easy for you to create and control the encryption keys used to encrypt your data, and uses Hardware Security Modules (HSMs) to protect the security of your keys. AWS Key Management Service is integrated with several other AWS services to help you protect your data you store with these services. AWS Key Management Service is also integrated with AWS CloudTrail to provide you with logs of all key usage to help meet your regulatory and compliance needs.

### Improvements
- **Amazon S3**: Revamped S3 TransferUtility. Huge performance boost and lots of enhancements.
- Offload most database operations to background thread.
- Re-architected transfer listeners. Moved away from ContentObserver.
- Reduced the frequency of writing transfer states to database.
- Better error reporting. Now the original exception is passed to [TransferListener.onError(int, Exception)](http://docs.aws.amazon.com/AWSAndroidSDK/latest/javadoc/com/amazonaws/mobileconnectors/s3/transferutility/TransferListener.html#onError(int,%20java.lang.Exception)). [#61](https://github.com/aws/aws-sdk-android/issues/61)
- Allow user to resume a transfer in any state other than `TransferState.COMPLETED`. [#81](https://github.com/aws/aws-sdk-android/issues/81) and [#87](https://github.com/aws/aws-sdk-android/issues/87)
- Better diagnostics of TransferService. You can dump its status with `adb shell dumpsys activity service com.amazonaws.mobileconnectors.s3.transferutility.TransferService`. It works only if the app is debuggable.
- Better handling of network connectivity changes.
- Other cleanups, bug fixes and improvements.
- **Amazon S3**: Adds support of server-side encryption with AWS Key Management Service. See [Amazon S3 developer guide](http://docs.aws.amazon.com/AmazonS3/latest/dev/UsingKMSEncryption.html) for more information.
- **Amazon S3**: Signature Version 4 is now the default signing methods for all S3 requests as long as a region is specified or can be easily determined from the given endpoint.


## [Release 2.2.10](https://github.com/aws/aws-sdk-android/releases/tag/release_v2.2.10) (01/06/2016)

### New Features
- **Amazon Web Services**: Added support for new AWS region in South Korea (ap-northeast-2).
- **Amazon Kinesis Firehose**: [Amazon Kinesis Firehose](https://aws.amazon.com/kinesis/firehose/) is the easiest way to load streaming data into AWS. It can capture and automatically load streaming data into Amazon S3 and Amazon Redshift, enabling near real-time analytics with existing business intelligence tools and dashboards you are already using today. See the [developer guide](http://docs.aws.amazon.com/mobile/sdkforandroid/developerguide/kinesis.html) for instructions about using `KinesisFirehoseRecorder`.

### Improvements
- **Amazon S3**: Allow user to add or overwrite file extension to MIME type mapping so that AmazonS3 can identify the MIME type of consequent uploads and set the content type correctly. [#83](https://github.com/aws/aws-sdk-android/issues/83)
- **AWS Lambda**: Added a method to access the installation id of the client context that is sent to AWS Lambda. [#74](https://github.com/aws/aws-sdk-android/issues/74)
- **Amazon Web Services**: General service updates and documentation improvements.

### Bug Fixes
- **Amazon S3**: Fixed the termination condition of TransferService so that it stays alive when there are active transfers waiting for network. [#70](https://github.com/aws/aws-sdk-android/issues/70)
- **Amazon S3**: Fixed a resource leak issue in TransferUtility caused by unclosed cursor.
- **AWS Lambda**: Fixed a potential issue with Lambda when invoking methods with no args. [#80](https://github.com/aws/aws-sdk-android/pull/80)
- **API Gateway**: Updated the message of ApiClientException to match exactly what the API responds. [#78](https://github.com/aws/aws-sdk-android/pull/78)


## [Release 2.2.9](https://github.com/aws/aws-sdk-android/releases/tag/release_v2.2.9) (11/18/2015)

### New Features
- **Amazon Web Services**: General service updates and documentation improvements.

### Bug Fixes
- **Amazon S3**: Fixed slow initialization of Amazon S3 client. [#69](https://github.com/aws/aws-sdk-android/issues/69)
- **General**: Updated instruction for proguard.

## [Release 2.2.8](https://github.com/aws/aws-sdk-android/releases/tag/release_v2.2.8) (11/05/2015)

### New Features
- **Amazon Web Services**: General service updates and documentation improvements.

### Bug Fixes
- **AWS Core Runtime Library**: Improved retry logic so that aborting a request will not cause a retry.


## [Release 2.2.7](https://github.com/aws/aws-sdk-android/releases/tag/release_v2.2.7) (10/08/2015)

### New Features
- **AWS Lambda**: You can now maintain multiple versions of your Lambda function code. Versioning allows you to control which Lambda function version is executed in your different environments (e.g., development, testing, or production).  You can also set up your Lambda functions to run for up to five minutes allowing longer running functions such as large volume data ingestion and processing jobs.

### Bug Fixes
- **Amazon S3**: Resolved a hostname verification issue when there is a . in the bucket name. [#59](https://github.com/aws/aws-sdk-android/issues/59) 
- **Amazon S3**: Resolved an issue when using  SSE-C with Transfer Manager 
- **Amazon API Gateway**: Fixed an issue where the incorrect content length was sent to the service when the body contained UTF-8 characters that were multiple bytes in length. [#62](https://github.com/aws/aws-sdk-android/issues/62)


## [Release 2.2.6](https://github.com/aws/aws-sdk-android/releases/tag/release_v2.2.6) (09/17/2015)

### New Features
- **Amazon Web Services**: General service updates and documentation improvements.
- **Amazon S3**: Added support of ObjectMetadata for upload in Amazon S3 `TransferUtility`. [#56](https://github.com/aws/aws-sdk-android/issues/56)

### Bug Fixes
- **AWS Core Runtime Library**: Fixed a potential NPE issue caused by ResponseCache by explicitly disabling HTTP response cache.
- **Amazon API Gateway**: Fixed a bug where the region for SigV4 signing is pinned to us-east-1. Now the region is deduced from API's invoke URL and can optionally be overwritten via `ApiClientFactory.region(String)`.


## [Release 2.2.5](https://github.com/aws/aws-sdk-android/releases/tag/release_v2.2.5) (08/07/2015)

### New Features
- **Amazon Web Services**: General service updates and documentation improvements on Amazon Elastic Compute Cloud (EC2) and Auto Scaling.
- **Github**: Open sourced unit tests and added this changelog.

### Bug Fixes
- **Amazon S3**: Fixed a bug when using Amazon S3 `TransferUtility` on a worker thread. [#51](https://github.com/aws/aws-sdk-android/issues/51)
- **AWS Core Runtime Library**: Fixed a bug caused by improper closing of a GZIP encoded content stream. See [AWS forum](https://forums.aws.amazon.com/thread.jspa?threadID=204659).
- **Maven**: Changed the dependency scope of Apache Commons Logging to [`provided`](https://maven.apache.org/guides/introduction/introduction-to-dependency-mechanism.html) which can remove compilation warnings and improve capability with Gradle.


## [Release 2.2.4](https://github.com/aws/aws-sdk-android/releases/tag/release_v2.2.4) (07/22/2015)

### New Features
- **Amazon S3**: The S3 transfer utility has been added to the SDK, which replaces the now deprecated transfer manager. This utility automatically pauses and resumes transfers when internet connectivity is lost and reestablished. The utility also automatically pauses transfers if an app crashes. Developers can manually pause and resume transfers without having to persist any data themselves. For more information, see our [blog](http://mobile.awsblog.com/post/Tx2KF0YUQITA164/AWS-SDK-for-Android-Transfer-Manager-to-Transfer-Utility-Migration-Guide) and [Getting Started documentation](http://docs.aws.amazon.com/mobile/sdkforandroid/developerguide/s3transferutility.html) for more info.
- **Amazon Mobile Analytics**: A new simpler constructor has been added to the MobileAnalyticsManager, and transmission of events over WAN is now enabled by default.


## [Release 2.2.3](https://github.com/aws/aws-sdk-android/releases/tag/release_v2.2.3) (07/09/2015)

### New Features
- **Amazon API Gateway**: Added a runtime library for the generated SDK of Amazon API Gateway. Amazon API Gateway makes it easy for AWS customers to publish, maintain, monitor, and secure application programming interfaces (APIs) at any scale. To know more please visit [Amazon API Gateway]( http://aws.amazon.com/api-gateway/).

### Bug Fixes
- **Amazon S3**: Fixed an issue in Amazon S3 where the range information is incorrect in PersistableTransfer. [#35](https://github.com/aws/aws-sdk-android/issues/35)
- **AWS Core Runtime Library**: Fixed an issue in `CognitoCachingCredentialsProvider` where the credentials might not be cached when using developer-authenticated identities. [#48](https://github.com/aws/aws-sdk-android/issues/48)


## [Release 2.2.2](https://github.com/aws/aws-sdk-android/releases/tag/release_v2.2.2) (06/11/2015)

### New Features
- **AWS Core Runtime Library**: Enabled HTTP compression by adding "Accept-Encoding:gzip" header. If the target AWS service (for example, Amazon DynamoDB) supports compression and returns compressed data, the SDK will handle the content correctly. [#41](https://github.com/aws/aws-sdk-android/issues/41)
- **Amazon Kinesis**: KinesisRecorder now sends compressed records to Amazon Kinesis.
- **Amazon Mobile Analytics**: Analytics events are compressed prior to sending the service in order to save network bandwidth.

### Bug Fixes
- **Amazon S3**: Fixed an issue that occurs when required headers are not properly signed. This issue affects S3 in two regions: Frankfurt (eu-central-1) and China (cn-north-1). [#42](https://github.com/aws/aws-sdk-android/issues/42)
- **AWS Core Runtime Library**: Fixed an issue in Maven distribution where an incorrect version string is set in "User-Agent".<|MERGE_RESOLUTION|>--- conflicted
+++ resolved
@@ -2,19 +2,17 @@
 
 ## [Release 2.15.2](https://github.com/aws/aws-sdk-android/releases/tag/release_v2.15.2)
 
-<<<<<<< HEAD
 ### Bug Fixes
 - **AWS Mobile Client**
   - Fix issue where MobileClient would return invalid tokens after initialization when using Hosted UI.
     See [issue #873](https://github.com/aws-amplify/aws-sdk-android/issues/873) and
     [issue #888](https://github.com/aws-amplify/aws-sdk-android/issues/888)
-=======
+
 ### Misc. Updates
 
 - Model updates for the following services
   - Amazon Rekognition
   - Amazon Transcribe
->>>>>>> 13d9ae1c
 
 ## [Release 2.15.1](https://github.com/aws/aws-sdk-android/releases/tag/release_v2.15.1)
 
