--- conflicted
+++ resolved
@@ -4,14 +4,12 @@
 
 ### Bug Fixes
 
-<<<<<<< HEAD
 - **Amazon S3**
   - `PutObjectResult` object will now contain content MD5 that was used in data validation (if available). See [Issue# 1236](https://github.com/aws-amplify/aws-sdk-android/issues/1236).
-=======
+
 - **AWS IoT**
   - Specified minimum SDK (11) and target SDK (27) version in `AndroidManifest.xml` for IoT SDK.
   - Prevents unintended permission from being implied in `AndroidManifest.xml`. See [Issue #1234](https://github.com/aws-amplify/aws-sdk-android/issues/1234).
->>>>>>> a39ceeac
 
 ### Misc. Updates
 
