# Change Log - AWS SDK for Android

## [Release 2.16.5](https://github.com/aws/aws-sdk-android/releases/tag/release_v2.16.5)

<<<<<<< HEAD
### New Features

- **Amazon Kinesis Video Signaling**
  - Amazon Kinesis Video Signaling Channels supports GetIceServerConfig and SendAlexaOfferToMaster. See [Amazon Kinese Video Signaling Channels Documentation](https://docs.aws.amazon.com/kinesisvideostreams/latest/dg/API_Operations_Amazon_Kinesis_Video_Signaling_Channels.html) for more details
=======
### Bu Fixes

- **Amazon Pinpoint**
  - Fixed a bug where setting `Intent.FLAG_ACTIVITY_CLEAR_TOP` and `Intent.FLAG_ACTIVITY_SINGLE_TOP` on the `notificationIntent` being created for displaying notification causes a crash in Android OS Versions < 4.4. The fix involves removing the setting of flags as it is not relavent for an intent that communicates with a Android Service and a Broadcast receiver. See [PR #1370](https://github.com/aws-amplify/aws-sdk-android/pull/1370) for details.
>>>>>>> 8481f179

### Misc. Updates

- Model updates for the following services
  - Amazon AutoScaling
  - Amazon Cognito Identity Provider
      * Added support for [`IdentityProviderType.SignInWithApple`](https://github.com/aws-amplify/aws-sdk-android/pull/1362/files#diff-2949a3798ae1a86ffd84ddf2ee29e229R30).
  - Amazon Comprehend
  - AWS IoT
  - AWS Key Management Service (KMS)
  - Amazon Kinesis Firehose
  - Amazon Kinesis Video Streams
  - Amazon Kinesis Video Signaling
  - AWS Lambda
  - Amazon Lex
      * Added support for `sessionId` in `PostContentResult` and `PostTextResult`. See [Amazon Lex SessionId Support](https://github.com/aws-amplify/aws-sdk-android/pull/1366) for details.
  - Amazon Rekognition
  - Amazon Security Token Service (STS)
  - Amazon Simple Notification Service (SNS)
  - Amazon Textract
  - Amazon Transcribe

## [Release 2.16.4](https://github.com/aws/aws-sdk-android/releases/tag/release_v2.16.4)

### New Features

- **Amazon Connect Participant**
  - Amazon Connect is a cloud-based contact center solution that makes it easy to set up and manage a customer contact center and provide reliable customer engagement at any scale. Amazon Connect enables customer contacts through voice or chat. The Amazon Connect Participant Service is used by chat participants, such as agents and customers. See Amazon Connect Participant Service Documentation (link https://aws.amazon.com/connect/) for more details.

- **Amazon Connect**
  - Added a new api to support CHAT media in Connect. See API reference (https://docs.aws.amazon.com/connect/latest/APIReference)

### Bug Fixes

- **Amazon S3**
  - `PutObjectResult` object will now contain content MD5 that was used in data validation (if available). See [Issue# 1236](https://github.com/aws-amplify/aws-sdk-android/issues/1236).
  - Changed the default notification ID of the notification that will be displayed when the `TransferService` transitions to foreground from `0` to `1` because `0` is reserved and not recommended by Android. `TransferService` would fail to transition to foreground if notification ID is 0. See [Android guide](https://developer.android.com/guide/components/services.html) for details.

### Misc. Updates

- Model updates for the following services
  - Amazon Connect
  - Amazon Connect Participant

## [Release 2.16.3](https://github.com/aws/aws-sdk-android/releases/tag/release_v2.16.3)

### New Features

- **AWS IoT**
  - Added proxy support for connecting to AWS IoT via Keystore over port 8883

### Bug Fixes

- **AWS Core**
  - Added warning against using `BasicAWSCredentials` instead of `AWSMobileClient` in Javadoc.

- **AWS Mobile Client**
  - During `signUp`, when the user is confirmed, Cognito does not send `CognitoUserCodeDeliveryDetails`
and it appears to be null when the SignUpResult is unmarshalled. Add a check before accessing the `CognitoUserCodeDeliveryDetails` only when the user is not confirmed. See [issue #1264](https://github.com/aws-amplify/aws-sdk-android/issues/1264) for more details.

## [Release 2.16.2](https://github.com/aws/aws-sdk-android/releases/tag/release_v2.16.2)

### New Features

- **AWS Core**
  - Now supports calling LogFactory.setLevel(Level) to set a global level of which logs will be output. Any logs below the set level will not be output
    You can also call Log.setLevel(Level) on a specific Logger to limit the logs which are output by a specific class. Addresses issue #1174

- **Amazon Polly**
  - `SynthesizeSpeechPresignRequest` now supports the ability to specify the engine (`standard` or neural) for a request.
    See [the Amazon Polly documentation](https://docs.aws.amazon.com/polly/latest/dg/API_SynthesizeSpeech.html#polly-SynthesizeSpeech-request-Engine)
    for a discussion of the Engine. See [Issue #1256](https://github.com/aws-amplify/aws-sdk-android/issues/1256).

### Bug Fixes

- **AWSMobileClient**
  - Sets default confirmSignup behavior to prevent a user from signing up with the same email/phone as another user. This is the same as iOS.
    NOTE: When you upgrade to this version, your app behavior will change from allowing users to sign up with the same email/phone as another user
    (and just overriding the existing user) to giving the user an error if they attempt to do that.

- **AWS IoT**
  - Specified minimum SDK (11) and target SDK (27) version in `AndroidManifest.xml` for IoT SDK.
  - Prevents unintended permission from being implied in `AndroidManifest.xml`. See [Issue #1234](https://github.com/aws-amplify/aws-sdk-android/issues/1234).

### Misc. Updates

- **Amazon S3**
  - Added serialized name annotation to `TransferNetworkConnectionType` enum values and added instrumentation tests.

- Model updates for the following services
  - Amazon Cognito Identity Provider
  - Amazon Kinesis Firehose
  - Amazon Lex
  - Amazon Pinpoint

## [Release 2.16.1](https://github.com/aws/aws-sdk-android/releases/tag/release_v2.16.1)

### Misc. Updates

- **AWS IoT**
  - AWS Android SDK for IoT now depends on the 1.2.2 version of the Paho Library org.eclipse.paho.client.mqttv3

- **AWS Security Token Service**
  - AWS Security Token Service client now supports two additional APIs:
    - `assumeRoleWithSAML`
    - `decodeAuthorizationMessage`

- Model updates for the following services
  - Amazon Transcribe
  - Amazon STS

## [Release 2.16.0](https://github.com/aws/aws-sdk-android/releases/tag/release_v2.16.0)

### New Features

- **AWS Mobile Client**
  - **Breaking API Change**
    - `SignUpResult` available in the user callback provided during sign up now contains UserSub(UID)
    - Deprecated APIs `getCredentialsProvider`, `setCredentialsProvider`, `initialize(Context)` and `initialize(Context, AWSStartupHandler)` have been removed
    - `confirmSignIn(final Map<String, String> signInChallengeResponse)` now throws `IllegalStateException` if `confirmSignIn` is called after signIn has succeeded. This matches the behavior of the overloaded version of this method, viz. `confirmSignIn(final String signInChallengeResponse, final Callback<SignInResult> callback)`
  - AWSMobileClient now supports Cognito Custom Authentication flow. See relevant [cognito docs](https://docs.aws.amazon.com/cognito/latest/developerguide/amazon-cognito-user-pools-authentication-flow.html#amazon-cognito-user-pools-custom-authentication-flow) and [amplify docs](https://aws-amplify.github.io/docs/android/authentication#customizing-authentication-flow) for details

- **Amazon CognitoIdentityProvider**
  - **Breaking API Change** `SignUpHandler` now receives `SignUpResult` upon success instead of a ConfirmationState and `CognitoUserCodeDeliveryDetails`
  - `signUpInBackground` and `signUp` now receive `SignUpResult` in the `onSuccess` callback

- **Amazon SNS**
  - Updated model to support latest Amazon SNS features such as `TagResource` function. This resolves [Issue# 1020](https://github.com/aws-amplify/aws-sdk-android/issues/1020).

### Misc. Updates

- Model updates for the following services
  - Amazon SES
  - Amazon SNS
  - Amazon Textract
  - Amazon Transcribe

## [Release 2.15.2](https://github.com/aws/aws-sdk-android/releases/tag/release_v2.15.2)

### Bug Fixes
- **AWS Mobile Client**
  - Fix issue where MobileClient would return invalid tokens after initialization when using Hosted UI.
    See [issue #873](https://github.com/aws-amplify/aws-sdk-android/issues/873) and
    [issue #888](https://github.com/aws-amplify/aws-sdk-android/issues/888)
- **Amazon Cognito Identity Provider**
  - Use internal username for computing secret hash that is passed in challenge response. See [Issue# 889](https://github.com/aws-amplify/aws-sdk-android/issues/889) for details

### Misc. Updates

- Model updates for the following services
  - Amazon Connect
  - Amazon Rekognition
  - Amazon Transcribe

## [Release 2.15.1](https://github.com/aws/aws-sdk-android/releases/tag/release_v2.15.1)

### Bug Fixes

- **AWS Core Runtime**
  - Fixed a bug where encrypted authentication data persisted by the SDK could not be recovered due to:
      * The encryption key being removed
      * The encryption key being replaced
      * The encryption key not being recoverable by the OS

    These conditions formerly resulted in an app crash. Now, the errors are logged (without logging sensitive data) and the decryption attempt returns `null`, as if the data simply isn't present in the persistent store.

    Classes affected:
    - `CognitoCachingCredentialsProvider`
    - `CognitoUserPool`
    - `CognitoAuth`
    - `AWSMobileClient`

    For more detail, see issues:
    - [#937](https://github.com/aws-amplify/aws-sdk-android/issues/937)
    - [#1108](https://github.com/aws-amplify/aws-sdk-android/issues/1108)
    - [#1109](https://github.com/aws-amplify/aws-sdk-android/issues/1109)
    - [#1115](https://github.com/aws-amplify/aws-sdk-android/issues/1115)

- **Amazon S3**
  - Fixed a bug where multi-part uploads via `TransferUtility` would fail to propagate tags to `Amazon S3` from the `UserMetadata` passed through the `ObjectMetadata`. See [Issue#541](https://github.com/aws-amplify/aws-sdk-android/issues/541).
  - The following code should now attach a tag for both single-part and multi-part uploads:

	```java
	ObjectMetadata metadata = new ObjectMetadata();
	metadata.addUserMetadata(Headers.S3_TAGGING, "key=value");
	TransferObserver observer = transferUtility.upload(
		file.getName(),
		file,
		metadata
	);
	```

## [Release 2.15.0](https://github.com/aws/aws-sdk-android/releases/tag/release_v2.15.0)

### Bug Fixes

- **AWS Core Runtime**
  - Update `LogFactory.getLog` to automatically truncate the log tag to be within 23 character limit imposed by Android for Nougat(7.0) releases and prior(API <= 23). See [issue #1103](https://github.com/aws-amplify/aws-sdk-android/issues/1103)
- **Amazon Pinpoint**
  - Removed the check for INTERNET and ACCESS_NETWORK_STATE permissions while initializing `PinpointManager`. These are [normal permissions](https://developer.android.com/guide/topics/permissions/overview#normal_permissions) and therefore are not required to be checked before performing corresponding app-op. This changes Pinpoint SDK behavior to match that of our other SDKs where an `UnknownHostException` or a corresponding RuntimeException would be thrown if connectivity is not present when network calls are made by the SDK. This fixes [Issue#1092](https://github.com/aws-amplify/aws-sdk-android/issues/1092).

### Misc. Updates

- **Breaking Changes**
  - Removed deprecated SDKGlobalConfiguration options:
    - `ENABLE_S3_SIGV4_SYSTEM_PROPERTY`
    - `ENFORCE_S3_SIGV4_SYSTEM_PROPERTY`
- Remove unused `mfaOption` property from `CognitoUserAttributes` class
- Model updates for the following services
  - Amazon AutoScaling
  - AWS IoT
  - Amazon Lex
  - Amazon Rekognition

## [Release 2.14.2](https://github.com/aws/aws-sdk-android/releases/tag/release_v2.14.2)

### New Features

- **AWS IoT**
  - Added an overloaded version of `subscribeToTopic()` method,
    `public void subscribeToTopic(final String topic, final AWSIotMqttQos qos, final AWSIotMqttSubscriptionStatusCallback subscriptionStatusCallback, final AWSIotMqttNewMessageCallback callback);`,
    in `AWSIotMqttManager` which accepts subscription status callback to notify users of the status of subscription operation.
    See [Issue#1005](https://github.com/aws-amplify/aws-sdk-android/issues/1005) for details.

### Misc. Updates

- Model updates for the following services
  - Amazon Polly

## [Release 2.14.1](https://github.com/aws/aws-sdk-android/releases/tag/release_v2.14.1)

### New Features

- **AWS Core Runtime**
  - Added support for `me-south-1` - Middle East (Bahrain) region.

### Bug Fixes
- **AWS Core Runtime**
  - Fixed response unmarshalling when response is gzip encoded without a CRC32 checksum. Also fixes bug decoding Kinesis responses with GZIP encoding.
- **Amazon Kinesis Video**
  - Fixed a bug when CreateStreamRequest is initialized without setting Tags, auto-generated empty HashMap of Tags would cause ValidationException from Kinesis Video.
  - Fixed incorrect timestamp unit for encoder input caused high bitrate issue for the stream.

### Misc. Updates

- Model updates for the following services
  - Amazon Comprehend
  - Amazon Security Token Service (STS)

## [Release 2.14.0](https://github.com/aws/aws-sdk-android/releases/tag/release_v2.14.0)

### New Features

* **Amazon Connect**
  * Amazon Connect is a self-service, cloud-based contact center service that makes it easy for any business to deliver better customer service at lower cost. Amazon Connect is based on the same contact center technology used by Amazon customer service associates around the world to power millions of customer conversations. The self-service graphical interface in Amazon Connect makes it easy for non-technical users to design contact flows, manage agents, and track performance metrics – no specialized skills required. There are no up-front payments or long-term commitments and no infrastructure to manage with Amazon Connect; customers pay by the minute for Amazon Connect usage plus any associated telephony services.  See [Amazon Connect Documentation](https://aws.amazon.com/connect/) for more details.

### Misc. Updates

- Model updates for the following services
  - Amazon Kinesis Video
  - Amazon Rekognition
    - **Breaking Change:** This SDK has been updated to the latest model after a long interval, and there have been several breaking changes in the
      intervening time. Please review the [API documentation](https://aws-amplify.github.io/aws-sdk-android/docs/reference/index.html)
      to see the latest API.

## [Release 2.13.7](https://github.com/aws/aws-sdk-android/releases/tag/release_v2.13.7)

### New Features

* **Amazon SageMaker**
  * Amazon SageMaker provides every developer and data scientist with the ability to build, train, and deploy machine learning models quickly. Amazon SageMaker is a fully-managed service that covers the entire machine learning workflow to label and prepare your data, choose an algorithm, train the model, tune and optimize it for deployment, make predictions, and take action. Your models get to production faster with much less effort and lower cost. See [Amazon SageMaker Documentation](https://aws.amazon.com/sagemaker/) for more details.

* **Amazon Textract**
  * Amazon Textract is a service that automatically extracts text and data from scanned documents. Amazon Textract goes beyond simple optical character recognition (OCR) to also identify the contents of fields in forms and information stored in tables. See [Amazon Textract Documentation](https://aws.amazon.com/textract/) for more details.

### Bug Fixes

* **Amazon S3**
  * Fix a bug where the `TransferNetworkLossHandler` crashes while pausing the on-going transfers when network connectivity goes offline. See [issue #777](https://github.com/aws-amplify/aws-sdk-android/issues/777) for details.

* **Amazon Pinpoint**
  * Added limits to batch submit events. A maximum of 100 events per batch as specified by the service. See [issue #977](https://github.com/aws-amplify/aws-sdk-android/issues/977) for details.

### Misc. Updates

* Model updates for the following services
  * Amazon AutoScaling
  * Amazon Cognito Identity Pools
  * Amazon Cognito UserPools
  * Amazon Comprehend
  * AWS IoT
  * Amazon Key Management Service (KMS)
  * Amazon Kinesis Firehose
  * Amazon Kinesis Video
  * AWS Lambda
  * Amazon Lex
  * Amazon Machine Learning
  * Amazon Polly
  * Amazon Security Token Service (STS)
  * Amazon Simple Email Service (SES)
  * Amazon Transcribe
  * Amazon Translate

## [Release 2.13.6](https://github.com/aws/aws-sdk-android/releases/tag/release_v2.13.6)

### New Features

* **AWS Core Runtime**
  * Add `AWSConfiguration(JSONObject)` constructor to construct a `AWSConfiguration` object from the configuration passed via a `JSONObject`.

### Misc. Updates

* Model updates for the following services
  * Amazon Transcribe

## [Release 2.13.5](https://github.com/aws/aws-sdk-android/releases/tag/release_v2.13.5)

### Bug Fixes

* **Amazon S3**
  * Fix a bug where the `TransferListener` is not triggered when the preferred network type is not available. See [issue #958](https://github.com/aws-amplify/aws-sdk-android/issues/958) for details.

* **AWS Core Runtime**
  * Fixed a bug where generating RSA keys for encryption of the credentials failed due to `setKeySize(int)` method not available in Android API level 18. See [issue #964](https://github.com/aws-amplify/aws-sdk-android/issues/964) for details.

* **Amazon Kinesis Video Streams**
  * Removed trailing zeroes from encoder output that caused 0x3200000d errors when frames contained more than 3 trailing zeroes. See AnnexB sepcification.

### Misc. Updates

* Model updates for the following services
  * Amazon Comprehend
  * Amazon Security Token Service (STS)
  * Amazon Transcribe

## [Release 2.13.4](https://github.com/aws/aws-sdk-android/releases/tag/release_v2.13.4)

### Bug Fixes

* **AWS Mobile Client**
  * Fix initialization NPE for Hosted UI feature. See [issue #888](https://github.com/aws-amplify/aws-sdk-android/issues/888)

### Enhancements

* **AWS Mobile Client**
  * Update logic to expose network related exceptions during API calls. The network related exceptions were not surfaced previously in API calls like getUserAttributes. Only the exceptions that conclusively indicate signed-out are used to trigger SIGNED_OUT_TOKENS_INVALID variants. See [issue #679](https://github.com/aws-amplify/aws-sdk-android/issues/679)
  * Reduced logging of unfound dependencies for the Hosted UI feature when not used.
  * Delay usage of drop-in UI dependencies until `showSignIn()` is called.

### Misc. Updates

* Model updates for the following services
  * AWS Lambda

## [Release 2.13.3](https://github.com/aws/aws-sdk-android/releases/tag/release_v2.13.3)

### New Features

* **AWS Core Runtime**
  * Added support for `ap-east-1` - AP (Hong Kong) region.

### Misc. Updates

* Model updates for the following services
  * Amazon Cognito Identity Provider
  * Amazon Polly
  * Amazon Transcribe

## [Release 2.13.2](https://github.com/aws/aws-sdk-android/releases/tag/release_v2.13.2)

### Enhancements

* **AWS IoT**
  * AWS IoT SDK for Android now supports connecting your devices to AWS IoT Core using Persistent Sessions. Please look at [this blog](https://aws.amazon.com/about-aws/whats-new/2019/01/aws-iot-core-now-enables-customers-to-store-messages-for-disconnected-devices/) for more details.

### Misc. Updates

* Model updates for the following services
  * Amazon Comprehend

### Bug Fixes

* **Amazon Cognito Auth**
  * Fixed erroneous user cancelled error when redirecting back to app. See [issue #328](https://github.com/aws-amplify/aws-sdk-android/issues/328), [issue #871](https://github.com/aws-amplify/aws-sdk-android/issues/871)

* **Amazon S3**
  * Fixed a bug where uploading a file using `AmazonS3Client.putObject(PutObjectRequest)` with `SSEAwsKeyManagementParams` fails with contentMD5 validation error. Now, the contentMd5 validation is skipped when a file is uploaded with `SSEAwsKeyManagementParams` through the `PutObjectRequest`.

* **Amazon Pinpoint**
  * Added `SocketException` to the list of client exceptions where the events submitted to Amazon Pinpoint will be saved in the local database. See [issue #773](https://github.com/aws-amplify/aws-sdk-android/issues/773).

## [Release 2.13.1](https://github.com/aws/aws-sdk-android/releases/tag/release_v2.13.1)

### Enhancements

* **AWS Mobile Client**
  * Updated Google or Facebook refresh when using the drop-in UI. See [issue #809](https://github.com/aws-amplify/aws-sdk-android/issues/809), [issue #700](https://github.com/aws-amplify/aws-sdk-android/issues/700).

### Bug Fixes

* **Amazon S3**
  * Fixed an issue where the transfer state is not set to `WAITING_FOR_NETWORK` when the network disconnects. See [issue #616](https://github.com/aws-amplify/aws-sdk-android/issues/616)
  * Shorten `RepeatableFileInputStream` log tag to be within the 23 character limit imposed by android on certain API Levels. See [issue #787](https://github.com/aws-amplify/aws-sdk-android/issues/787)

* **AWS Mobile Client**
  * Fixed a bug that caused repetitive sign-in using the drop-in UI to the same provider to not federate the correct credentials. See [issue #809](https://github.com/aws-amplify/aws-sdk-android/issues/809)

* **Amazon Cognito Auth**
  * Fixed a bug that caused `isAuthenticated()` to return false after sign-in when no scopes were requested. See [issue #813](https://github.com/aws-amplify/aws-sdk-android/issues/813)

* **Amazon Pinpoint**
  * Fix a bug where the image that is part of a push notification is persisted in the subsequent notifications.
  * Fix a bug where the events recorded and stored in the device will not be deleted when the network is not available. See [issue #773](https://github.com/aws-amplify/aws-sdk-android/issues/773). With this change, the events will be kept in the local database when there is a retryable error or device is offline. For all other exceptions during `submitEvents`, the exception is logged and the events will be removed from the local database.

## [Release 2.13.0](https://github.com/aws/aws-sdk-android/releases/tag/release_v2.13.0)

### Enhancements

* **AWS IoT**
  * AWS IoT SDK for Android now supports MQTT over TLS with X.509 client certificate authentication on port 443. Previously this combination of protocol and authentication mechanism was only supported on port 8883. `connectUsingALPN()` method allows developers to connect to AWS IoT using client certificate authentication on port 443. Please look at [this blog](https://aws.amazon.com/blogs/iot/mqtt-with-tls-client-authentication-on-port-443-why-it-is-useful-and-how-it-works/) for more details.
  * **Breaking Change:** Please note that the type of aws-android-sdk-iot artifact is being changed from a`jar` to an `aar`. Also note that the `aar` artifacts needs to be explicitly specified in the dependency as `implementation ("com.amazonaws:aws-android-sdk-iot:2.12.+@aar") { transitive =true }` on some of the older versions of gradle.

### Bug Fixes

* **AWS Mobile Client**
  * Fixed a bug when initializing drop-in UI that caused the Facebook, Google, or Userpools provider to not be instantiated.

### Misc. Updates

* Model updates for the following services
  * AWS IoT
  * Amazon Transcribe

## [Release 2.12.7](https://github.com/aws/aws-sdk-android/releases/tag/release_v2.12.7)

### Enhancements

* **AWS Mobile Client**
  * Updated `federatedSignIn()` method to contact the service immediately to validate tokens. The `signIn()` method will also attempt to federated immediately when applicable. See [issue #800](https://github.com/aws-amplify/aws-sdk-android/issues/800)
  * Fix Google or Facebook refresh when using the drop-in UI. See [issue #809](https://github.com/aws-amplify/aws-sdk-android/issues/809), [issue #700](https://github.com/aws-amplify/aws-sdk-android/issues/700).
  * Annotated methods that are designed to be called from UI thread or from a background thread with @AnyThread and @WorkerThread, respectively.

### Bug Fixes

* **AWS Core**
  * Fixed support for EU (Stockholm) region - `eu-north-1` by adding to `RegionDefaults`. See [issue #797](https://github.com/aws-amplify/aws-sdk-android/issues/797)
  * Fixed a bug where a stringSet stored in `SharedPreferences` cannot be migrated to the `AWSKeyValueStore`.
  * Propagate the exception when loading/creating the encryption key fails while trying to persist data through `AWSKeyValueStore`.

### Misc. Updates

* Model updates for the following services
  * AWS Autoscaling
  * Amazon Cognito Identity
  * Amazon Cognito Identity Provider
  * Amazon Comprehend
  * Amazon Kinesis Video

* **AWS IoT**
  * Fixed the timestamp used for signing requests to AWS IoT by accounting for the offset specified in `SDKGlobalConfiguration`. See [issue #814](https://github.com/aws-amplify/aws-sdk-android/issues/814)

* **Amazon Lex**
  * Set user-specified `RequestAttributes` for the `PostContentRequest` sent to Amazon Lex bots. See [issue #801](https://github.com/aws-amplify/aws-sdk-android/issues/801)

## [Release 2.12.6](https://github.com/aws/aws-sdk-android/releases/tag/release_v2.12.6)

### Misc. Updates

* **AWS IoT**
  * Fixed an internal SDK usage metrics tracker.

## [Release 2.12.5](https://github.com/aws/aws-sdk-android/releases/tag/release_v2.12.5)

### New Features

* **AWS Mobile Client**
  * Added support for SAML in `federatedSignIn()`.
  * Added support for developer authenticated identities in `federatedSignIn()`. See [issue #577](https://github.com/aws-amplify/aws-sdk-android/issues/577)
  * Added support Cognito Hosted UI in `showSignIn()`.
  * Added support to use OAuth 2.0 provider like `Auth0` in `showSignIn()`. Federation for AWS credentials requires OpenID support from the provider.
  * Added support for global sign out.
  * Added support for device features which include `list`, `get`, `updateStatus` and `forget`. These APIs are available through `getDeviceOperations()`.

* **Amazon Cognito Identity Provider**
  * Fixed threading issues to ensure callbacks are made from main looper when `xInBackground()` method variants are used. See [issue #722](https://github.com/aws-amplify/aws-sdk-android/issues/722)

* **Amazon Cognito Auth**
  * Fixed erroneous user cancelled error when redirecting back to app. See [issue #328](https://github.com/aws-amplify/aws-sdk-android/issues/328)

## [Release 2.12.4](https://github.com/aws/aws-sdk-android/releases/tag/release_v2.12.4)

* **AWS Core**
  * Fixed a crash in initializing `CognitoCachingCredentialsProvider` while migrating the data stored under `expirationDate`.

## [Release 2.12.3](https://github.com/aws/aws-sdk-android/releases/tag/release_v2.12.3)

### Enhancements

* **AWS Core**
  * Persistence of client state including user credentials is now enabled and encrypted by default.
  * Added a method `CognitoCachingCredentialsProvider.setPersistenceEnabled(boolean)`, which is enabled (set to true) by default therefore the information is persisted in SharedPreferences. When disabled (set to false), the information will only be kept in memory.

* **Amazon CognitoIdentityProvider**
  * Persistence of client state including user credentials is now enabled and encrypted by default.
  * Added a method `CognitoUserPool.setPersistenceEnabled(boolean)`, which is enabled (set to true) by default therefore the information is persisted in SharedPreferences. When disabled (set to false), the information will only be kept in memory.

* **Amazon CognitoAuth**
  * Persistence of client state including user credentials is now enabled and encrypted by default.
  * Added a method `Auth.setPersistenceEnabled(boolean)`, which is enabled (set to true) by default therefore the information is persisted in SharedPreferences. When disabled (set to false), the information will only be kept in memory.

* **AWSMobileClient**
  * Persistence of client state including user credentials is now enabled and encrypted by default.
  * Added an option through `awsconfiguration.json` to disable persistence. **Note:** The Amplify CLI (as of March 8th 2019) does not support this configuration and will remove it when auto-generating the `awsconfiguration.json`.
    ```
    {
      "Auth": {
        "Default": {
          "Persistence": false
        }
      }
    }
    ```

## [Release 2.12.2](https://github.com/aws/aws-sdk-android/releases/tag/release_v2.12.2)

### Misc. Updates

* Model updates for the following services
  * Amazon S3

## [Release 2.12.1](https://github.com/aws/aws-sdk-android/releases/tag/release_v2.12.1)

### Bug Fixes

* **AWS Mobile Client**
  * Fixed a bug that cause `changePassword(String, String, Callback)` to return error when successful. The error returned was null and will now call `onResult(Void)`

### Enhancements

* **Amazon Cognito Identity Provider**
  * The Amazon Cognito Identity Provider SDK now supports all Amazon Cognito Identity Provider APIs, including "CreateUserPool", "DescribeUserPool", "UpdateUserPool", "ListUserPools", "AdminEnableUser", "AdminDisableUser", "AdminConfirmRegisterUser", "AdminResetUserPassword", "AdminGetUser", "AdminUpdateUserAttributes", "AdminDeleteUserAttributes", "AdminDeleteUser". All admin APIs require developer credentials. Note that by using admin APIs, you are inherently dealing with privileged functions that could result in data loss, if improperly used.
  * Fixed `initiateUserAuthentication()` to respect `runInBackground` flag for network calls. See [pr #702](https://github.com/aws-amplify/aws-sdk-android/pull/702)

* **AWS Core Runtime**
  * Add templated callback structure for async methods across SDKs. Internal `ReturningRunnable` added to facilitate support for synchronous and asynchronous methods.

### Misc. Updates

* Model updates for the following services
  * AWS IoT
  * Amazon Lambda

## [Release 2.12.0](https://github.com/aws/aws-sdk-android/releases/tag/release_v2.12.0)

### Enhancements

* **Amazon Cognito Auth**
  * Allow user to unbind the service after being done with authentication. See [pr #615](https://github.com/aws-amplify/aws-sdk-android/pull/615). Thanks @rlatapy-luna!

* **Amazon Cognito User Pools**
  * Adds support for the SRP protocol at the beginning of custom auth. Please use `AuthenticationDetails(String, String, Map<String, String>, Map<String, String>)` to trigger custom auth flow with SRP protocol as the first step.

* **Amazon S3**
    * **Note:** AWS Signature Version 4 (`SigV4`) is recommended for signing Amazon S3 API requests over AWS Signature Version 2 (`SigV2`) as it provides improved security by using a signing key rather than your secret access key. SigV4 is currently supported in all AWS regions while SigV2 is only supported in regions launched prior to Jan 2014. Amazon S3 will stop accepting requests signed using SigV2 in all regions on June 24, 2019, any
requests signed using SigV2 made after this time will fail. Please visit the S3 documentation site to get more information on using SigV4: [Signing Aamzon S3 requests using SigV4](https://docs.aws.amazon.com/general/latest/gr/signing_aws_api_requests.html). You can find the list of
changes between versions here: [Changes in SigV4](https://docs.aws.amazon.com/general/latest/gr/sigv4_changes.html).
   * Deprecated the existing constructors in `AmazonS3Client` and introduced equivalent constructors that require the AWS region, because a valid AWS region is required to sign the request using SigV4. Please use the following constructors to specify the AWS region in order to sign the request to Amazon S3 using SigV4.

2.11.1 | 2.12.0
---------- | -------------
AmazonS3Client(AWSCredentials) | AmazonS3Client(AWSCredentials, com.amazonaws.regions.Region)
AmazonS3Client(AWSCredentials, ClientConfiguration) | AmazonS3Client(AWSCredentials, ClientConfiguration, com.amazonaws.regions.Region)
AmazonS3Client(AWSCredentialsProvider) | AmazonS3Client(AWSCredentialsProvider, com.amazonaws.regions.Region)
AmazonS3Client(AWSCredentialsProvider, ClientConfiguration) | AmazonS3Client(AWSCredentialsProvider, ClientConfiguration, com.amazonaws.regions.Region)
AmazonS3Client(AWSCredentialsProvider, ClientConfiguration, HttpClient) | AmazonS3Client(AWSCredentialsProvider, ClientConfiguration, HttpClient, com.amazonaws.regions.Region)
AmazonS3Client(ClientConfiguration) | AmazonS3Client(ClientConfiguration, com.amazonaws.regions.Region)

## [Release 2.11.1](https://github.com/aws/aws-sdk-android/releases/tag/release_v2.11.1)

### New Features

* **Amazon S3**
  * Add the ability to specify the type of network connection (`TransferNetworkConnectionType.ANY` - any network, `TransferNetworkConnectionType.MOBILE` - mobile only, `TransferNetworkConnectionType.WIFI` - WiFi only) for the transfers through `TransferUtilityOptions`. The `TransferUtilityOptions` is passed to the `TransferUtility` object and is used for all the transfers that are initiated through this object. The network connection type can be passed while constructing the `TransferUtilityOptions` object through `TransferUtilityOptions(int, TransferNetworkConnectionType)`. See [pr #575](https://github.com/aws-amplify/aws-sdk-android/pull/575). Thanks @nasdf!

### Bug Fixes

* **Amazon Cognito Identity Provider**
  * Fixed a bug that used a null username during custom auth challenge. See [issue #657](https://github.com/aws-amplify/aws-sdk-android/issues/657) & [issue #583](https://github.com/aws-amplify/aws-sdk-android/issues/583)

* **AWS IoT**
  - Fixed a bug that caused some IoT connections to not reconnect after errors.
    [See PR #660](https://github.com/aws-amplify/aws-sdk-android/pull/660).
    Thanks @sklikowicz!

* **Amazon S3**
  * Improved the state, progress and error reporting when the transfers are interrupted.
      * When the transfer is paused or cancelled by the user, the state is reported correctly.
      * When the transfer is interrupted because of a network drop, the state is set to WAITING_FOR_NETWORK when the `TransferNetworkLossHandler` is used.
      * When the transfer is interrupted otherwise, the transfer is set to FAILED and the exception is reported via `TransferListener.onError` callback.
  * Fixed the bug where progress is reported inaccurately (over 100%) when a transfer is paused by user or network drop and resumed before completion. See [issue #677](https://github.com/aws-amplify/aws-sdk-android/issues/677), [issue #667](https://github.com/aws-amplify/aws-sdk-android/issues/667), [issue #616](https://github.com/aws-amplify/aws-sdk-android/issues/616), [issue #406](https://github.com/aws-amplify/aws-sdk-android/issues/406)

### Enhancements

* **Amazon Cognito Identity**
  - The Amazon Cognito Identity SDK now supports all Amazon Cognito Identity
    APIs, including admin APIs that require developer credentials. Note that by
    using admin APIs, you are inherently dealing with privileged functions that
    could result in data loss of data if improperly used. [See issue
    #645](https://github.com/aws-amplify/aws-sdk-android/issues/645)

### Misc. Updates

* Model updates for the following services
  * AWS IoT
  * Amazon Comprehend
  * Amazon Cognito Identity Provider
  * Amazon Kinesis Firehose
  * Amazon Transcribe
  * Amazon Pinpoint

## [Release 2.11.0](https://github.com/aws/aws-sdk-android/releases/tag/release_v2.11.0)

### Enhancements

* **Amazon S3**
  * Introduced `TransferNetworkLossHandler`, a utility that listens for network connectivity changes. `TransferNetworkLossHandler` pauses the on-going transfers when the network goes offline and resumes the transfers that were paused when the network comes back online.
  * `TransferService` will be moved to foreground state when the device is running Android Oreo (API Level 26) and above.
      * Transitioning to the foreground state requires a valid on-going `Notification` object, identifier for on-going notification and the flag that determines the ability to remove the on-going notification when the service transitions out of foreground state. If a valid notification object is not passed in, the service will not be transitioned into the foreground state.
      * The `TransferService` can now be started using `startForegroundService` method to move the service to foreground state. The service can be invoked in the following way to transition the service to foreground state: `getApplicationContext().startForegroundService(intent);`.

### Bug Fixes

* **Amazon S3**
  * Fixed a bug in `TransferUtility` where the state is not set to '`WAITING_FOR_NETWORK` when network goes offline during execution of transfers.
  * Fixed a bug where objects with key name containing characters that require special handling are uploaded with URL encoded key name on the S3 bucket.
      * Since `2.4.0` version of the SDK, the key name containing characters that require special handling are URL encoded and escaped `( space, %2A, ~, /, :, ', (, ), !, [, ] )` by the `AmazonS3Client`, after which the AWS Android Core Runtime encodes the URL resulting in double encoding of the key name.
      * Starting `2.11.0`, the additional layer of encoding and escaping done by `AmazonS3Client` is removed. The key name will not be encoded and escaped by `AmazonS3Client`. Now, the key name that is given to `AmazonS3Client` or `TransferUtility` will appear on the Amazon S3 console as is.
      * See [issue #526](https://github.com/aws-amplify/aws-sdk-android/issues/526), [issue #321](https://github.com/aws-amplify/aws-sdk-android/issues/321), [issue #360](https://github.com/aws-amplify/aws-sdk-android/issues/360)
, [issue #545](https://github.com/aws-amplify/aws-sdk-android/issues/545), [issue #597](https://github.com/aws-amplify/aws-sdk-android/issues/597).
  * Fixed a bug where `AmazonS3Client.listObjects` operation executed on a bucket, with key names containing characters that require special handling, returns the `ListObjectsResponse` with the key names being URL encoded.
      * When a S3 bucket contans objects with key names containing characters that require special handling, and since the SDK has an XML parser,  (XML 1.0 parser) which cannot parse some characters, the SDK is required to request that Amazon S3 encode the keys in the response. This can be done by passing in `url` as `encodingType` in the `ListObjectsRequest`.
      * Since `2.4.0`, there was a bug where the SDK did not decode the key names which are encoded by S3 when `url` is requested as the `encodingType`. This is fixed in `2.11.0`, where the SDK will decode the key names in the `ListObjectsResponse` sent by S3.
      * If you have objects in S3 bucket that has a key name containing characters that require special handling, you need to pass the `encodingType` as `url` in the `ListObjectsRequest`.

### Misc. Updates

* **Amazon S3**
  * Allow requester-pays access for `listObjects` and `listObjectsV2` requests.

## [Release 2.10.1](https://github.com/aws/aws-sdk-android/releases/tag/release_v2.10.1)

### Bug Fixes

* **Amazon Pinpoint**
  * Fixed a bug where `Attributes` were not being sent in the `Event` payload while submitting events to Pinpoint. See [PR #641](https://github.com/aws-amplify/aws-sdk-android/pull/641)

## [Release 2.10.0](https://github.com/aws/aws-sdk-android/releases/tag/release_v2.10.0)

### Misc. Updates

* Model updates for the following services
    * Amazon Lex
        * Added overrides to various `InteractionClient` and `LexServiceContinuation` methods, to allow passing request attributes
        * **Breaking API Changes:** The following APIs have been changed:
            * `PostContentRequest`, `PostContentResponse`
                * Certain properties which used to have a type of `Map<String, String>` are now `String`. This requires your calling code to
                  JSON serialize and base64-encode the value. The `get`, `set` and `with` APIs of the following properties are affected:
                  - `PostContentRequest.requestAttributes`
                  - `PostContentRequest.sessionAttributes`
                  - `PostContentRequest.slots`
                  - `PostContentResponse.requestAttributes`
                  - `PostContentResponse.sessionAttributes`
                  - `PostContentResponse.slots`

## [Release 2.9.2](https://github.com/aws/aws-sdk-android/releases/tag/release_v2.9.2)

### Bug Fixes

* **AWS IoT**
  * `AWSIotMqttManager` passes publish exceptions via the callback. If callback is not provided it throws `AmazonClientException`.
  * `AWSIotMqttManager` logs the reconnection errors and pass it to the user provided connection callback.

* **Amazon Pinpoint**
  * Fixed bug that could potentially cause rejected events to be dropped incorrectly because service response could not be unmarshalled. The response will now be processed correctly and events rejected by the service will be retried.

* **Amazon S3**
  * Fixed a bug where a disk operation to remove completed transfers from database was performed on the main thread. See [issue #603](https://github.com/aws-amplify/aws-sdk-android/issues/603)

## [Release 2.9.1](https://github.com/aws/aws-sdk-android/releases/tag/release_v2.9.1)

### New Features

* **Amazon Cognito Auth**
  * Added customization for CustomTabs through `setCustomTabsExtras()` in the builder. See [PR #608](https://github.com/aws-amplify/aws-sdk-android/pull/608)

### Bug Fixes

* **AWS IoT**
  * Fixed bug that leaked threads during reconnect. See [PR #601](https://github.com/aws-amplify/aws-sdk-android/pull/601)
  * Fixed reporting of failed message publishes during reconnect. See [PR #407](https://github.com/aws-amplify/aws-sdk-android/pull/407)
  * Fix reconnection failure upon network disconnect. Any subsequent reconnect honors the value passed to the cleanSession flag. See [issue #584](https://github.com/aws-amplify/aws-sdk-android/issues/584) and [PR #612](https://github.com/aws-amplify/aws-sdk-android/pull/612)

* **AWS Mobile Client**
  * Fixed exception being thrown from `getCredentials()` and `refresh()` to adhere to `AmazonClientException` to allow other portions of SDK to catch properly. Previously a generic `RuntimeException` was being thrown; `AmazonClientException` is a subclass of `RuntimeException`. See [issue #588](https://github.com/aws-amplify/aws-sdk-android/issues/588)

## [Release 2.9.0](https://github.com/aws/aws-sdk-android/releases/tag/release_v2.9.0)

### New Features

* **AWS Core Runtime**
  * Added support for EU (Stockholm) region - `eu-north-1`.

### Bug Fixes

* **Amazon Pinpoint**
    * `AppPackageName`, `AppTitle`, `AppVersionCode`, `SdkName` fields will now be accepted as part of the `Event` when submitting events from your app to Amazon Pinpoint. This fixes the issue where the event when exported by Amazon Kinesis Streams was missing these fields in the exported event.

### Misc. Updates

* Model updates for the following services
    * Amazon Pinpoint
        * **Breaking API Changes:** The following APIs have been changed:
            * `PutEventsRequest`
                * The type of `Endpoint` field is now changed back from `EndpointRequest` to `PublicEndpoint`.
            * `PutEventsResponse`
                * `PutEventsResponse` will have an `EventsResponse` field. The `Results` object in the `PutEventsResponse` is now nested under `EventsResponse`.

* **Amazon Cognito Sync**
  * This library is deprecated. Please use [AWS AppSync](https://aws-amplify.github.io/docs/android/api#graphql-realtime-and-offline) for synchronizing data across devices.

* **Amazon Mobile Analytics**
  * This library is deprecated. Please use [Amazon Pinpoint](https://aws-amplify.github.io/docs/android/analytics#using-amazon-pinpoint) for analytics.

## [Release 2.8.5](https://github.com/aws/aws-sdk-android/releases/tag/release_v2.8.5)

### New Features

* **AWS Mobile Client**
  * Support `showSignIn` without Cognito Identity Pool configured. See [issue #592](https://github.com/aws-amplify/aws-sdk-android/issues/592)

* **Amazon Cognito Auth**
  * Support identity provider identifier setting. See [PR #602](https://github.com/aws-amplify/aws-sdk-android/pull/602)

### Bug Fixes

* **AWS Mobile Client**
  * Fix state change to `GUEST` mode which was not being triggered previously and would stay in `SIGNED_OUT` mode. This state is triggered by calling `getCredentials` or `getIdentityId` while signed-out and unauthenticated access is enabled in Cognito Identity Pools.

* **AWS Auth SDK**
  * Fix forced change password view's IDs to prevent crash. See [issue #586](https://github.com/aws-amplify/aws-sdk-android/issues/586)

* **Amazon Cognito Identity Provider**
  * Fix secret hash generation for empty value of client secret. Allows for operations such as sign-up to occur without client secret. See [issue #587](https://github.com/aws-amplify/aws-sdk-android/issues/587) [PR #593](https://github.com/aws-amplify/aws-sdk-android/pull/593)

* **Amazon Lex**
  * Fix race condition for microphone access when no speech is detected during interaction.

### Misc. Updates

* Model updates for the following services
  * AWS IoT
  * AWS Lambda

## [Release 2.8.4](https://github.com/aws/aws-sdk-android/releases/tag/release_v2.8.4)

### Bug Fixes

* **AWS Mobile Client**
  * Fix an issue persisting the username between launches. The method `getUsername()` should retain the username while signed-in.

* **AWS IoT**
  * Removed validation for IoT endpoint.
  * Fix an issue in parsing the region from ATS enabled endpoint. See [PR #580](https://github.com/aws-amplify/aws-sdk-android/pull/580)

## [Release 2.8.3](https://github.com/aws/aws-sdk-android/releases/tag/release_v2.8.3)

### Enhancements

* **Amazon Polly**
  * Add support for new voices `Bianca`, `Lucia` and `Mia`.

### Bug Fixes

* **Amazon DynamoDB Document Model**
  * Fixed the typo (`defination` -> `definition`) in the following `IllegalStateException` messages.
      * `hash key type does not match the one in table definition`
      * `range key type does not match that of table definition`

* **Amazon Pinpoint**
  *  Fix an issue where the consecutive direct send messages / send user messages (excluding campaign) replaces the previous notifications. Now the request identifier for the notification is changed from the hashcode of `<campaign_id>:<campaign_activity_id>` to the hashcode of a unique identifier for Direct send messages / send user messages (excluding campaign), so that the notifications are unique within the application. See [AWS Forums Post](https://forums.aws.amazon.com/thread.jspa?threadID=291743)

### Misc. Updates

* Model updates for the following services
  * Amazon Auto Scaling
  * Amazon Comprehend
  * Amazon Kinesis Firehose
  * Amazon Polly

## [Release 2.8.2](https://github.com/aws/aws-sdk-android/releases/tag/release_v2.8.2)

### Bug Fixes

* **AWS Core Runtime**
  * Fix logging detection to prevent crash during initialization on Android Oreo and above. [issue #562](https://github.com/aws-amplify/aws-sdk-android/issues/562)

## [Release 2.8.1](https://github.com/aws/aws-sdk-android/releases/tag/release_v2.8.1)

### New Features

* **AWS Core Runtime**
  * Added support for GovCloud US East region `us-gov-east-1`.

### Enhancements

* **AWS Mobile Client**
  * General improvements to synchronization, null checking, and state management.

## [Release 2.8.0](https://github.com/aws/aws-sdk-android/releases/tag/release_v2.8.0)

### New Features

* **AWS Mobile Client**
  * The `AWSMobileClient` provides client APIs and building blocks for developers who want to create user authentication experiences.  It supports the following new features:
    - User state tracking: `AWSMobileClient` offers on-demand querying for the “login state” of a user in the application.
    - Credentials management: Automatic refreshing of `Cognito User Pools` `JWT Token` and `AWS Credentials` from `Cognito Identity`.
    - Offline support: `AWSMobileClient` is optimized to account for applications transitioning from offline to online connectivity, and refreshing credentials at the appropriate time so that errors do not occur when actions are taken and connectivity is not available.
    - Drop-in Auth UI: `AWSMobileClient` client supports easy “drop-in” UI for your application.
    - Simple, declarative APIs `signUp`, `signIn`, `confirmSignIn`, etc.

> Note: The existing methods of `AWSMobileClient` are deprecated and will be removed in a future minor version. `AWSMobileClient` now takes a dependency on `AWSCognitoIdentityProvider`(Cognito User Pools SDK) package to offer integration with `CognitoUserPools`. When using the new drop-in UI, `AWSAuthUI` and `Social sign-in` features continue to be pluggable dependencies for `AWSMobileClient`.

All documentation is now centralized at https://aws-amplify.github.io/

### Enhancements

* **Amazon Kinesis Video Streams**
  * Improve exception handling.
  * Lower default memory allocation to 385MB to reduce crashes from over-allocation.
  * **Breaking API Changes**
    * Remove `streamName` parameter from `KinesisVideoClient.registerMediaSource()` as `MediaSource` already has the stream name in `StreamInfo`.
    * Add `KinesisVideoClient.unregisterMediaSource()` to remove `MediaSource` to `KinesisVideoProducerStream` binding from `KinesisVideoClient`. Customers can use `unregisterMediaSource()` after they stop streaming, so `MediaSource` data will not to be sent to Kinesis Video Streams.
    * Add `getStreamInfo()` to `MediaSource` instead of `MediaSourceConfiguration`. If customers have implemented their own `MediaSource` and `MediaSourceConfiguration`, they would need to provide stream information via `MediaSource.getStreamInfo()`. The `MediaSourceConfiguration.getStreamInfo()` will not work.
    * The following classes are no longer publicly available.
      * `MediaSource`
      * `MediaSourceConfiguration`
      * `MediaSourceSink`
      * `AbstractKinesisVideoClient`
      * `NativeKinesisVideoClient`
      * `BytesGenerator`
      * `BytesMediaSource`
      * `BytesMediaSourceConfiguration`
      * `ProducerStreamSink`
      * `KinesisVideoServiceClient`
      * `NativeKinesisVideoProducerJni`
      * `NativeKinesisVideoProducerStream`
      * `NativeLibraryLoader`
      * `KinesisVideoMetrics`
      * `KinesisVideoProducer`
      * `KinesisVideoProducerStream`
      * `KinesisVideoStreamMetrics`
      * `ReadResult`
      * `ServiceCallbacks`
      * `com.amazonaws.kinesisvideo.service.exception.AccessDeniedException`
      * `com.amazonaws.kinesisvideo.service.exception.AmazonServiceException`
      * `com.amazonaws.kinesisvideo.service.exception.ResourceInUseException`
      * `com.amazonaws.kinesisvideo.service.exception.ResourceNotFoundException`
      * `AckConsumer`
      * `BlockingAckConsumer`
      * `DefaultServiceCallbacksImpl`

## [Release 2.7.7](https://github.com/aws/aws-sdk-android/releases/tag/release_v2.7.7)

### Bug Fixes

* **AWS IoT**
  * Handle exception during `AWSIotMqttManager.connect` call and pass it through the status callback. See [issue #556](https://github.com/aws/aws-sdk-android/issues/556)

### Misc. Updates

* Generate Javadoc for Amazon Kinesis and Amazon Kinesis Firehose clients. See [issue #560](https://github.com/aws/aws-sdk-android/issues/560)
* Model updates for the following services
  * AWS IoT

## [Release 2.7.6](https://github.com/aws/aws-sdk-android/releases/tag/release_v2.7.6)

### Bug Fixes
* **Amazon S3**
  * Fixed the regression introduced in `2.7.4` to support transfer objects with name containing special characters.

### Enhancements

* **AWS Auth SDK**
  * Added support for forced changed password in the sign-in flow of the UI. [issue #374](https://github.com/aws/aws-sdk-android/issues/374)
  * UI activities will show keyboard by default when requesting input from the end-user. [issue #550](https://github.com/aws/aws-sdk-android/issues/550)
  * Preserve sign-up form fields when sign-up validation fails so that end-users can correct and try again. [issue #460](https://github.com/aws/aws-sdk-android/issues/460)
  * Automatically sign-in user after actions such as sign-up or forgot password. [issue #460](https://github.com/aws/aws-sdk-android/issues/460)
  * Show the partially redacted destination of the MFA code on the screen when end-user needs to input a code.

### Misc. Updates

* Model updates for the following services
  * Amazon Comprehend
  * Amazon Transcribe

## [Release 2.7.5](https://github.com/aws/aws-sdk-android/releases/tag/release_v2.7.5)

### Bug Fixes

* **Amazon Cognito Identity Provider**
  * Synchronize to reduce network calls when refreshing the Cognito User session. See [pr #272](https://github.com/aws/aws-sdk-android/pull/272)

* **AWS IoT**
  * Fix a bug to prevent crashes when concurrent threads publish messages. See [pr #532](https://github.com/aws/aws-sdk-android/pull/532/)

## [Release 2.7.4](https://github.com/aws/aws-sdk-android/releases/tag/release_v2.7.4)

### Bug Fixes

* **Amazon S3**
  * Fix a bug in specifying a custom Security Provider for client-side encryption.
  * `AmazonS3EncryptionClient` (Client-side encryption) is deprecated. You can secure your content in S3 in two ways: a) For uploads, you can encrypt the file locally using an algorithm of your choice and use the TransferUtility API to upload the encrypted file to S3. For downloads, you can use the TransferUtility API to download the file and then decrypt it using the algorithm that you used to upload the file. b) `ServerSideEncryption`: There are multiple options available for ServerSide Encryption. You can setup encryption at the S3 bucket level using the AWS S3 console. When encryption is setup at the bucket level, all objects in the bucket are encrypted. You can also use the AWS console to encrypt individual objects after they have been uploaded. Another option is to request ServerSide encryption for the object being uploaded using the SDK.
  * Fix a bug to support transfer objects with name containing special characters. '+', '*', '%7E' and '%2F' characters are URL-encoded.

## [Release 2.7.3](https://github.com/aws/aws-sdk-android/releases/tag/release_v2.7.3)

### Bug Fixes

* **Amazon Kinesis**
  * Use different patition keys for each record within a single batch when partition key is not specified by caller.

## [Release 2.7.2](https://github.com/aws/aws-sdk-android/releases/tag/release_v2.7.2)

### Bug Fixes

* **Amazon Pinpoint**
  * Fix notifications from not showing when notification image could not be loaded. Notifications are now expandable.

## [Release 2.7.1](https://github.com/aws/aws-sdk-android/releases/tag/release_v2.7.1)

### Enhancements

* **AWS IoT**
  * Added support for new BJS endpoint serving ATS server cert in format: [customer_id.ats.iot.cn-north-1.amazonaws.com.cn]

### Misc. Updates

* Model updates for the following services
  * Amazon CloudWatch Logs
  * Amazon DynamoDB
  * Amazon Elastic Load Balancing(ELB)
  * Amazon Parrot
  * Amazon Simple Email Service (SES)

## [Release 2.7.0](https://github.com/aws/aws-sdk-android/releases/tag/release_v2.7.0)

### Enhancements

* **Amazon S3**
  * Starting version `2.7.0` of the SDK, `TransferService` logic has been refactored. This service now will be responsible only for monitoring network connectivity changes. When the network goes offline, the transfers that are in progress will be paused. When the network comes back online, the transfers that are paused will be resumed. If you expect your app to perform long-running transfers in the background, you need to initiate the transfers from a background service of your choice.

  * The `TransferService` will not be started or stopped by `TransferUtility` anymore. You have to start `TransferService` manually from your application. A recommended way is to start the service upon Application startup. One way you can do this is to include the following line in the `onCreate` method of your app's Application class.

	```java
	getApplicationContext().startService(new Intent(getApplicationContext(), TransferService.class));
	```

## [Release 2.6.31](https://github.com/aws/aws-sdk-android/releases/tag/release_v2.6.31)

### Enhancements

* **Amazon Polly**
  * Added support for new voice `Zhiyu`.

## [Release 2.6.30](https://github.com/aws/aws-sdk-android/releases/tag/release_v2.6.30)

### Bug Fixes

* **Amazon Cognito Identity Provider**
  * Compute and send secret hash when client secret is present for Custom Authentication Flow.

* **AWS Core**
  * Fixed a bug where getting a logger using Apache Commons Logging would crash starting Android 9.0 (Pie / API Level 28). See [pull #521](ttps://github.com/aws/aws-sdk-android/pull/521). Now, Apache Commons Logging would be used if it's being added as a dependency, otherwise `android.util.Log` will be used.

## [Release 2.6.29](https://github.com/aws/aws-sdk-android/releases/tag/release_v2.6.29)

### Bug Fixes

* **AWS IoT**
  * `setMaxAutoReconnectAttepts` method in `AWSIotMqttManager` is deprecated. Please use `setMaxAutoReconnectAttempts` instead.

### Misc. Updates

* Model updates for the following services
  * Amazon Cognito Identity Provider
  * Amazon DynamoDB
  * Amazon Lex
  * Amazon Rekognition

## [Release 2.6.28](https://github.com/aws/aws-sdk-android/releases/tag/release_v2.6.28)

### Bug Fixes

* **Amazon Cognito Auth**
  * Fix an issue where `getAppWebDomain` was used instead of  `getAppId`  which caused the SDK to return isAuthenticated as false for a logged in user. See [issue #508](https://github.com/aws/aws-sdk-android/issues/508)
  * Added identity provider as parameter to the CognitoAuth builder to allow developers to launch hosted UI directly to a certain social provider. See [issue ##494](https://github.com/aws/aws-sdk-android/issues/494) and [issue ##230](https://github.com/awslabs/aws-sdk-android-samples/issues/230)

### Misc. Updates

* Model updates for the following services
  * Amazon CloudWatch Logs
  * Amazon DynamoDB
  * Amazon KMS
  * Amazon Pinpoint
  * Amazon Transcribe

## [Release 2.6.27](https://github.com/aws/aws-sdk-android/releases/tag/release_v2.6.27)

### New Features

* **Amazon Polly**
  * Amazon Polly enables female voice Aditi to speak Hindi language.

### Bug Fixes

* **AWS IoT**
  * Add customer callback when exception is thrown in client connect.

* **Amazon Cognito Identity**
  * Fixes developer authentication flow in the `cn-north-1` region.

* **AWS Lambda**
  * Fix a bug in `LambdaInvocationHandler` where the `InvocationType` is always set to `RequestResponse` even if `LogType` is `None`. See [issue #459](https://github.com/aws/aws-sdk-android/issues/459)

### Misc. Updates

* Model updates for the following services
  * Amazon DynamoDB

## [Release 2.6.26](https://github.com/aws/aws-sdk-android/releases/tag/release_v2.6.26)

### Enhancements

* **Amazon Polly**
  * Added support for new `SynthesisTask` feature which allows asynchronous and batch processing.

### Misc. Updates

* Model updates for the following services
  * Amazon Comprehend
  * Amazon DynamoDB
  * AWS IoT
  * Amazon Pinpoint
  * Amazon Polly
  * Amazon Rekognition
  * Amazon Transcribe

## [Release 2.6.25](https://github.com/aws/aws-sdk-android/releases/tag/release_v2.6.25)

## New Features

* **Amazon Kinesis Video Streams**
  * Updated models for HLS streaming feature. Add `AWSKinesisVideoArchivedMediaClient`and dependency `implementation 'com.amazonaws:aws-android-sdk-kinesisvideo-archivedmedia:2.6.25'` to access HLS streaming feature.

## [Release 2.6.24](https://github.com/aws/aws-sdk-android/releases/tag/release_v2.6.24)

### Bug Fixes

* **Amazon Cognito Identity Provider**
  * Fix bug that prevents authentication with the username and password flow. See (issue #484)[https://github.com/aws/aws-sdk-android/issues/484]

## [Release 2.6.23](https://github.com/aws/aws-sdk-android/releases/tag/release_v2.6.23)

### Enhancements

* **Amazon S3**
  * Support user metadata headers.

## [Release 2.6.22](https://github.com/aws/aws-sdk-android/releases/tag/release_v2.6.22)

### Enhancements

- **Amazon Polly**
  - Added support for new voice - `Lea`.

## [Release 2.6.21](https://github.com/aws/aws-sdk-android/releases/tag/release_v2.6.21)

### Enhancements

* **Amazon Kinesis Streams** and **Amazon Kinesis Firehose**
  * Added `DeadLetterListener` to allow for records that cannot be retried or exceeded the retry limit to be handled.
  * Added one automatic retry for unmarshall errors when submitting all records.

### Misc. Updates

* Model updates for the following services
  * Amazon Auto Scaling
  * Amazon Cognito Identity
  * Amazon Cognito Identity Provider
  * Amazon Cognito Sync
  * Amazon DynamoDB
  * Amazon Elastic Load Balancing (ELB)
  * Amazon Kinesis Firehose
  * Amazon Kinesis Streams
  * Amazon Kinesis Video Streams
  * Amazon Lex
  * Amazon Machine Learning
  * Amazon Pinpoint
  * Amazon Polly
  * Amazon Rekoginiton
  * Amazon Security Token Service (STS)
  * Amazon Simple Email Service (SES)
  * AWS IoT
  * AWS Key Management Service (KMS)
  * AWS Lambda

## [Release 2.6.20](https://github.com/aws/aws-sdk-android/releases/tag/release_v2.6.20)

### New Features

 * **Amazon Comprehend**
  * Amazon Comprehend is a natural language processing (NLP) service that uses machine learning to find insights and relationships in text.

* **Amazon Translate**
  * Amazon Translate is a neural machine translation service that delivers fast, high-quality, and affordable language translation.

### Misc. Updates

* **Amazon CloudWatch Logs**
  * Update Amazon CloudWatch Logs client to the latest service model.

* **Amazon Cognito Identity**
  * Update Amazon Cognito Identity client to the latest service model.

* **Amazon Lex**
  * Update Amazon Lex client to the latest service model.

### Bug Fixes

* **Amazon S3**
  * Support Storage Class in `TransferUtility`. See [pr #398](https://github.com/aws/aws-sdk-android/pull/398/)

## [Release 2.6.19](https://github.com/aws/aws-sdk-android/releases/tag/release_v2.6.19)

### New Features

* **Amazon Transcribe**
  * Amazon Transcribe is an automatic speech recognition (ASR) service that makes it easy for developers to add speech to text capability to their applications.

### Bug Fixes

* **Amazon CloudWatch Logs**
  * Fix signing issue for `AmazonCloudWatchLogsClient`.  See [issue #453](https://github.com/aws/aws-sdk-android/issues/453)

* **AWS IoT**
  * Use `ConcurrentHashMap` to avoid `ConcurrentModificationException`. See [PR #330](https://github.com/aws/aws-sdk-android/issues/330)

## [Release 2.6.18](https://github.com/aws/aws-sdk-android/releases/tag/release_v2.6.18)

### Enhancements

* **Amazon Kinesis Video Streams**
  * Add handling of token rotation, error recovery and the re-streaming in general.
  * **Breaking API Changes**

	|Class|2.6.17 API|2.6.18 API
	|-----|----------|----------
	| KinesisVideoProducerStream|getStreamData(byte[], int, int)<br />return type: int|getStreamData(byte[], int, int, ReadResult)<br />return type: void
	| NativeKinesisVideoProducerJni|getStreamData(long, byte[], int, int)<br />return type: int|getStreamData(long, byte[], int, int , ReadResult)<br />return type: void
	| NativeKinesisVideoProducerStream|getStreamData(@ byte[], int, int)<br />return type: int|getStreamData(@ byte[], int, int, ReadResult)<br />return type: void

## [Release 2.6.17](https://github.com/aws/aws-sdk-android/releases/tag/release_v2.6.17)

### Bug Fixes

* **Amazon Pinpoint**
  * Issue with Android API level 23 causing crashes when generating notification icon from a bitmap. Updated SDK behavior to only generate icon from a bitmap on API level 24 and above.
  * Fixed an issue when the userId was unset, registering for notifications would clobber the userId on the server. This overwrote any value set by `updateEndpointProfile`. Set user id to empty string to reset server user id, null to retain server value.
  * Issue with ANRs (Application Not Responding) when downloading images for notifications. Updated SDK behavior to background download image tasks.
  * Added an option to specify a custom ExecutorService through PinpointConfiguration for the TargetingClient. Use `PinpointConfiguration.withExecutor(ExecutorService)` to choose an Executor to register for Pinpoint notifications and to run handlers. Choosing a single thread Executor can be used when running handlers sequentially on the same thread after registration.

* **Amazon S3**
  * Optimized the `TransferService.loadAndResumeTransfersFromDB` to minimize the time holding the database connection.

## [Release 2.6.16](https://github.com/aws/aws-sdk-android/releases/tag/release_v2.6.16)

### Enhancements

* **Amazon S3**
  * Added `TransferUtilityOptions` to configure the size of the transfer thread pool and the time interval in `TransferService` to check for unfinished transfers and resume them.
  * Fixed bugs and added some performance improvements.

## [Release 2.6.15](https://github.com/aws/aws-sdk-android/releases/tag/release_v2.6.15)

### New Features

* **Amazon Cognito Identity Provider**
  * Support for user migration over lambda trigger in Cognito User Pools.

### Enhancements

* **Amazon Kinesis Video Streams**
  * **Breaking API  Changes**: Added `uploadHandle` parameter to the following APIs.
      * `KinesisVideoProducerStream.getDataStream()`
      * `KinesisVideoProducerStream.fragmentAck()`
      * `KinesisVideoProducerStream.streamTerminated()`
      * `StremCallbacks.streamDataAvailable()`
      * `StremCallbacks.streamClosed()`
      * `NativeKinesisVideoProducerJni.streamClosed()`
      * `NativeKinesisVideoProducerJni.fragmentAck()`
      * `NativeKinesisVideoProducerJni.streamDataAvailable()`
      * `NativeKinesisVideoProducerJni.streamTerminated()`
      * `NativeKinesisVideoProducerStream.getDataStream()`
      * `NativeKinesisVideoProducerStream.fragmentAck()`
      * `NativeKinesisVideoProducerStream.parseFragmentAck()`
      * `NativeKinesisVideoProducerStream.streamTerminated()`
      * `NativeKinesisVideoProducerStream.streamDataAvailable()`
      * `NativeKinesisVideoProducerStream.streamClosed()`
      * `DefaultStreamCallbacks.streamDataAvailable()`
      * `DefaultStreamCallbacks.streamClosed()`
      * `AckConsumer.AckConsumer()`
      * `DefaultServiceCallbacksImpl.CompletionCallback()`

## [Release 2.6.14](https://github.com/aws/aws-sdk-android/releases/tag/release_v2.6.14)

### Bug Fixes

* **Amazon CloudWatch Logs**
  * Allow `Amazon CloudWatch Logs` SDK to be fetched via maven. See [issue #392](https://github.com/aws/aws-sdk-android/issues/392)

### Enhancements

* **Amazon Cognito Identity Provider**
  * Repackaged Amazon Cognito Identity Service Provider Android SDK to change dependency for ASF components.

* **Amazon Cognito Auth**
  * Repackaged Amazon Cognito Auth Android SDK to change dependency for ASF components. Use `{ transitive = true; }` while importing `aws-android-sdk-cognitoauth` via maven in gradle.

## [Release 2.6.13](https://github.com/aws/aws-sdk-android/releases/tag/release_v2.6.13)

### Bug Fixes

* **Amazon S3**
  * Fix the upload method with CannedAccessControlList and TransferListener in TransferUtility. See [issue #388](https://github.com/aws/aws-sdk-android/issues/388)

* **Amazon Cognito Auth**
  * Fixes bug - "Unexpected char 0x0a at 82 in header value" error, when using App clients with an associated secret. See [pr #367](https://github.com/aws/aws-sdk-android/pull/367)
  * Added `minSdkVersion` and `targetSdkVersion` in `AndroidManifest`

* **AWS Mobile Client**
  * Added `minSdkVersion` and `targetSdkVersion` in `AndroidManifest`

### New Features

* **AWS IoT**
  * Starting from this release, AWS IoT SDK by default sends metrics indicating which language and version of the SDK is being used. However, user may disable this by calling `setMetricsEnabled(false)` before calling `connect` method, if they do not want metrics to be sent.

## [Release 2.6.12](https://github.com/aws/aws-sdk-android/releases/tag/release_v2.6.12)

### New Features

* **AWS Core Runtime**
  * Added support for Europe (Paris) region `eu-west-3`.

### Bug Fixes

* **AWS Auth SDK**
  * Added minimum sdks and target sdk version.

* **Amazon Kinesis Video Streams**
  * Added minimum sdks and target sdk version.

## [Release 2.6.11](https://github.com/aws/aws-sdk-android/releases/tag/release_v2.6.11)

### New Features

* **AWS Core Runtime**
  * Added support for China (Ningxia) region `cn-northwest-1`.

## [Release 2.6.10](https://github.com/aws/aws-sdk-android/releases/tag/release_v2.6.10)

### New Features

* **Amazon Rekognition**
  * **Breaking API Change**
    * The `GenderType` enum entries have changed from `MALE` `FEMALE` to `Male` `Female`.
    * The `LandmarkType` enum entries have changed to camelcase. i.e. `EYE_LEFT` `LEFT_EYEBROW_LEFT` to `EyeLeft` `LeftEyebrowLeft`
  * Update the enum value of LandmarkType and GenderType to be consistent with service response.
  * Update to add face and text detection.
  * Update to Amazon Rekognition in general to latest API specifications.

### Bug Fixes:

- **Amazon Pinpoint**
  - Improve error handling during event submission to ensure DB event corruption is handled gracefully (without crashing the app due to an uncaught exception).

- **Amazon Kinesis Video Streams**
  - **Breaking API Change** `KinesisVideoAndroidServiceClient.getAwsAcuityClient()` is renamed to `KinesisVideoAndroidServiceClient.getAwsKinesisVideoClient()` for consistency.

## [Release 2.6.9](https://github.com/aws/aws-sdk-android/releases/tag/release_v2.6.9)

### Bug Fixes:

- **AWS Auth Core**
  - Fixed a bug where the `doStartupAuth` method in `IdentityManager` method introduced in 2.6.0 was misspelled as `doStartUpAuth` in SDK versions 2.6.7 and 2.6.8. The method now continues to have the name `doStartupAuth` from SDK version 2.6.9.

## [Release 2.6.8](https://github.com/aws/aws-sdk-android/releases/tag/release_v2.6.8)

### New Features

- **Support for Amazon Kinesis Video Streams**: Amazon Kinesis Video Streams is a fully managed video ingestion and storage service. It enables you to securely ingest, process, and store video at any scale for applications that power robots, smart cities, industrial automation, security monitoring, machine learning (ML), and more. Kinesis Video Streams also ingests other kinds of time-encoded data like audio, RADAR, and LIDAR signals. Kinesis Video Streams provides you SDKs to install on your devices to make it easy to securely stream video to AWS. Kinesis Video Streams automatically provisions and elastically scales all the infrastructure needed to ingest video streams from millions of devices. It also durably stores, encrypts, and indexes the video streams and provides easy-to-use APIs so that applications can access and retrieve indexed video fragments based on tags and timestamps. Kinesis Video Streams provides a library to integrate ML frameworks such as Apache MxNet, TensorFlow, and OpenCV with video streams to build machine learning applications.

- **Amazon Cognito Auth**
  - Add support for the adaptive authentication feature of Amazon Cognito advanced security features (Beta).

- **Amazon Cognito Identity Provider**
  - Add support for Time-based One-time Passcode multi-factor authentication.
  - Add support for the adaptive authentication feature of Amazon Cognito advanced security features (Beta).

## [Release 2.6.7](https://github.com/aws/aws-sdk-android/releases/tag/release_v2.6.7)

### New Features

- **AWS MobileClient**
  - Added `AWSMobileClient` to initialize the SDK and create instances of other SDK clients. Currently support is limited to `SignInUI`. AWSMobileClient creates the `AWSConfiguration` based on `awsconfiguration.json`, fetches the Cognito Identity and registers the SignIn providers with the permissions based on the  `AWSConfiguration`.

### Enhancements

- **Amazon Polly**
  - Added support for new voices - `Aditi` and `Seoyeon`.
  - Added support for new language code - `ko-KR`.

- **Amazon Pinpoint**
  - Added support for notification channel on Android SDK 26 (Oreo).
  - On Android SDK 23 (Marshmallow) and newer devices, the large icon is not set if it is not present from the push payload and a small icon is set in the push payload. This allows setting only the small icon from the campaign in the Pinpoint console.
  - On Android SDK 23 and newer devices, if the small icon is set in a format that is an opaque color image, it is now converted to greyscale to prevent displaying a grey box. Small icons in the correct format of opaque white with a transparent background will still render appropriately.

### Bug Fixes:

- **General**
  - Fixed domain returned for `cn-north-1` region and region parsing for `amazonaws.com.cn` domains. See [pr #362](https://github.com/aws/aws-sdk-android/pull/362).

- **AWS IoT**
  - Increased default time to keep alive to 300 seconds.

## [Release 2.6.6](https://github.com/aws/aws-sdk-android/releases/tag/release_v2.6.6)

### Bug Fixes:

- **Amazon Pinpoint**
  - Fix locale issue for endpoint profile updates. See [issue #355](https://github.com/aws/aws-sdk-android/issues/355) and see [issue #354](https://github.com/aws/aws-sdk-android/issues/354)

- **Amazon S3**
  - Fixed a bug in the download progress reporting for large files where the last status update could be a jump of 75% or more. The default for notification used to be 8K bytes chunks, it has been changed to 1024K bytes.  The value can be changed using the `setNotificationThreshold` method of AmazonS3Client instead of being a constant.  See [issue #333](https://github.com/aws/aws-sdk-android/issues/333)

- **AWS IoT**
  - Fix validation for endpoint in China that ends with ".cn". See [issue #337](https://github.com/aws/aws-sdk-android/issues/337)

## [Release 2.6.5](https://github.com/aws/aws-sdk-android/releases/tag/release_v2.6.5)

### Enhancements:

- **Amazon Polly**
  - Added support for new voices - `Matthew` and `Takumi`.
  - Polly is now available in `ap-northeast-1` region.

### Bug Fixes:

- **Amazon Cognito Identity Provider**
  - Fixed a bug in the deletion of CognitoUser where the callback function is not invoked when deletion is successful. See [issue #304](https://github.com/aws/aws-sdk-android/issues/304)

## [Release 2.6.4](https://github.com/aws/aws-sdk-android/releases/tag/release_v2.6.4)

### Bug Fixes:

- **Amazon Kinesis Firehose & Amazon Kinesis Streams**
  - Fixed a bug that caused infinite loops while reading local cache of streams used for batching. See [issue #182](https://github.com/aws/aws-sdk-android/issues/182)

## [Release 2.6.3](https://github.com/aws/aws-sdk-android/releases/tag/release_v2.6.3)

### New Features:

- **Amazon Pinpoint**
  - Add support for ADM and Baidu channels. Now Android developers will be able to target devices that leverage Amazon Device messaging and Baidu Cloud messaging.
- **Amazon Cognito Identity Provider**
  - Support for Pinpoint Analytics integration in Cognito User Pools.

## [Release 2.6.2](https://github.com/aws/aws-sdk-android/releases/tag/release_v2.6.2)

### Bug Fixes:

- **AWS Auth SDK**
  - Fixed a bug in the creation of SignInButton.
  - Removed the manifest entries for Facebook Application ID and Google Play Services version.

## [Release 2.6.1](https://github.com/aws/aws-sdk-android/releases/tag/release_v2.6.1)

### Bug Fixes:

- **AWS Auth SDK**
  - Fixed border and shadow for Facebook and Google SignIn buttons.
  - Fixed the Android Support Package dependencies of the different auth clients. The Android Support Packages support-v4 and appcompat-v7 of all the auth clients now have the same version 23.0.1 and are optional dependencies. Apps consuming the auth clients will now declare the appcompat-v7 and support-v4 dependencies in the gradle manually.

- **Amazon Pinpoint**
  - Notification icon handling has been improved. By default, when the Notification icon uses the app icon, the icon will now be shown in color on Apps targeting SDK version 21 or greater. This will be achieved by setting the large icon to the app icon and generating the small icon by converting the app icon image to gray scale. For Apps targeting SDK version below 21, the behavior remains the same and the color icon is shown.

## [Release 2.6.0](https://github.com/aws/aws-sdk-android/releases/tag/release_v2.6.0)

### New Features:

- **AWS Auth SDK**
  - Added new SDK for configurable User SignIn Screen with Amazon Cognito UserPools, Facebook SignIn and Google SignIn.

- **AWS Core Runtime**
  - Added support for a configuration file `awsconfiguration.json` that can be used to construct:
    - `CognitoCredentialsProvider`, `CognitoCachingCredentialsProvider`, `CognitoUserPool`, `TransferUtility`, `DynamoDBMapper`, `PinpointConfiguration`, `CognitoSyncManager`, and `LambdaInvokerFactory`.

### Improvements:

- **AWS S3**
  - Add builder pattern constructor to `TransferUtility`.
  - Add default bucket property in `TransferUtility` builder. The default bucket will be used when no bucket is specified.

- **AWS Lambda**
  - Add builder pattern constructor to `LambdaInvokerFactory`.

- **Amazon DynamoDB**
  - Add builder pattern constructor to `DynamoDBMapper`.

- **Amazon Pinpoint**
  - Add configuration option to post notifications even if the app is in the foreground.

### Bug Fixes:

- **Amazon Pinpoint**
  - Fixed bug that caused Pinpoint endpoint profile to incorrectly calculate the number of profile attributes and metrics.

- **Amazon Lex**
  - Fixed aar file and added new architecture support arm64-v8a, mips, mips64, x86, x86_64. See [issue #298](https://github.com/aws/aws-sdk-android/issues/298)

## [Release 2.4.7](https://github.com/aws/aws-sdk-android/releases/tag/release_v2.4.7)

### Improvements:

- **Amazon Cognito Auth**
  - Making Cognito App Integration and Federation feature generally available

- **AWS IoT**
  - Add API to enable/disable auto-resubscribe feature.

### Bug Fixes:

- **AWS IoT**
  - Fixed bug that caused reconnecting to the session to throw an exception due to failure to obtain credentials.

## [Release 2.4.6](https://github.com/aws/aws-sdk-android/releases/tag/release_v2.4.6)

### Bug Fixes:

- **Amazon Cognito Identity Provider**
  - Fixed bug that caused `CognitoDeviceHelper.getDeviceKey` to return null on certain cases. See [issue #259](https://github.com/aws/aws-sdk-android/issues/259)
  - Fixed bug where `onSuccess` callback was missing from `verifyAttribute` function. See [issue #266](https://github.com/aws/aws-sdk-android/issues/266)

- **Amazon Pinpoint**
  - Fix crash in Pinpoint SDK when getting locale's country code.

## [Release 2.4.5](https://github.com/aws/aws-sdk-android/releases/tag/release_v2.4.5)

### Bug Fixes:

- **Amazon S3**
  - Fixed bug that caused keys to convert spaces to url encoded characters. See [issue #310](https://github.com/aws/aws-sdk-android/issues/310)

- **Amazon DynamoDB Document Model (Beta)**
  - Fixed bug that caused item updates to fail due to equality check error.

## [Release 2.4.4](https://github.com/aws/aws-sdk-android/releases/tag/release_v2.4.4)

### New Features:
- **Amazon DynamoDB Document Model (Beta)**
  - Added DynamoDB Document API: The Document API provides full JSON data support, use of Document Path to access part of a document, and new data types such as Map, Primitive, List, and Boolean. More information and sample code can be found in the [blog](https://aws.amazon.com/blogs/mobile/using-amazon-dynamodb-document-api-with-aws-mobile-sdk-for-android-part-1/).

* **Amazon Cognito Auth (Beta)**
  - A new SDK that enables sign-up and sign-in for Amazon Cognito Your User Pools via a lightweight hosted UI.

### Bug Fixes:
- **Amazon Pinpoint**
  - Change Pinpoint notification client to be a strong reference in Pinpoint notification receiver
  - **Breaking API Change** Please use `PinpointNotificationReceiver.setNotificationClient()` API instead of `setWeakNotificationClient`.

- **Amazon S3**
  - Fixed bug in `TransferUtility` which caused the app to crash due to a race condition when loading Transfer Records from Transfer Database. See [issue #288](https://github.com/aws/aws-sdk-android/issues/288)

## [Release 2.4.3](https://github.com/aws/aws-sdk-android/releases/tag/release_v2.4.3)

### Improvements:
- **AWS IoT**
  - Update API to latest spec.

- **Amazon Polly**
  - Added support for new voice id - `Vicki`.

- **Amazon Pinpoint**
  - Update logging to be more restrictive.
  - Added support for app-level opt-out.

### Bug Fixes:
- **All Services**
  - Fixed an issue where endpoint URLs were incorrectly set after using `setRegion.`. See [issue #290](https://github.com/aws/aws-sdk-android/issues/290)
- **Amazon S3**
  - Fixed bug which caused gradle build error on commons-io. See [issue #282](https://github.com/aws/aws-sdk-android/issues/282)
  - Fixed NPE error while resuming transfers using `TransferUtility`. See [issue #299](https://github.com/aws/aws-sdk-android/issues/299)
  - Fixed `TransferUtility` observer progress tracking bug. See [issue #257](https://github.com/aws/aws-sdk-android/issues/257)

## [Release 2.4.2](https://github.com/aws/aws-sdk-android/releases/tag/release_v2.4.2)

### Improvements:
- **Amazon Lex**
  - Amazon Lex is now Generally Available.
  - Added support for input transcripts.

- **Amazon Polly**
  - Added support for multiple Lexicons in presigned request.
  - Added support for speech marks.

- **Amazon Rekognition**
  - Added support for content moderation and age range estimation. See [issue #281](https://github.com/aws/aws-sdk-android/issues/281)

### Bug Fixes:
- **Amazon DynamoDB**
  - Fixed bug which did not use credentials provider when available in method `getClient(Region)`.
- **Amazon S3**
  - Fixed bug which caused gradle build error on commons-io. See [issue #282](https://github.com/aws/aws-sdk-android/issues/282)

## [Release 2.4.1](https://github.com/aws/aws-sdk-android/releases/tag/release_v2.4.1)

### New Features:
- **Support for Amazon Cloudwatch Logs**: Amazon CloudWatch is a monitoring service for AWS cloud resources and the applications you run on AWS. You can use Amazon CloudWatch to collect and track metrics, collect and monitor log files, and set alarms.

### Bug Fixes:
- **Amazon IoT**: fix an issue which triggers `NetworkOnMainThreadException` when calling `reconnectToSession()`. See [issue #261](https://github.com/aws/aws-sdk-android/issues/261)
- **Amazon S3**: fixed maven dependencies. See [issue #276](https://github.com/aws/aws-sdk-android/issues/276) & [issue #268](https://github.com/aws/aws-sdk-android/issues/268)
- **Amazon S3**: fixed an issue which caused resource path to be incorrectly encoded.See [AWS Forum Post](https://forums.aws.amazon.com/thread.jspa?threadID=252898)
- **General**: checkstyle fixes across the sdk.
- **General**: move all sdk's to use commons logging instead of LogCat.

## [Release 2.4.0](https://github.com/aws/aws-sdk-android/releases/tag/release_v2.4.0) (03/21/2017)

### Improvements:
- **Amazon Lex**:`LexVoiceButton` will now show an image of a bot when audio response from lex is being played.

### Bug Fixes:

- **Amazon API Gateway**: Allow marshalling alternative date formats in API Gateway.
- **Amazon Cognito Identity Provider**: Bug fix for missing required attribute Exception
- **Amazon IoT**: fix typo's with variable names in `AWSIoTMQTTManager`. See [issue #220](https://github.com/aws/aws-sdk-android/pull/220).
- **Amazon Lex**: Fix a bug which caused `readyToFulfill` to not file in `InteractionListener`.
- **Amazon Pinpoint**:Fix cursor leakage in Pinpoint.
- **Amazon Pinpoint**:Bug fixes for campaign open rate.
- **Amazon Pinpoint**:`PinpointEndpointClient` to retain instance of endpoint.
- **Amazon Pinpoint**:corrected the implemented for `optout` for profile.
- **Amazon Pinpoint**:Deprecated formatted price in `MonetizationEventBuilder`.
- **Amazon S3**: Bug Fixes with encryption client.
- **Amazon S3**: SigV4 signing is now default for S3. See [issue 234](https://github.com/aws/aws-sdk-android/issues/234) & [issue #108](https://github.com/awslabs/aws-sdk-android-samples/issues/108).
- **Amazon S3**: Added feature to specify listener in `TransferUtility.upload()`. See [issue #210](https://github.com/aws/aws-sdk-android/issues/210).
- **Amazon S3**: Fixed a bug where when using `setAccelerateModeEnabled` caused uploads to fail. See [issue #264](https://github.com/aws/aws-sdk-android/issues/264).
- **General** : Fixed a bug which caused incompatibility between maven releases and releases on [marketing page](https://aws.amazon.com/mobile/sdk).

## [Release 2.3.9](https://github.com/aws/aws-sdk-android/releases/tag/release_v2.3.9) (02/02/2017)

### Improvements:

- **Amazon Kinesis Firehose & Amazon Kinesis Streams**: Allow setting a static partition key in the KinesisRecorderConfig. See [issue #228](https://github.com/aws/aws-sdk-android/pull/228).
- **AWS KMS**: Updated service to latest spec.

### Bug Fixes:

- **Amazon Cognito Identity**: Fixed a bug that could cause a NullPointerException if credential refresh occured while another thread signed in with a provider. See [issue #247](https://github.com/aws/aws-sdk-android/pull/247).
- **Amazon Cognito Identity Provider**: Fixed bugs in SRP and exception handling.
- **Amazon Kinesis Firehose & Amazon Kinesis Streams**: Prevent KinesisRecorder.submitAllRecords() from potentially losing data if the service is killed by waiting until the data is transferred before removing it from the cache. See [issue #225](https://github.com/aws/aws-sdk-android/pull/225).
- **Amazon Pinpoint**: Fixed a bug that caused a crash when opening a deep link. See [issue #246](https://github.com/aws/aws-sdk-android/pull/246).
- **Amazon Lex**: Fix incorrect comparison for dialog states. See [issue #245](https://github.com/aws/aws-sdk-android/pull/245).

## [Release 2.3.8] (https://github.com/aws/aws-sdk-android/release/tag/release_v2.3.8) (12/20/2016)

### Bug Fixes:

- **Amazon Pinpoint**: Fixed incorrect signer config in Pinpoint Analytics.
- **Amazon S3**: Fixed a bug that caused TransferObserver.getBytesTransferred() to always return 0. See [issue #217](https://github.com/aws/aws-sdk-android/pull/217).
- **Amazon S3**: Fixed a race condition in TransferService. See [issue #197](https://github.com/aws/aws-sdk-android/pull/197).

## [Release 2.3.7](https://github.com/aws/aws-sdk-android/releases/tag/release_v2.3.7) (12/13/2016)

### New Features
- **Support for Amazon Rekognition**: Rekognition is a deep-learning based service to search, verify and organize images. With Rekognition, you can detect objects, scenes, and faces in images. You can also search and compare faces.
- **AWS Core Runtime**: Added Support for `eu-west-2`/LHR region in the SDK.

### Improvements
- **AWS Core Runtime**: Added support for enabling curl logging in the SDK. See [issue](https://github.com/aws/aws-sdk-android/pull/200)
- **AWS Lambda**: Update to Latest Models.

### Bug Fixes:
- **Amazon Pinpoint**: Fixed a bug that caused setting wrong endpoint for pinpoint client.
- **Amazon S3**: Fixed a bug that could cause NPE in Transfer Service. See [issue](https://github.com/aws/aws-sdk-android/issues/223).
- **Amazon Cognito Identity Provider**: Fix incorrect exception being thrown in `CognitoDevice`. See [issue](https://github.com/aws/aws-sdk-android/pull/224).
- **Amazon Cognito Identity Provider**: Fix a bug where `NewPasswordContinuation` throws `CognitoParameterInvalidException: Missing required attribute` even when the required user attributes have been set. See [issue](https://github.com/aws/aws-sdk-android/pull/216).


## [Release 2.3.6](https://github.com/aws/aws-sdk-android/releases/tag/release_v2.3.6) (12/07/2016)

### Improvements
- **AWS Core Runtime**: Added Support for `ca-central-1`/YUL region in the SDK.

### Bug Fixes
- **Amazon SQS**: Fixed a bug that caused SQS send message to fail. See [issue](https://github.com/aws/aws-sdk-android/issues/218).
- **Amazon Lex Runtime**: Fixed a bug where requests were not getting signed correctly.
- **Amazon Pinpoint**: Fix serialization of endpoint profile bug.
- **Amazon Mobile Analytics**: Ensure session file directories exist before saving


## [Release 2.3.5](https://github.com/aws/aws-sdk-android/releases/tag/release_v2.3.5) (12/01/2016)

### New Features
- **Support for Amazon Pinpoint**: Amazon Pinpoint makes it easy to run targeted campaigns to improve user engagement. Pinpoint helps you understand your users behavior, define who to target, what messages to send, when to deliver them, and tracks the results of the campaigns.


## [Release 2.3.4](https://github.com/aws/aws-sdk-android/releases/tag/release_v2.3.4) (11/30/2016)

### New Features
- **Support for Amazon Lex - Beta**: Amazon Lex is a service for building conversational interactions into any application using voice and text. With Lex, the same conversational engine that powers Amazon Alexa is now available to any developer, enabling you to build sophisticated, natural language, conversational bots (chatbots) into your new and existing applications. Amazon Lex provides the deep functionality and flexibility of automatic speech recognition (ASR) for converting speech to text and natural language understanding (NLU) to understand the intent of the text. This allows you to build highly engaging user experiences with lifelike, conversational interactions.

- **Support for Amazon Polly**: Amazon Polly is a service that turns text into lifelike speech, making it easy to develop applications that use high-quality speech to increase engagement and accessibility. With Amazon Polly the developers can build speech-enabled apps that work in multiple geographies.

## [Release 2.3.3](https://github.com/aws/aws-sdk-android/releases/tag/release_v2.3.3) (10/11/2016)

### Improvements
- **AWS Core Runtime Library**: Support for `us-east-2/CMH` region in SDK.

## [Release 2.3.2](https://github.com/aws/aws-sdk-android/releases/tag/release_v2.3.2) (10/06/2016)

### Improvements
- **Amazon Cognito Identity Provider**:
- Support for Admin Create User feature.
- Allow SDK to refresh tokens which are about to expire within a pre-set threshold.

## [Release 2.3.1](https://github.com/aws/aws-sdk-android/releases/tag/release_v2.3.1) (09/08/2016)

### Improvements
- **API Gateway**: Added a generic invoker to execute requests for any path.

### Bug Fixes
- **Amazon Cognito Identity Provider**:
- Fixed a bug introduced by StandardCharsets that caused the Android SDK to be unavailable for API 18 and below.

## [Release 2.3.0](https://github.com/aws/aws-sdk-android/releases/tag/release_v2.3.0) (07/28/2016)

### Improvements
- **AWS Core Runtime Library**: Added support for `us-west-2/PDX` region for cognito identity.
- **Amazon Cognito Identity Provider**:
- Support for Custom authentication flows. Developers can implement custom authentication flows around Cognito Your User Pools.
- Support for devices.
- Global sign-out users, to sign-out from all devices.
- **Amazon Cognito Sync**: Added support for `us-west-2/PDX` region.

### Bug Fixes
- **Amazon Cognito Identity Provider**:
- Authentication flow in Android SDK now uses Custom Authentication API.
- Two new exceptions added for getSession API. These exceptions have been added to accurately represent the user state when the username is invalid and when the user is not confirmed. You will have to update your application to handle these exceptions.
- UserNotFoundException: Returned when the username user does not exist.
- UserNotConfirmedException: Returned when the user has not been confirmed.

## [Release 2.2.22](https://github.com/aws/aws-sdk-android/releases/tag/release_v2.2.22) (07/27/2016)

### Bug Fixes
- **Amazon Simple Email Service**: Resolved an issue where some SES APIs were missing from the 2.2.21. [#179](https://github.com/aws/aws-sdk-android/issues/179)

## [Release 2.2.21](https://github.com/aws/aws-sdk-android/releases/tag/release_v2.2.21) (07/21/2016)

### Improvements
- **Amazon Web Services**: General service updates and documentation improvements.
- **AWS Core Runtime Library**: Allow custom `TrustManager` on `ClientConfiguration`. [#165](https://github.com/aws/aws-sdk-android/pull/165)
- **AWS IoT**: Updated Eclipse Paho MQTT client to v1.1.0. [#145](https://github.com/aws/aws-sdk-android/issues/145)

### Bug Fixes
- **Amazon Mobile Analytics**: Fixed crash while creating the base directory. [#126](https://github.com/aws/aws-sdk-android/issues/126)
- **Amazon Cognito**: Fixed a token refresh bug in Your User Pools.


## [Release 2.2.20](https://github.com/aws/aws-sdk-android/releases/tag/release_v2.2.20) (06/27/2016)

### New Features
- **Amazon Web Services**: Introducing new AWS region Asia Pacific (Mumbai) region, endpoint ap-south-1.

### Improvements
- **Amazon Web Services**: General service updates and documentation improvements.
- **API Gateway**: Expose client configuration through ApiFactory. [#158](https://github.com/aws/aws-sdk-android/issues/158)
- **Amazon Web Services**: Service clients are now generated with a new code gen system. Some trivial changes are listed below
- List members in POJO are defaulted to null instead of an empty list to align with map members. Please perform null check to avoid NPE. When marshalling a list member, a null list will be omitted and an empty list will result in an empty array.
- In `ListRecordsRequest` of Cognito Sync, the data type of `lastSyncCount` is changed from String to Long and that of `maxResult` from String to Integer.
- In DynamoDB, the method `setKey(java.util.Map.Entry<String, AttributeValue> hashKey, java.util.Map.Entry<String, AttributeValue> rangeKey)` is removed from `GetItemRequest`, `UpdateItemRequest`, `DeleteItemRequest`, and `DeleteRequest`. Use `addKeyEntry(String key, AttributeValue value)` instead. `setExclusiveStartKey(java.util.Map.Entry<String, AttributeValue> hashKey, java.util.Map.Entry<String, AttributeValue> rangeKey)` is also removed from `QueryRequest` and `ScanRequest`. The alternative is `addExclusiveStartKeyEntry(String key, AttributeValue value)`.

### Bug Fixes
- **API Gateway**: Fixed a bug where user agent is overwritten by `ApiHandler`. [#159](https://github.com/aws/aws-sdk-android/issues/159)


## [Release 2.2.19](https://github.com/aws/aws-sdk-android/releases/tag/release_v2.2.19) (06/23/2016)

### New Features
- **Amazon Cognito Identity**: Added support for SAML role resolution.


## [Release 2.2.18](https://github.com/aws/aws-sdk-android/releases/tag/release_v2.2.18) (06/02/2016)

### Bug Fixes
- **AWS Core Runtime Library**: Removed testing implementation for `X509TrustManager`, for more information [see](https://support.google.com/faqs/answer/6346016).


## [Release 2.2.17](https://github.com/aws/aws-sdk-android/releases/tag/release_v2.2.17) (05/20/2016)

### New Features
- **Amazon S3**:
- Introducing a new version of the ListObjects (ListObjectsV2) API that allows listing objects with a large number of delete markers. See [GET Bucket (List Objects) Version 2](http://docs.aws.amazon.com/AmazonS3/latest/API/v2-RESTBucketGET.html) for more details.
- Added support for a new configuration named BucketAccelerateConfiguration which supports faster uploads/downloads to S3 buckets. See [Amazon S3 Transfer Acceleration](http://docs.aws.amazon.com/AmazonS3/latest/dev/transfer-acceleration.html).
- Amazon S3 now supports cross-region replication, which provides automatic, asynchronous copying of objects across buckets in different AWS regions. For more information, see [Cross-Region Replication](https://docs.aws.amazon.com/AmazonS3/latest/dev/crr.html) in the Amazon S3 Developer Guide.

### Bug Fixes
- **AWS Core Runtime Library**: Fixed a potential bug during retry where content input stream is not reset correctly.
- **Amazon Cognito**: Fixed a bug where Cognito Sign-in may fail on non US locale environment. [aws-sdk-android-samples #129](https://github.com/awslabs/aws-sdk-android-samples/issues/54)


## [Release 2.2.16](https://github.com/aws/aws-sdk-android/releases/tag/release_v2.2.16) (05/10/2016)

### New Features
- **AWS IoT**: The AWS IoT Device Gateway now supports MQTT over WebSockets. Build real-time mobile and web applications that interact over WebSockets, and easily scale to millions of simultaneous users. You can use WebSockets with Amazon Cognito to securely authenticate end-users to your apps and devices.

### Improvements
- **Amazon Web Services**: General service updates and documentation improvements.
- **AWS Core Runtime Library**: Removed verbose logging of errors in retries.
- **AWS IoT**: Added MQTT message delivery callback.

### Bug Fixes
- **Amazon S3**: Fixed a bug in TransferUtility caused by socket timeout exception. The exception is incorrectly treated as manually interrupt and thus is not reported to `TransferListener.onError(Exception)`. [#119](https://github.com/aws/aws-sdk-android/issues/119) and [#120](https://github.com/aws/aws-sdk-android/issues/120)
- **Amazon Cognito**: Fixed a bug caused by `StandardCharsets` which is available from API level 19. [#129](https://github.com/aws/aws-sdk-android/issues/129)


## [Release 2.2.15](https://github.com/aws/aws-sdk-android/releases/tag/release_v2.2.15) (04/19/2016)

### New Features
- **Amazon Cognito Identity Provider**: You can now use Amazon Cognito to easily add user sign-up and sign-in to your mobile and web apps. Your User Pool in Amazon Cognito is a fully managed user directory that can scale to hundreds of millions of users, so you don’t have to worry about building, securing, and scaling a solution to handle user management and authentication.
- **Amazon S3**: Canned ACL support when uploading objects to S3 with TransferUtility. [#63](https://github.com/aws/aws-sdk-android/issues/63)

### Bug Fixes
- **Amazon S3**: A NPE bug in TransferUtility caused by network receiver. [#117](https://github.com/aws/aws-sdk-android/issues/117) and [#118](https://github.com/aws/aws-sdk-android/issues/118)


## [Release 2.2.14](https://github.com/aws/aws-sdk-android/releases/tag/release_v2.2.14) (03/31/2016)

### New Features
- **AWS Iot**: Added support for LWT (last will and testimony).
- **Amazon SES**: Added support for custom MAIL FROM domains.

### Improvements
- **Amazon S3**: Improved performance of S3 TransferUtility.
- Now the number of parallel transfers is set to the number of processors (cores) + 1. [#111](https://github.com/aws/aws-sdk-android/issues/111)
- Removed unnecessary network requests in download task.

### Bug Fixes
- **AWS Core Runtime Library**: Addressed a potential bug in Cognito credentials provider.
- **Amazon S3**: Fixed RejectedExecutionException in TransferUtility which may occur when the service is shutting down. [#113](https://github.com/aws/aws-sdk-android/issues/113)


## [Release 2.2.13](https://github.com/aws/aws-sdk-android/releases/tag/release_v2.2.13) (02/25/2016)

### Improvements
- **Amazon S3**: Tweaked the usage of TransferListener in S3 TransferUtility.
- Now listeners are kept as strong references. They will be removed when transfers are completed. However user are still encouraged to clean up listeners themselves to prevent memory leak. [#93](https://github.com/aws/aws-sdk-android/issues/93) and [#101](https://github.com/aws/aws-sdk-android/issues/101)
- Transfers in WAITING_FOR_NETWORK state can now be paused or canceled. [#102](https://github.com/aws/aws-sdk-android/issues/102)
- Improved the experience to delete a transfer. [#104](https://github.com/aws/aws-sdk-android/issues/104)

### Bug Fixes
- **AWS Core Runtime Library**: Addressed potential internalization bugs. [#96](https://github.com/aws/aws-sdk-android/issues/96)
- **Amazon S3**: Fixed a ConcurrentModificationException bug caused by listeners being removed in their callbacks. [#103](https://github.com/aws/aws-sdk-android/issues/103)


## [Release 2.2.12](https://github.com/aws/aws-sdk-android/releases/tag/release_v2.2.12) (02/12/2016)

### New Features
- **AWS IoT**: [AWS IoT](https://aws.amazon.com/iot/) is now supported by the SDK. AWS IoT is a managed cloud platform that lets connected devices easily and securely interact with cloud applications and other devices. AWS IoT can support billions of devices and trillions of messages, and can process and route those messages to AWS endpoints and to other devices reliably and securely. With AWS IoT, your applications can keep track of and communicate with all your devices, all the time, even when they aren't connected.

### Improvements
- **Amazon Web Services**: General service updates and documentation improvements.


## [Release 2.2.11](https://github.com/aws/aws-sdk-android/releases/tag/release_v2.2.11) (01/28/2016)

### New Features
- **AWS Key Management Service**: [AWS Key Management Service (KMS)](https://aws.amazon.com/kms/) is now supported by the SDK. AWS Key Management Service (KMS) is a managed service that makes it easy for you to create and control the encryption keys used to encrypt your data, and uses Hardware Security Modules (HSMs) to protect the security of your keys. AWS Key Management Service is integrated with several other AWS services to help you protect your data you store with these services. AWS Key Management Service is also integrated with AWS CloudTrail to provide you with logs of all key usage to help meet your regulatory and compliance needs.

### Improvements
- **Amazon S3**: Revamped S3 TransferUtility. Huge performance boost and lots of enhancements.
- Offload most database operations to background thread.
- Re-architected transfer listeners. Moved away from ContentObserver.
- Reduced the frequency of writing transfer states to database.
- Better error reporting. Now the original exception is passed to [TransferListener.onError(int, Exception)](http://docs.aws.amazon.com/AWSAndroidSDK/latest/javadoc/com/amazonaws/mobileconnectors/s3/transferutility/TransferListener.html#onError(int,%20java.lang.Exception)). [#61](https://github.com/aws/aws-sdk-android/issues/61)
- Allow user to resume a transfer in any state other than `TransferState.COMPLETED`. [#81](https://github.com/aws/aws-sdk-android/issues/81) and [#87](https://github.com/aws/aws-sdk-android/issues/87)
- Better diagnostics of TransferService. You can dump its status with `adb shell dumpsys activity service com.amazonaws.mobileconnectors.s3.transferutility.TransferService`. It works only if the app is debuggable.
- Better handling of network connectivity changes.
- Other cleanups, bug fixes and improvements.
- **Amazon S3**: Adds support of server-side encryption with AWS Key Management Service. See [Amazon S3 developer guide](http://docs.aws.amazon.com/AmazonS3/latest/dev/UsingKMSEncryption.html) for more information.
- **Amazon S3**: Signature Version 4 is now the default signing methods for all S3 requests as long as a region is specified or can be easily determined from the given endpoint.


## [Release 2.2.10](https://github.com/aws/aws-sdk-android/releases/tag/release_v2.2.10) (01/06/2016)

### New Features
- **Amazon Web Services**: Added support for new AWS region in South Korea (ap-northeast-2).
- **Amazon Kinesis Firehose**: [Amazon Kinesis Firehose](https://aws.amazon.com/kinesis/firehose/) is the easiest way to load streaming data into AWS. It can capture and automatically load streaming data into Amazon S3 and Amazon Redshift, enabling near real-time analytics with existing business intelligence tools and dashboards you are already using today. See the [developer guide](http://docs.aws.amazon.com/mobile/sdkforandroid/developerguide/kinesis.html) for instructions about using `KinesisFirehoseRecorder`.

### Improvements
- **Amazon S3**: Allow user to add or overwrite file extension to MIME type mapping so that AmazonS3 can identify the MIME type of consequent uploads and set the content type correctly. [#83](https://github.com/aws/aws-sdk-android/issues/83)
- **AWS Lambda**: Added a method to access the installation id of the client context that is sent to AWS Lambda. [#74](https://github.com/aws/aws-sdk-android/issues/74)
- **Amazon Web Services**: General service updates and documentation improvements.

### Bug Fixes
- **Amazon S3**: Fixed the termination condition of TransferService so that it stays alive when there are active transfers waiting for network. [#70](https://github.com/aws/aws-sdk-android/issues/70)
- **Amazon S3**: Fixed a resource leak issue in TransferUtility caused by unclosed cursor.
- **AWS Lambda**: Fixed a potential issue with Lambda when invoking methods with no args. [#80](https://github.com/aws/aws-sdk-android/pull/80)
- **API Gateway**: Updated the message of ApiClientException to match exactly what the API responds. [#78](https://github.com/aws/aws-sdk-android/pull/78)


## [Release 2.2.9](https://github.com/aws/aws-sdk-android/releases/tag/release_v2.2.9) (11/18/2015)

### New Features
- **Amazon Web Services**: General service updates and documentation improvements.

### Bug Fixes
- **Amazon S3**: Fixed slow initialization of Amazon S3 client. [#69](https://github.com/aws/aws-sdk-android/issues/69)
- **General**: Updated instruction for proguard.

## [Release 2.2.8](https://github.com/aws/aws-sdk-android/releases/tag/release_v2.2.8) (11/05/2015)

### New Features
- **Amazon Web Services**: General service updates and documentation improvements.

### Bug Fixes
- **AWS Core Runtime Library**: Improved retry logic so that aborting a request will not cause a retry.


## [Release 2.2.7](https://github.com/aws/aws-sdk-android/releases/tag/release_v2.2.7) (10/08/2015)

### New Features
- **AWS Lambda**: You can now maintain multiple versions of your Lambda function code. Versioning allows you to control which Lambda function version is executed in your different environments (e.g., development, testing, or production).  You can also set up your Lambda functions to run for up to five minutes allowing longer running functions such as large volume data ingestion and processing jobs.

### Bug Fixes
- **Amazon S3**: Resolved a hostname verification issue when there is a . in the bucket name. [#59](https://github.com/aws/aws-sdk-android/issues/59)
- **Amazon S3**: Resolved an issue when using  SSE-C with Transfer Manager
- **Amazon API Gateway**: Fixed an issue where the incorrect content length was sent to the service when the body contained UTF-8 characters that were multiple bytes in length. [#62](https://github.com/aws/aws-sdk-android/issues/62)


## [Release 2.2.6](https://github.com/aws/aws-sdk-android/releases/tag/release_v2.2.6) (09/17/2015)

### New Features
- **Amazon Web Services**: General service updates and documentation improvements.
- **Amazon S3**: Added support of ObjectMetadata for upload in Amazon S3 `TransferUtility`. [#56](https://github.com/aws/aws-sdk-android/issues/56)

### Bug Fixes
- **AWS Core Runtime Library**: Fixed a potential NPE issue caused by ResponseCache by explicitly disabling HTTP response cache.
- **Amazon API Gateway**: Fixed a bug where the region for SigV4 signing is pinned to us-east-1. Now the region is deduced from API's invoke URL and can optionally be overwritten via `ApiClientFactory.region(String)`.


## [Release 2.2.5](https://github.com/aws/aws-sdk-android/releases/tag/release_v2.2.5) (08/07/2015)

### New Features
- **Amazon Web Services**: General service updates and documentation improvements on Amazon Elastic Compute Cloud (EC2) and Auto Scaling.
- **Github**: Open sourced unit tests and added this changelog.

### Bug Fixes
- **Amazon S3**: Fixed a bug when using Amazon S3 `TransferUtility` on a worker thread. [#51](https://github.com/aws/aws-sdk-android/issues/51)
- **AWS Core Runtime Library**: Fixed a bug caused by improper closing of a GZIP encoded content stream. See [AWS forum](https://forums.aws.amazon.com/thread.jspa?threadID=204659).
- **Maven**: Changed the dependency scope of Apache Commons Logging to [`provided`](https://maven.apache.org/guides/introduction/introduction-to-dependency-mechanism.html) which can remove compilation warnings and improve capability with Gradle.


## [Release 2.2.4](https://github.com/aws/aws-sdk-android/releases/tag/release_v2.2.4) (07/22/2015)

### New Features
- **Amazon S3**: The S3 transfer utility has been added to the SDK, which replaces the now deprecated transfer manager. This utility automatically pauses and resumes transfers when internet connectivity is lost and reestablished. The utility also automatically pauses transfers if an app crashes. Developers can manually pause and resume transfers without having to persist any data themselves. For more information, see our [blog](http://mobile.awsblog.com/post/Tx2KF0YUQITA164/AWS-SDK-for-Android-Transfer-Manager-to-Transfer-Utility-Migration-Guide) and [Getting Started documentation](http://docs.aws.amazon.com/mobile/sdkforandroid/developerguide/s3transferutility.html) for more info.
- **Amazon Mobile Analytics**: A new simpler constructor has been added to the MobileAnalyticsManager, and transmission of events over WAN is now enabled by default.


## [Release 2.2.3](https://github.com/aws/aws-sdk-android/releases/tag/release_v2.2.3) (07/09/2015)

### New Features
- **Amazon API Gateway**: Added a runtime library for the generated SDK of Amazon API Gateway. Amazon API Gateway makes it easy for AWS customers to publish, maintain, monitor, and secure application programming interfaces (APIs) at any scale. To know more please visit [Amazon API Gateway]( http://aws.amazon.com/api-gateway/).

### Bug Fixes
- **Amazon S3**: Fixed an issue in Amazon S3 where the range information is incorrect in PersistableTransfer. [#35](https://github.com/aws/aws-sdk-android/issues/35)
- **AWS Core Runtime Library**: Fixed an issue in `CognitoCachingCredentialsProvider` where the credentials might not be cached when using developer-authenticated identities. [#48](https://github.com/aws/aws-sdk-android/issues/48)


## [Release 2.2.2](https://github.com/aws/aws-sdk-android/releases/tag/release_v2.2.2) (06/11/2015)

### New Features
- **AWS Core Runtime Library**: Enabled HTTP compression by adding "Accept-Encoding:gzip" header. If the target AWS service (for example, Amazon DynamoDB) supports compression and returns compressed data, the SDK will handle the content correctly. [#41](https://github.com/aws/aws-sdk-android/issues/41)
- **Amazon Kinesis**: KinesisRecorder now sends compressed records to Amazon Kinesis.
- **Amazon Mobile Analytics**: Analytics events are compressed prior to sending the service in order to save network bandwidth.

### Bug Fixes
- **Amazon S3**: Fixed an issue that occurs when required headers are not properly signed. This issue affects S3 in two regions: Frankfurt (eu-central-1) and China (cn-north-1). [#42](https://github.com/aws/aws-sdk-android/issues/42)
- **AWS Core Runtime Library**: Fixed an issue in Maven distribution where an incorrect version string is set in "User-Agent".<|MERGE_RESOLUTION|>--- conflicted
+++ resolved
@@ -2,17 +2,15 @@
 
 ## [Release 2.16.5](https://github.com/aws/aws-sdk-android/releases/tag/release_v2.16.5)
 
-<<<<<<< HEAD
 ### New Features
 
 - **Amazon Kinesis Video Signaling**
   - Amazon Kinesis Video Signaling Channels supports GetIceServerConfig and SendAlexaOfferToMaster. See [Amazon Kinese Video Signaling Channels Documentation](https://docs.aws.amazon.com/kinesisvideostreams/latest/dg/API_Operations_Amazon_Kinesis_Video_Signaling_Channels.html) for more details
-=======
-### Bu Fixes
+
+### Bug Fixes
 
 - **Amazon Pinpoint**
   - Fixed a bug where setting `Intent.FLAG_ACTIVITY_CLEAR_TOP` and `Intent.FLAG_ACTIVITY_SINGLE_TOP` on the `notificationIntent` being created for displaying notification causes a crash in Android OS Versions < 4.4. The fix involves removing the setting of flags as it is not relavent for an intent that communicates with a Android Service and a Broadcast receiver. See [PR #1370](https://github.com/aws-amplify/aws-sdk-android/pull/1370) for details.
->>>>>>> 8481f179
 
 ### Misc. Updates
 
