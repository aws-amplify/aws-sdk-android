# Change Log - AWS SDK for Android

<<<<<<< HEAD
## [Release 2.13.8](https://github.com/aws/aws-sdk-android/releases/tag/release_v2.13.8)

### New Features

* **Amazon Connect**
  * Amazon Connect is a self-service, cloud-based contact center service that makes it easy for any business to deliver better customer service at lower cost. Amazon Connect is based on the same contact center technology used by Amazon customer service associates around the world to power millions of customer conversations. The self-service graphical interface in Amazon Connect makes it easy for non-technical users to design contact flows, manage agents, and track performance metrics – no specialized skills required. There are no up-front payments or long-term commitments and no infrastructure to manage with Amazon Connect; customers pay by the minute for Amazon Connect usage plus any associated telephony services.  See [Amazon Connect Documentation](https://aws.amazon.com/connect/) for more details.
=======
## [Release 2.14.0](https://github.com/aws/aws-sdk-android/releases/tag/release_v2.14.0)

### Misc. Updates

- Model updates for the following services
  - Amazon Kinesis Video
  - Amazon Rekognition
    - **Breaking Change:** This SDK has been updated to the latest model after a long interval, and there have been several breaking changes in the
      intervening time. Please review the [API documentation](https://aws-amplify.github.io/aws-sdk-android/docs/reference/index.html)
      to see the latest API.
>>>>>>> 9c41bbd2

## [Release 2.13.7](https://github.com/aws/aws-sdk-android/releases/tag/release_v2.13.7)

### New Features

* **Amazon SageMaker**
  * Amazon SageMaker provides every developer and data scientist with the ability to build, train, and deploy machine learning models quickly. Amazon SageMaker is a fully-managed service that covers the entire machine learning workflow to label and prepare your data, choose an algorithm, train the model, tune and optimize it for deployment, make predictions, and take action. Your models get to production faster with much less effort and lower cost. See [Amazon SageMaker Documentation](https://aws.amazon.com/sagemaker/) for more details.
  
* **Amazon Textract**
  * Amazon Textract is a service that automatically extracts text and data from scanned documents. Amazon Textract goes beyond simple optical character recognition (OCR) to also identify the contents of fields in forms and information stored in tables. See [Amazon Textract Documentation](https://aws.amazon.com/textract/) for more details.

### Bug Fixes

* **Amazon S3**
  * Fix a bug where the `TransferNetworkLossHandler` crashes while pausing the on-going transfers when network connectivity goes offline. See [issue #777](https://github.com/aws-amplify/aws-sdk-android/issues/777) for details.

* **Amazon Pinpoint**
  * Added limits to batch submit events. A maximum of 100 events per batch as specified by the service. See [issue #977](https://github.com/aws-amplify/aws-sdk-android/issues/977) for details.
  
### Misc. Updates

* Model updates for the following services
  * Amazon AutoScaling
  * Amazon Cognito Identity Pools
  * Amazon Cognito UserPools
  * Amazon Comprehend
  * AWS IoT
  * Amazon Key Management Service (KMS)
  * Amazon Kinesis Firehose
  * Amazon Kinesis Video
  * AWS Lambda
  * Amazon Lex
  * Amazon Machine Learning
  * Amazon Polly
  * Amazon Security Token Service (STS)
  * Amazon Simple Email Service (SES)
  * Amazon Transcribe
  * Amazon Translate

## [Release 2.13.6](https://github.com/aws/aws-sdk-android/releases/tag/release_v2.13.6)

### New Features

* **AWS Core Runtime**
  * Add `AWSConfiguration(JSONObject)` constructor to construct a `AWSConfiguration` object from the configuration passed via a `JSONObject`.

### Misc. Updates

* Model updates for the following services
  * Amazon Transcribe

## [Release 2.13.5](https://github.com/aws/aws-sdk-android/releases/tag/release_v2.13.5)

### Bug Fixes

* **Amazon S3**
  * Fix a bug where the `TransferListener` is not triggered when the preferred network type is not available. See [issue #958](https://github.com/aws-amplify/aws-sdk-android/issues/958) for details.
  
* **AWS Core Runtime**
  * Fixed a bug where generating RSA keys for encryption of the credentials failed due to `setKeySize(int)` method not available in Android API level 18. See [issue #964](https://github.com/aws-amplify/aws-sdk-android/issues/964) for details.

* **Amazon Kinesis Video Streams**
  * Removed trailing zeroes from encoder output that caused 0x3200000d errors when frames contained more than 3 trailing zeroes. See AnnexB sepcification.

### Misc. Updates

* Model updates for the following services
  * Amazon Comprehend
  * Amazon Security Token Service (STS)
  * Amazon Transcribe

## [Release 2.13.4](https://github.com/aws/aws-sdk-android/releases/tag/release_v2.13.4)

### Bug Fixes

* **AWS Mobile Client**
  * Fix initialization NPE for Hosted UI feature. See [issue #888](https://github.com/aws-amplify/aws-sdk-android/issues/888)

### Enhancements

* **AWS Mobile Client**
  * Update logic to expose network related exceptions during API calls. The network related exceptions were not surfaced previously in API calls like getUserAttributes. Only the exceptions that conclusively indicate signed-out are used to trigger SIGNED_OUT_TOKENS_INVALID variants. See [issue #679](https://github.com/aws-amplify/aws-sdk-android/issues/679)
  * Reduced logging of unfound dependencies for the Hosted UI feature when not used.
  * Delay usage of drop-in UI dependencies until `showSignIn()` is called.
  
### Misc. Updates

* Model updates for the following services
  * AWS Lambda

## [Release 2.13.3](https://github.com/aws/aws-sdk-android/releases/tag/release_v2.13.3)

### New Features

* **AWS Core Runtime**
  * Added support for `ap-east-1` - AP (Hong Kong) region.

### Misc. Updates

* Model updates for the following services
  * Amazon Cognito Identity Provider
  * Amazon Polly
  * Amazon Transcribe

## [Release 2.13.2](https://github.com/aws/aws-sdk-android/releases/tag/release_v2.13.2)

### Enhancements

* **AWS IoT**
  * AWS IoT SDK for Android now supports connecting your devices to AWS IoT Core using Persistent Sessions. Please look at [this blog](https://aws.amazon.com/about-aws/whats-new/2019/01/aws-iot-core-now-enables-customers-to-store-messages-for-disconnected-devices/) for more details.

### Misc. Updates

* Model updates for the following services
  * Amazon Comprehend

### Bug Fixes

* **Amazon Cognito Auth**
  * Fixed erroneous user cancelled error when redirecting back to app. See [issue #328](https://github.com/aws-amplify/aws-sdk-android/issues/328), [issue #871](https://github.com/aws-amplify/aws-sdk-android/issues/871)

* **Amazon S3**
  * Fixed a bug where uploading a file using `AmazonS3Client.putObject(PutObjectRequest)` with `SSEAwsKeyManagementParams` fails with contentMD5 validation error. Now, the contentMd5 validation is skipped when a file is uploaded with `SSEAwsKeyManagementParams` through the `PutObjectRequest`.

* **Amazon Pinpoint**
  * Added `SocketException` to the list of client exceptions where the events submitted to Amazon Pinpoint will be saved in the local database. See [issue #773](https://github.com/aws-amplify/aws-sdk-android/issues/773).

## [Release 2.13.1](https://github.com/aws/aws-sdk-android/releases/tag/release_v2.13.1)

### Enhancements

* **AWS Mobile Client**
  * Updated Google or Facebook refresh when using the drop-in UI. See [issue #809](https://github.com/aws-amplify/aws-sdk-android/issues/809), [issue #700](https://github.com/aws-amplify/aws-sdk-android/issues/700).

### Bug Fixes

* **Amazon S3**
  * Fixed an issue where the transfer state is not set to `WAITING_FOR_NETWORK` when the network disconnects. See [issue #616](https://github.com/aws-amplify/aws-sdk-android/issues/616)
  * Shorten `RepeatableFileInputStream` log tag to be within the 23 character limit imposed by android on certain API Levels. See [issue #787](https://github.com/aws-amplify/aws-sdk-android/issues/787)

* **AWS Mobile Client**
  * Fixed a bug that caused repetitive sign-in using the drop-in UI to the same provider to not federate the correct credentials. See [issue #809](https://github.com/aws-amplify/aws-sdk-android/issues/809)

* **Amazon Cognito Auth**
  * Fixed a bug that caused `isAuthenticated()` to return false after sign-in when no scopes were requested. See [issue #813](https://github.com/aws-amplify/aws-sdk-android/issues/813)

* **Amazon Pinpoint**
  * Fix a bug where the image that is part of a push notification is persisted in the subsequent notifications.
  * Fix a bug where the events recorded and stored in the device will not be deleted when the network is not available. See [issue #773](https://github.com/aws-amplify/aws-sdk-android/issues/773). With this change, the events will be kept in the local database when there is a retryable error or device is offline. For all other exceptions during `submitEvents`, the exception is logged and the events will be removed from the local database.

## [Release 2.13.0](https://github.com/aws/aws-sdk-android/releases/tag/release_v2.13.0)

### Enhancements

* **AWS IoT**
  * AWS IoT SDK for Android now supports MQTT over TLS with X.509 client certificate authentication on port 443. Previously this combination of protocol and authentication mechanism was only supported on port 8883. `connectUsingALPN()` method allows developers to connect to AWS IoT using client certificate authentication on port 443. Please look at [this blog](https://aws.amazon.com/blogs/iot/mqtt-with-tls-client-authentication-on-port-443-why-it-is-useful-and-how-it-works/) for more details.
  * **Breaking Change:** Please note that the type of aws-android-sdk-iot artifact is being changed from a`jar` to an `aar`. Also note that the `aar` artifacts needs to be explicitly specified in the dependency as `implementation ("com.amazonaws:aws-android-sdk-iot:2.12.+@aar") { transitive =true }` on some of the older versions of gradle.

### Bug Fixes

* **AWS Mobile Client**
  * Fixed a bug when initializing drop-in UI that caused the Facebook, Google, or Userpools provider to not be instantiated.

### Misc. Updates

* Model updates for the following services
  * AWS IoT
  * Amazon Transcribe

## [Release 2.12.7](https://github.com/aws/aws-sdk-android/releases/tag/release_v2.12.7)

### Enhancements

* **AWS Mobile Client**
  * Updated `federatedSignIn()` method to contact the service immediately to validate tokens. The `signIn()` method will also attempt to federated immediately when applicable. See [issue #800](https://github.com/aws-amplify/aws-sdk-android/issues/800)
  * Fix Google or Facebook refresh when using the drop-in UI. See [issue #809](https://github.com/aws-amplify/aws-sdk-android/issues/809), [issue #700](https://github.com/aws-amplify/aws-sdk-android/issues/700).
  * Annotated methods that are designed to be called from UI thread or from a background thread with @AnyThread and @WorkerThread, respectively.

### Bug Fixes

* **AWS Core**
  * Fixed support for EU (Stockholm) region - `eu-north-1` by adding to `RegionDefaults`. See [issue #797](https://github.com/aws-amplify/aws-sdk-android/issues/797)
  * Fixed a bug where a stringSet stored in `SharedPreferences` cannot be migrated to the `AWSKeyValueStore`.
  * Propagate the exception when loading/creating the encryption key fails while trying to persist data through `AWSKeyValueStore`.

### Misc. Updates

* Model updates for the following services
  * AWS Autoscaling
  * Amazon Cognito Identity
  * Amazon Cognito Identity Provider
  * Amazon Comprehend
  * Amazon Kinesis Video

* **AWS IoT**
  * Fixed the timestamp used for signing requests to AWS IoT by accounting for the offset specified in `SDKGlobalConfiguration`. See [issue #814](https://github.com/aws-amplify/aws-sdk-android/issues/814)

* **Amazon Lex**
  * Set user-specified `RequestAttributes` for the `PostContentRequest` sent to Amazon Lex bots. See [issue #801](https://github.com/aws-amplify/aws-sdk-android/issues/801)

## [Release 2.12.6](https://github.com/aws/aws-sdk-android/releases/tag/release_v2.12.6)

### Misc. Updates

* **AWS IoT**
  * Fixed an internal SDK usage metrics tracker.

## [Release 2.12.5](https://github.com/aws/aws-sdk-android/releases/tag/release_v2.12.5)

### New Features

* **AWS Mobile Client**
  * Added support for SAML in `federatedSignIn()`.
  * Added support for developer authenticated identities in `federatedSignIn()`. See [issue #577](https://github.com/aws-amplify/aws-sdk-android/issues/577)
  * Added support Cognito Hosted UI in `showSignIn()`.
  * Added support to use OAuth 2.0 provider like `Auth0` in `showSignIn()`. Federation for AWS credentials requires OpenID support from the provider.
  * Added support for global sign out.
  * Added support for device features which include `list`, `get`, `updateStatus` and `forget`. These APIs are available through `getDeviceOperations()`.

* **Amazon Cognito Identity Provider**
  * Fixed threading issues to ensure callbacks are made from main looper when `xInBackground()` method variants are used. See [issue #722](https://github.com/aws-amplify/aws-sdk-android/issues/722)

* **Amazon Cognito Auth**
  * Fixed erroneous user cancelled error when redirecting back to app. See [issue #328](https://github.com/aws-amplify/aws-sdk-android/issues/328)

## [Release 2.12.4](https://github.com/aws/aws-sdk-android/releases/tag/release_v2.12.4)

* **AWS Core**
  * Fixed a crash in initializing `CognitoCachingCredentialsProvider` while migrating the data stored under `expirationDate`.

## [Release 2.12.3](https://github.com/aws/aws-sdk-android/releases/tag/release_v2.12.3)

### Enhancements

* **AWS Core**
  * Persistence of client state including user credentials is now enabled and encrypted by default.
  * Added a method `CognitoCachingCredentialsProvider.setPersistenceEnabled(boolean)`, which is enabled (set to true) by default therefore the information is persisted in SharedPreferences. When disabled (set to false), the information will only be kept in memory.

* **Amazon CognitoIdentityProvider**
  * Persistence of client state including user credentials is now enabled and encrypted by default. 
  * Added a method `CognitoUserPool.setPersistenceEnabled(boolean)`, which is enabled (set to true) by default therefore the information is persisted in SharedPreferences. When disabled (set to false), the information will only be kept in memory.

* **Amazon CognitoAuth**
  * Persistence of client state including user credentials is now enabled and encrypted by default. 
  * Added a method `Auth.setPersistenceEnabled(boolean)`, which is enabled (set to true) by default therefore the information is persisted in SharedPreferences. When disabled (set to false), the information will only be kept in memory.

* **AWSMobileClient**
  * Persistence of client state including user credentials is now enabled and encrypted by default.
  * Added an option through `awsconfiguration.json` to disable persistence. **Note:** The Amplify CLI (as of March 8th 2019) does not support this configuration and will remove it when auto-generating the `awsconfiguration.json`.
    ```
    {
      "Auth": {
        "Default": {
          "Persistence": false
        }
      }
    }
    ```

## [Release 2.12.2](https://github.com/aws/aws-sdk-android/releases/tag/release_v2.12.2)

### Misc. Updates

* Model updates for the following services
  * Amazon S3

## [Release 2.12.1](https://github.com/aws/aws-sdk-android/releases/tag/release_v2.12.1)

### Bug Fixes

* **AWS Mobile Client**
  * Fixed a bug that cause `changePassword(String, String, Callback)` to return error when successful. The error returned was null and will now call `onResult(Void)`

### Enhancements

* **Amazon Cognito Identity Provider**
  * The Amazon Cognito Identity Provider SDK now supports all Amazon Cognito Identity Provider APIs, including "CreateUserPool", "DescribeUserPool", "UpdateUserPool", "ListUserPools", "AdminEnableUser", "AdminDisableUser", "AdminConfirmRegisterUser", "AdminResetUserPassword", "AdminGetUser", "AdminUpdateUserAttributes", "AdminDeleteUserAttributes", "AdminDeleteUser". All admin APIs require developer credentials. Note that by using admin APIs, you are inherently dealing with privileged functions that could result in data loss, if improperly used.
  * Fixed `initiateUserAuthentication()` to respect `runInBackground` flag for network calls. See [pr #702](https://github.com/aws-amplify/aws-sdk-android/pull/702)

* **AWS Core Runtime**
  * Add templated callback structure for async methods across SDKs. Internal `ReturningRunnable` added to facilitate support for synchronous and asynchronous methods.

### Misc. Updates

* Model updates for the following services
  * AWS IoT
  * Amazon Lambda

## [Release 2.12.0](https://github.com/aws/aws-sdk-android/releases/tag/release_v2.12.0)

### Enhancements

* **Amazon Cognito Auth**
  * Allow user to unbind the service after being done with authentication. See [pr #615](https://github.com/aws-amplify/aws-sdk-android/pull/615). Thanks @rlatapy-luna!

* **Amazon Cognito User Pools**
  * Adds support for the SRP protocol at the beginning of custom auth. Please use `AuthenticationDetails(String, String, Map<String, String>, Map<String, String>)` to trigger custom auth flow with SRP protocol as the first step.

* **Amazon S3**
    * **Note:** AWS Signature Version 4 (`SigV4`) is recommended for signing Amazon S3 API requests over AWS Signature Version 2 (`SigV2`) as it provides improved security by using a signing key rather than your secret access key. SigV4 is currently supported in all AWS regions while SigV2 is only supported in regions launched prior to Jan 2014. Amazon S3 will stop accepting requests signed using SigV2 in all regions on June 24, 2019, any
requests signed using SigV2 made after this time will fail. Please visit the S3 documentation site to get more information on using SigV4: [Signing Aamzon S3 requests using SigV4](https://docs.aws.amazon.com/general/latest/gr/signing_aws_api_requests.html). You can find the list of
changes between versions here: [Changes in SigV4](https://docs.aws.amazon.com/general/latest/gr/sigv4_changes.html).
   * Deprecated the existing constructors in `AmazonS3Client` and introduced equivalent constructors that require the AWS region, because a valid AWS region is required to sign the request using SigV4. Please use the following constructors to specify the AWS region in order to sign the request to Amazon S3 using SigV4.

2.11.1 | 2.12.0
---------- | -------------
AmazonS3Client(AWSCredentials) | AmazonS3Client(AWSCredentials, com.amazonaws.regions.Region)
AmazonS3Client(AWSCredentials, ClientConfiguration) | AmazonS3Client(AWSCredentials, ClientConfiguration, com.amazonaws.regions.Region)
AmazonS3Client(AWSCredentialsProvider) | AmazonS3Client(AWSCredentialsProvider, com.amazonaws.regions.Region)
AmazonS3Client(AWSCredentialsProvider, ClientConfiguration) | AmazonS3Client(AWSCredentialsProvider, ClientConfiguration, com.amazonaws.regions.Region)
AmazonS3Client(AWSCredentialsProvider, ClientConfiguration, HttpClient) | AmazonS3Client(AWSCredentialsProvider, ClientConfiguration, HttpClient, com.amazonaws.regions.Region)
AmazonS3Client(ClientConfiguration) | AmazonS3Client(ClientConfiguration, com.amazonaws.regions.Region)

## [Release 2.11.1](https://github.com/aws/aws-sdk-android/releases/tag/release_v2.11.1)

### New Features

* **Amazon S3**
  * Add the ability to specify the type of network connection (`TransferNetworkConnectionType.ANY` - any network, `TransferNetworkConnectionType.MOBILE` - mobile only, `TransferNetworkConnectionType.WIFI` - WiFi only) for the transfers through `TransferUtilityOptions`. The `TransferUtilityOptions` is passed to the `TransferUtility` object and is used for all the transfers that are initiated through this object. The network connection type can be passed while constructing the `TransferUtilityOptions` object through `TransferUtilityOptions(int, TransferNetworkConnectionType)`. See [pr #575](https://github.com/aws-amplify/aws-sdk-android/pull/575). Thanks @nasdf!

### Bug Fixes

* **Amazon Cognito Identity Provider**
  * Fixed a bug that used a null username during custom auth challenge. See [issue #657](https://github.com/aws-amplify/aws-sdk-android/issues/657) & [issue #583](https://github.com/aws-amplify/aws-sdk-android/issues/583)

* **AWS IoT**
  - Fixed a bug that caused some IoT connections to not reconnect after errors.
    [See PR #660](https://github.com/aws-amplify/aws-sdk-android/pull/660).
    Thanks @sklikowicz!

* **Amazon S3**
  * Improved the state, progress and error reporting when the transfers are interrupted.
      * When the transfer is paused or cancelled by the user, the state is reported correctly.
      * When the transfer is interrupted because of a network drop, the state is set to WAITING_FOR_NETWORK when the `TransferNetworkLossHandler` is used.
      * When the transfer is interrupted otherwise, the transfer is set to FAILED and the exception is reported via `TransferListener.onError` callback.
  * Fixed the bug where progress is reported inaccurately (over 100%) when a transfer is paused by user or network drop and resumed before completion. See [issue #677](https://github.com/aws-amplify/aws-sdk-android/issues/677), [issue #667](https://github.com/aws-amplify/aws-sdk-android/issues/667), [issue #616](https://github.com/aws-amplify/aws-sdk-android/issues/616), [issue #406](https://github.com/aws-amplify/aws-sdk-android/issues/406)

### Enhancements

* **Amazon Cognito Identity**
  - The Amazon Cognito Identity SDK now supports all Amazon Cognito Identity
    APIs, including admin APIs that require developer credentials. Note that by
    using admin APIs, you are inherently dealing with privileged functions that
    could result in data loss of data if improperly used. [See issue
    #645](https://github.com/aws-amplify/aws-sdk-android/issues/645)

### Misc. Updates

* Model updates for the following services
  * AWS IoT
  * Amazon Comprehend
  * Amazon Cognito Identity Provider
  * Amazon Kinesis Firehose
  * Amazon Transcribe
  * Amazon Pinpoint
 
## [Release 2.11.0](https://github.com/aws/aws-sdk-android/releases/tag/release_v2.11.0)

### Enhancements

* **Amazon S3**
  * Introduced `TransferNetworkLossHandler`, a utility that listens for network connectivity changes. `TransferNetworkLossHandler` pauses the on-going transfers when the network goes offline and resumes the transfers that were paused when the network comes back online.
  * `TransferService` will be moved to foreground state when the device is running Android Oreo (API Level 26) and above. 
      * Transitioning to the foreground state requires a valid on-going `Notification` object, identifier for on-going notification and the flag that determines the ability to remove the on-going notification when the service transitions out of foreground state. If a valid notification object is not passed in, the service will not be transitioned into the foreground state.
      * The `TransferService` can now be started using `startForegroundService` method to move the service to foreground state. The service can be invoked in the following way to transition the service to foreground state: `getApplicationContext().startForegroundService(intent);`.

### Bug Fixes

* **Amazon S3**
  * Fixed a bug in `TransferUtility` where the state is not set to '`WAITING_FOR_NETWORK` when network goes offline during execution of transfers.
  * Fixed a bug where objects with key name containing characters that require special handling are uploaded with URL encoded key name on the S3 bucket.
      * Since `2.4.0` version of the SDK, the key name containing characters that require special handling are URL encoded and escaped `( space, %2A, ~, /, :, ', (, ), !, [, ] )` by the `AmazonS3Client`, after which the AWS Android Core Runtime encodes the URL resulting in double encoding of the key name.
      * Starting `2.11.0`, the additional layer of encoding and escaping done by `AmazonS3Client` is removed. The key name will not be encoded and escaped by `AmazonS3Client`. Now, the key name that is given to `AmazonS3Client` or `TransferUtility` will appear on the Amazon S3 console as is.
      * See [issue #526](https://github.com/aws-amplify/aws-sdk-android/issues/526), [issue #321](https://github.com/aws-amplify/aws-sdk-android/issues/321), [issue #360](https://github.com/aws-amplify/aws-sdk-android/issues/360)
, [issue #545](https://github.com/aws-amplify/aws-sdk-android/issues/545), [issue #597](https://github.com/aws-amplify/aws-sdk-android/issues/597).
  * Fixed a bug where `AmazonS3Client.listObjects` operation executed on a bucket, with key names containing characters that require special handling, returns the `ListObjectsResponse` with the key names being URL encoded.
      * When a S3 bucket contans objects with key names containing characters that require special handling, and since the SDK has an XML parser,  (XML 1.0 parser) which cannot parse some characters, the SDK is required to request that Amazon S3 encode the keys in the response. This can be done by passing in `url` as `encodingType` in the `ListObjectsRequest`.
      * Since `2.4.0`, there was a bug where the SDK did not decode the key names which are encoded by S3 when `url` is requested as the `encodingType`. This is fixed in `2.11.0`, where the SDK will decode the key names in the `ListObjectsResponse` sent by S3.
      * If you have objects in S3 bucket that has a key name containing characters that require special handling, you need to pass the `encodingType` as `url` in the `ListObjectsRequest`.

### Misc. Updates

* **Amazon S3**
  * Allow requester-pays access for `listObjects` and `listObjectsV2` requests.

## [Release 2.10.1](https://github.com/aws/aws-sdk-android/releases/tag/release_v2.10.1)

### Bug Fixes

* **Amazon Pinpoint**
  * Fixed a bug where `Attributes` were not being sent in the `Event` payload while submitting events to Pinpoint. See [PR #641](https://github.com/aws-amplify/aws-sdk-android/pull/641)

## [Release 2.10.0](https://github.com/aws/aws-sdk-android/releases/tag/release_v2.10.0)

### Misc. Updates

* Model updates for the following services
    * Amazon Lex
        * Added overrides to various `InteractionClient` and `LexServiceContinuation` methods, to allow passing request attributes
        * **Breaking API Changes:** The following APIs have been changed:
            * `PostContentRequest`, `PostContentResponse`
                * Certain properties which used to have a type of `Map<String, String>` are now `String`. This requires your calling code to 
                  JSON serialize and base64-encode the value. The `get`, `set` and `with` APIs of the following properties are affected:
                  - `PostContentRequest.requestAttributes`
                  - `PostContentRequest.sessionAttributes`
                  - `PostContentRequest.slots`
                  - `PostContentResponse.requestAttributes`
                  - `PostContentResponse.sessionAttributes`
                  - `PostContentResponse.slots`

## [Release 2.9.2](https://github.com/aws/aws-sdk-android/releases/tag/release_v2.9.2)

### Bug Fixes

* **AWS IoT**
  * `AWSIotMqttManager` passes publish exceptions via the callback. If callback is not provided it throws `AmazonClientException`.
  * `AWSIotMqttManager` logs the reconnection errors and pass it to the user provided connection callback.

* **Amazon Pinpoint**
  * Fixed bug that could potentially cause rejected events to be dropped incorrectly because service response could not be unmarshalled. The response will now be processed correctly and events rejected by the service will be retried.

* **Amazon S3**
  * Fixed a bug where a disk operation to remove completed transfers from database was performed on the main thread. See [issue #603](https://github.com/aws-amplify/aws-sdk-android/issues/603)

## [Release 2.9.1](https://github.com/aws/aws-sdk-android/releases/tag/release_v2.9.1)

### New Features

* **Amazon Cognito Auth**
  * Added customization for CustomTabs through `setCustomTabsExtras()` in the builder. See [PR #608](https://github.com/aws-amplify/aws-sdk-android/pull/608)

### Bug Fixes

* **AWS IoT**
  * Fixed bug that leaked threads during reconnect. See [PR #601](https://github.com/aws-amplify/aws-sdk-android/pull/601)
  * Fixed reporting of failed message publishes during reconnect. See [PR #407](https://github.com/aws-amplify/aws-sdk-android/pull/407)
  * Fix reconnection failure upon network disconnect. Any subsequent reconnect honors the value passed to the cleanSession flag. See [issue #584](https://github.com/aws-amplify/aws-sdk-android/issues/584) and [PR #612](https://github.com/aws-amplify/aws-sdk-android/pull/612)

* **AWS Mobile Client**
  * Fixed exception being thrown from `getCredentials()` and `refresh()` to adhere to `AmazonClientException` to allow other portions of SDK to catch properly. Previously a generic `RuntimeException` was being thrown; `AmazonClientException` is a subclass of `RuntimeException`. See [issue #588](https://github.com/aws-amplify/aws-sdk-android/issues/588)

## [Release 2.9.0](https://github.com/aws/aws-sdk-android/releases/tag/release_v2.9.0)

### New Features

* **AWS Core Runtime**
  * Added support for EU (Stockholm) region - `eu-north-1`.

### Bug Fixes

* **Amazon Pinpoint**
    * `AppPackageName`, `AppTitle`, `AppVersionCode`, `SdkName` fields will now be accepted as part of the `Event` when submitting events from your app to Amazon Pinpoint. This fixes the issue where the event when exported by Amazon Kinesis Streams was missing these fields in the exported event.

### Misc. Updates

* Model updates for the following services
    * Amazon Pinpoint
        * **Breaking API Changes:** The following APIs have been changed:
            * `PutEventsRequest`
                * The type of `Endpoint` field is now changed back from `EndpointRequest` to `PublicEndpoint`.
            * `PutEventsResponse`
                * `PutEventsResponse` will have an `EventsResponse` field. The `Results` object in the `PutEventsResponse` is now nested under `EventsResponse`.

* **Amazon Cognito Sync**
  * This library is deprecated. Please use [AWS AppSync](https://aws-amplify.github.io/docs/android/api#graphql-realtime-and-offline) for synchronizing data across devices.

* **Amazon Mobile Analytics**
  * This library is deprecated. Please use [Amazon Pinpoint](https://aws-amplify.github.io/docs/android/analytics#using-amazon-pinpoint) for analytics.

## [Release 2.8.5](https://github.com/aws/aws-sdk-android/releases/tag/release_v2.8.5)

### New Features

* **AWS Mobile Client**
  * Support `showSignIn` without Cognito Identity Pool configured. See [issue #592](https://github.com/aws-amplify/aws-sdk-android/issues/592)

* **Amazon Cognito Auth**
  * Support identity provider identifier setting. See [PR #602](https://github.com/aws-amplify/aws-sdk-android/pull/602)

### Bug Fixes

* **AWS Mobile Client**
  * Fix state change to `GUEST` mode which was not being triggered previously and would stay in `SIGNED_OUT` mode. This state is triggered by calling `getCredentials` or `getIdentityId` while signed-out and unauthenticated access is enabled in Cognito Identity Pools.

* **AWS Auth SDK**
  * Fix forced change password view's IDs to prevent crash. See [issue #586](https://github.com/aws-amplify/aws-sdk-android/issues/586)

* **Amazon Cognito Identity Provider**
  * Fix secret hash generation for empty value of client secret. Allows for operations such as sign-up to occur without client secret. See [issue #587](https://github.com/aws-amplify/aws-sdk-android/issues/587) [PR #593](https://github.com/aws-amplify/aws-sdk-android/pull/593)

* **Amazon Lex**
  * Fix race condition for microphone access when no speech is detected during interaction.

### Misc. Updates

* Model updates for the following services
  * AWS IoT
  * AWS Lambda

## [Release 2.8.4](https://github.com/aws/aws-sdk-android/releases/tag/release_v2.8.4)

### Bug Fixes

* **AWS Mobile Client**
  * Fix an issue persisting the username between launches. The method `getUsername()` should retain the username while signed-in.

* **AWS IoT**
  * Removed validation for IoT endpoint.
  * Fix an issue in parsing the region from ATS enabled endpoint. See [PR #580](https://github.com/aws-amplify/aws-sdk-android/pull/580)

## [Release 2.8.3](https://github.com/aws/aws-sdk-android/releases/tag/release_v2.8.3)

### Enhancements

* **Amazon Polly**
  * Add support for new voices `Bianca`, `Lucia` and `Mia`.

### Bug Fixes

* **Amazon DynamoDB Document Model**
  * Fixed the typo (`defination` -> `definition`) in the following `IllegalStateException` messages.
      * `hash key type does not match the one in table definition`
      * `range key type does not match that of table definition`

* **Amazon Pinpoint**
  *  Fix an issue where the consecutive direct send messages / send user messages (excluding campaign) replaces the previous notifications. Now the request identifier for the notification is changed from the hashcode of `<campaign_id>:<campaign_activity_id>` to the hashcode of a unique identifier for Direct send messages / send user messages (excluding campaign), so that the notifications are unique within the application. See [AWS Forums Post](https://forums.aws.amazon.com/thread.jspa?threadID=291743)

### Misc. Updates

* Model updates for the following services
  * Amazon Auto Scaling
  * Amazon Comprehend
  * Amazon Kinesis Firehose
  * Amazon Polly

## [Release 2.8.2](https://github.com/aws/aws-sdk-android/releases/tag/release_v2.8.2)

### Bug Fixes

* **AWS Core Runtime**
  * Fix logging detection to prevent crash during initialization on Android Oreo and above. [issue #562](https://github.com/aws-amplify/aws-sdk-android/issues/562)

## [Release 2.8.1](https://github.com/aws/aws-sdk-android/releases/tag/release_v2.8.1)

### New Features

* **AWS Core Runtime**
  * Added support for GovCloud US East region `us-gov-east-1`.

### Enhancements

* **AWS Mobile Client**
  * General improvements to synchronization, null checking, and state management.

## [Release 2.8.0](https://github.com/aws/aws-sdk-android/releases/tag/release_v2.8.0)

### New Features

* **AWS Mobile Client**
  * The `AWSMobileClient` provides client APIs and building blocks for developers who want to create user authentication experiences.  It supports the following new features:
    - User state tracking: `AWSMobileClient` offers on-demand querying for the “login state” of a user in the application.
    - Credentials management: Automatic refreshing of `Cognito User Pools` `JWT Token` and `AWS Credentials` from `Cognito Identity`.
    - Offline support: `AWSMobileClient` is optimized to account for applications transitioning from offline to online connectivity, and refreshing credentials at the appropriate time so that errors do not occur when actions are taken and connectivity is not available.
    - Drop-in Auth UI: `AWSMobileClient` client supports easy “drop-in” UI for your application.
    - Simple, declarative APIs `signUp`, `signIn`, `confirmSignIn`, etc.

> Note: The existing methods of `AWSMobileClient` are deprecated and will be removed in a future minor version. `AWSMobileClient` now takes a dependency on `AWSCognitoIdentityProvider`(Cognito User Pools SDK) package to offer integration with `CognitoUserPools`. When using the new drop-in UI, `AWSAuthUI` and `Social sign-in` features continue to be pluggable dependencies for `AWSMobileClient`.

All documentation is now centralized at https://aws-amplify.github.io/

### Enhancements

* **Amazon Kinesis Video Streams**
  * Improve exception handling.
  * Lower default memory allocation to 385MB to reduce crashes from over-allocation.
  * **Breaking API Changes**
    * Remove `streamName` parameter from `KinesisVideoClient.registerMediaSource()` as `MediaSource` already has the stream name in `StreamInfo`.
    * Add `KinesisVideoClient.unregisterMediaSource()` to remove `MediaSource` to `KinesisVideoProducerStream` binding from `KinesisVideoClient`. Customers can use `unregisterMediaSource()` after they stop streaming, so `MediaSource` data will not to be sent to Kinesis Video Streams.
    * Add `getStreamInfo()` to `MediaSource` instead of `MediaSourceConfiguration`. If customers have implemented their own `MediaSource` and `MediaSourceConfiguration`, they would need to provide stream information via `MediaSource.getStreamInfo()`. The `MediaSourceConfiguration.getStreamInfo()` will not work.
    * The following classes are no longer publicly available.
      * `MediaSource`
      * `MediaSourceConfiguration`
      * `MediaSourceSink`
      * `AbstractKinesisVideoClient`
      * `NativeKinesisVideoClient`
      * `BytesGenerator`
      * `BytesMediaSource`
      * `BytesMediaSourceConfiguration`
      * `ProducerStreamSink`
      * `KinesisVideoServiceClient`
      * `NativeKinesisVideoProducerJni`
      * `NativeKinesisVideoProducerStream`
      * `NativeLibraryLoader`
      * `KinesisVideoMetrics`
      * `KinesisVideoProducer`
      * `KinesisVideoProducerStream`
      * `KinesisVideoStreamMetrics`
      * `ReadResult`
      * `ServiceCallbacks`
      * `com.amazonaws.kinesisvideo.service.exception.AccessDeniedException`
      * `com.amazonaws.kinesisvideo.service.exception.AmazonServiceException`
      * `com.amazonaws.kinesisvideo.service.exception.ResourceInUseException`
      * `com.amazonaws.kinesisvideo.service.exception.ResourceNotFoundException`
      * `AckConsumer`
      * `BlockingAckConsumer`
      * `DefaultServiceCallbacksImpl`

## [Release 2.7.7](https://github.com/aws/aws-sdk-android/releases/tag/release_v2.7.7)

### Bug Fixes

* **AWS IoT**
  * Handle exception during `AWSIotMqttManager.connect` call and pass it through the status callback. See [issue #556](https://github.com/aws/aws-sdk-android/issues/556)

### Misc. Updates

* Generate Javadoc for Amazon Kinesis and Amazon Kinesis Firehose clients. See [issue #560](https://github.com/aws/aws-sdk-android/issues/560)
* Model updates for the following services
  * AWS IoT

## [Release 2.7.6](https://github.com/aws/aws-sdk-android/releases/tag/release_v2.7.6)

### Bug Fixes
* **Amazon S3**
  * Fixed the regression introduced in `2.7.4` to support transfer objects with name containing special characters.

### Enhancements

* **AWS Auth SDK**
  * Added support for forced changed password in the sign-in flow of the UI. [issue #374](https://github.com/aws/aws-sdk-android/issues/374)
  * UI activities will show keyboard by default when requesting input from the end-user. [issue #550](https://github.com/aws/aws-sdk-android/issues/550)
  * Preserve sign-up form fields when sign-up validation fails so that end-users can correct and try again. [issue #460](https://github.com/aws/aws-sdk-android/issues/460)
  * Automatically sign-in user after actions such as sign-up or forgot password. [issue #460](https://github.com/aws/aws-sdk-android/issues/460)
  * Show the partially redacted destination of the MFA code on the screen when end-user needs to input a code.

### Misc. Updates

* Model updates for the following services
  * Amazon Comprehend
  * Amazon Transcribe

## [Release 2.7.5](https://github.com/aws/aws-sdk-android/releases/tag/release_v2.7.5)

### Bug Fixes

* **Amazon Cognito Identity Provider**
  * Synchronize to reduce network calls when refreshing the Cognito User session. See [pr #272](https://github.com/aws/aws-sdk-android/pull/272)

* **AWS IoT**
  * Fix a bug to prevent crashes when concurrent threads publish messages. See [pr #532](https://github.com/aws/aws-sdk-android/pull/532/)

## [Release 2.7.4](https://github.com/aws/aws-sdk-android/releases/tag/release_v2.7.4)

### Bug Fixes

* **Amazon S3**
  * Fix a bug in specifying a custom Security Provider for client-side encryption.
  * `AmazonS3EncryptionClient` (Client-side encryption) is deprecated. You can secure your content in S3 in two ways: a) For uploads, you can encrypt the file locally using an algorithm of your choice and use the TransferUtility API to upload the encrypted file to S3. For downloads, you can use the TransferUtility API to download the file and then decrypt it using the algorithm that you used to upload the file. b) `ServerSideEncryption`: There are multiple options available for ServerSide Encryption. You can setup encryption at the S3 bucket level using the AWS S3 console. When encryption is setup at the bucket level, all objects in the bucket are encrypted. You can also use the AWS console to encrypt individual objects after they have been uploaded. Another option is to request ServerSide encryption for the object being uploaded using the SDK.
  * Fix a bug to support transfer objects with name containing special characters. '+', '*', '%7E' and '%2F' characters are URL-encoded.

## [Release 2.7.3](https://github.com/aws/aws-sdk-android/releases/tag/release_v2.7.3)

### Bug Fixes

* **Amazon Kinesis**
  * Use different patition keys for each record within a single batch when partition key is not specified by caller.

## [Release 2.7.2](https://github.com/aws/aws-sdk-android/releases/tag/release_v2.7.2)

### Bug Fixes

* **Amazon Pinpoint**
  * Fix notifications from not showing when notification image could not be loaded. Notifications are now expandable.

## [Release 2.7.1](https://github.com/aws/aws-sdk-android/releases/tag/release_v2.7.1)

### Enhancements

* **AWS IoT**
  * Added support for new BJS endpoint serving ATS server cert in format: [customer_id.ats.iot.cn-north-1.amazonaws.com.cn]

### Misc. Updates

* Model updates for the following services
  * Amazon CloudWatch Logs
  * Amazon DynamoDB
  * Amazon Elastic Load Balancing(ELB)
  * Amazon Parrot
  * Amazon Simple Email Service (SES)

## [Release 2.7.0](https://github.com/aws/aws-sdk-android/releases/tag/release_v2.7.0)

### Enhancements

* **Amazon S3**
  * Starting version `2.7.0` of the SDK, `TransferService` logic has been refactored. This service now will be responsible only for monitoring network connectivity changes. When the network goes offline, the transfers that are in progress will be paused. When the network comes back online, the transfers that are paused will be resumed. If you expect your app to perform long-running transfers in the background, you need to initiate the transfers from a background service of your choice.

  * The `TransferService` will not be started or stopped by `TransferUtility` anymore. You have to start `TransferService` manually from your application. A recommended way is to start the service upon Application startup. One way you can do this is to include the following line in the `onCreate` method of your app's Application class.
  		  
	```java
	getApplicationContext().startService(new Intent(getApplicationContext(), TransferService.class));
	```

## [Release 2.6.31](https://github.com/aws/aws-sdk-android/releases/tag/release_v2.6.31)

### Enhancements

* **Amazon Polly**
  * Added support for new voice `Zhiyu`.

## [Release 2.6.30](https://github.com/aws/aws-sdk-android/releases/tag/release_v2.6.30)

### Bug Fixes

* **Amazon Cognito Identity Provider**
  * Compute and send secret hash when client secret is present for Custom Authentication Flow.

* **AWS Core**
  * Fixed a bug where getting a logger using Apache Commons Logging would crash starting Android 9.0 (Pie / API Level 28). See [pull #521](ttps://github.com/aws/aws-sdk-android/pull/521). Now, Apache Commons Logging would be used if it's being added as a dependency, otherwise `android.util.Log` will be used.

## [Release 2.6.29](https://github.com/aws/aws-sdk-android/releases/tag/release_v2.6.29)

### Bug Fixes

* **AWS IoT**
  * `setMaxAutoReconnectAttepts` method in `AWSIotMqttManager` is deprecated. Please use `setMaxAutoReconnectAttempts` instead.

### Misc. Updates

* Model updates for the following services
  * Amazon Cognito Identity Provider
  * Amazon DynamoDB
  * Amazon Lex
  * Amazon Rekognition

## [Release 2.6.28](https://github.com/aws/aws-sdk-android/releases/tag/release_v2.6.28)

### Bug Fixes

* **Amazon Cognito Auth**
  * Fix an issue where `getAppWebDomain` was used instead of  `getAppId`  which caused the SDK to return isAuthenticated as false for a logged in user. See [issue #508](https://github.com/aws/aws-sdk-android/issues/508)
  * Added identity provider as parameter to the CognitoAuth builder to allow developers to launch hosted UI directly to a certain social provider. See [issue ##494](https://github.com/aws/aws-sdk-android/issues/494) and [issue ##230](https://github.com/awslabs/aws-sdk-android-samples/issues/230)

### Misc. Updates

* Model updates for the following services
  * Amazon CloudWatch Logs
  * Amazon DynamoDB
  * Amazon KMS
  * Amazon Pinpoint
  * Amazon Transcribe

## [Release 2.6.27](https://github.com/aws/aws-sdk-android/releases/tag/release_v2.6.27)

### New Features

* **Amazon Polly**
  * Amazon Polly enables female voice Aditi to speak Hindi language.

### Bug Fixes

* **AWS IoT**
  * Add customer callback when exception is thrown in client connect.

* **Amazon Cognito Identity**
  * Fixes developer authentication flow in the `cn-north-1` region.

* **AWS Lambda**
  * Fix a bug in `LambdaInvocationHandler` where the `InvocationType` is always set to `RequestResponse` even if `LogType` is `None`. See [issue #459](https://github.com/aws/aws-sdk-android/issues/459)

### Misc. Updates

* Model updates for the following services
  * Amazon DynamoDB

## [Release 2.6.26](https://github.com/aws/aws-sdk-android/releases/tag/release_v2.6.26)

### Enhancements

* **Amazon Polly**
  * Added support for new `SynthesisTask` feature which allows asynchronous and batch processing.

### Misc. Updates

* Model updates for the following services
  * Amazon Comprehend
  * Amazon DynamoDB
  * AWS IoT
  * Amazon Pinpoint
  * Amazon Polly
  * Amazon Rekognition
  * Amazon Transcribe

## [Release 2.6.25](https://github.com/aws/aws-sdk-android/releases/tag/release_v2.6.25)

## New Features

* **Amazon Kinesis Video Streams**
  * Updated models for HLS streaming feature. Add `AWSKinesisVideoArchivedMediaClient`and dependency `implementation 'com.amazonaws:aws-android-sdk-kinesisvideo-archivedmedia:2.6.25'` to access HLS streaming feature.

## [Release 2.6.24](https://github.com/aws/aws-sdk-android/releases/tag/release_v2.6.24)

### Bug Fixes

* **Amazon Cognito Identity Provider**
  * Fix bug that prevents authentication with the username and password flow. See (issue #484)[https://github.com/aws/aws-sdk-android/issues/484]

## [Release 2.6.23](https://github.com/aws/aws-sdk-android/releases/tag/release_v2.6.23)

### Enhancements

* **Amazon S3**
  * Support user metadata headers.

## [Release 2.6.22](https://github.com/aws/aws-sdk-android/releases/tag/release_v2.6.22)

### Enhancements

- **Amazon Polly**
  - Added support for new voice - `Lea`.

## [Release 2.6.21](https://github.com/aws/aws-sdk-android/releases/tag/release_v2.6.21)

### Enhancements

* **Amazon Kinesis Streams** and **Amazon Kinesis Firehose**
  * Added `DeadLetterListener` to allow for records that cannot be retried or exceeded the retry limit to be handled.
  * Added one automatic retry for unmarshall errors when submitting all records.

### Misc. Updates

* Model updates for the following services
  * Amazon Auto Scaling
  * Amazon Cognito Identity
  * Amazon Cognito Identity Provider
  * Amazon Cognito Sync
  * Amazon DynamoDB
  * Amazon Elastic Load Balancing (ELB)
  * Amazon Kinesis Firehose
  * Amazon Kinesis Streams
  * Amazon Kinesis Video Streams
  * Amazon Lex
  * Amazon Machine Learning
  * Amazon Pinpoint
  * Amazon Polly
  * Amazon Rekoginiton
  * Amazon Security Token Service (STS)
  * Amazon Simple Email Service (SES)
  * AWS IoT
  * AWS Key Management Service (KMS)
  * AWS Lambda

## [Release 2.6.20](https://github.com/aws/aws-sdk-android/releases/tag/release_v2.6.20)

### New Features

 * **Amazon Comprehend**
  * Amazon Comprehend is a natural language processing (NLP) service that uses machine learning to find insights and relationships in text.

* **Amazon Translate**
  * Amazon Translate is a neural machine translation service that delivers fast, high-quality, and affordable language translation.

### Misc. Updates

* **Amazon CloudWatch Logs**
  * Update Amazon CloudWatch Logs client to the latest service model.

* **Amazon Cognito Identity**
  * Update Amazon Cognito Identity client to the latest service model.

* **Amazon Lex**
  * Update Amazon Lex client to the latest service model.

### Bug Fixes

* **Amazon S3**
  * Support Storage Class in `TransferUtility`. See [pr #398](https://github.com/aws/aws-sdk-android/pull/398/)

## [Release 2.6.19](https://github.com/aws/aws-sdk-android/releases/tag/release_v2.6.19)

### New Features

* **Amazon Transcribe**
  * Amazon Transcribe is an automatic speech recognition (ASR) service that makes it easy for developers to add speech to text capability to their applications.

### Bug Fixes

* **Amazon CloudWatch Logs**
  * Fix signing issue for `AmazonCloudWatchLogsClient`.  See [issue #453](https://github.com/aws/aws-sdk-android/issues/453)
  
* **AWS IoT**
  * Use `ConcurrentHashMap` to avoid `ConcurrentModificationException`. See [PR #330](https://github.com/aws/aws-sdk-android/issues/330)

## [Release 2.6.18](https://github.com/aws/aws-sdk-android/releases/tag/release_v2.6.18)

### Enhancements

* **Amazon Kinesis Video Streams**
  * Add handling of token rotation, error recovery and the re-streaming in general.
  * **Breaking API Changes**

	|Class|2.6.17 API|2.6.18 API
	|-----|----------|----------
	| KinesisVideoProducerStream|getStreamData(byte[], int, int)<br />return type: int|getStreamData(byte[], int, int, ReadResult)<br />return type: void
	| NativeKinesisVideoProducerJni|getStreamData(long, byte[], int, int)<br />return type: int|getStreamData(long, byte[], int, int , ReadResult)<br />return type: void
	| NativeKinesisVideoProducerStream|getStreamData(@ byte[], int, int)<br />return type: int|getStreamData(@ byte[], int, int, ReadResult)<br />return type: void

## [Release 2.6.17](https://github.com/aws/aws-sdk-android/releases/tag/release_v2.6.17)

### Bug Fixes

* **Amazon Pinpoint**
  * Issue with Android API level 23 causing crashes when generating notification icon from a bitmap. Updated SDK behavior to only generate icon from a bitmap on API level 24 and above.
  * Fixed an issue when the userId was unset, registering for notifications would clobber the userId on the server. This overwrote any value set by `updateEndpointProfile`. Set user id to empty string to reset server user id, null to retain server value.
  * Issue with ANRs (Application Not Responding) when downloading images for notifications. Updated SDK behavior to background download image tasks.
  * Added an option to specify a custom ExecutorService through PinpointConfiguration for the TargetingClient. Use `PinpointConfiguration.withExecutor(ExecutorService)` to choose an Executor to register for Pinpoint notifications and to run handlers. Choosing a single thread Executor can be used when running handlers sequentially on the same thread after registration.

* **Amazon S3**
  * Optimized the `TransferService.loadAndResumeTransfersFromDB` to minimize the time holding the database connection.

## [Release 2.6.16](https://github.com/aws/aws-sdk-android/releases/tag/release_v2.6.16)

### Enhancements

* **Amazon S3**
  * Added `TransferUtilityOptions` to configure the size of the transfer thread pool and the time interval in `TransferService` to check for unfinished transfers and resume them.
  * Fixed bugs and added some performance improvements.

## [Release 2.6.15](https://github.com/aws/aws-sdk-android/releases/tag/release_v2.6.15)

### New Features

* **Amazon Cognito Identity Provider**
  * Support for user migration over lambda trigger in Cognito User Pools.

### Enhancements

* **Amazon Kinesis Video Streams**
  * **Breaking API  Changes**: Added `uploadHandle` parameter to the following APIs.
      * `KinesisVideoProducerStream.getDataStream()`
      * `KinesisVideoProducerStream.fragmentAck()`
      * `KinesisVideoProducerStream.streamTerminated()`
      * `StremCallbacks.streamDataAvailable()`
      * `StremCallbacks.streamClosed()`
      * `NativeKinesisVideoProducerJni.streamClosed()`
      * `NativeKinesisVideoProducerJni.fragmentAck()`
      * `NativeKinesisVideoProducerJni.streamDataAvailable()`
      * `NativeKinesisVideoProducerJni.streamTerminated()`
      * `NativeKinesisVideoProducerStream.getDataStream()`
      * `NativeKinesisVideoProducerStream.fragmentAck()`
      * `NativeKinesisVideoProducerStream.parseFragmentAck()`
      * `NativeKinesisVideoProducerStream.streamTerminated()`
      * `NativeKinesisVideoProducerStream.streamDataAvailable()`
      * `NativeKinesisVideoProducerStream.streamClosed()`
      * `DefaultStreamCallbacks.streamDataAvailable()`
      * `DefaultStreamCallbacks.streamClosed()`
      * `AckConsumer.AckConsumer()`
      * `DefaultServiceCallbacksImpl.CompletionCallback()`

## [Release 2.6.14](https://github.com/aws/aws-sdk-android/releases/tag/release_v2.6.14)

### Bug Fixes

* **Amazon CloudWatch Logs**
  * Allow `Amazon CloudWatch Logs` SDK to be fetched via maven. See [issue #392](https://github.com/aws/aws-sdk-android/issues/392)

### Enhancements

* **Amazon Cognito Identity Provider**
  * Repackaged Amazon Cognito Identity Service Provider Android SDK to change dependency for ASF components.

* **Amazon Cognito Auth**
  * Repackaged Amazon Cognito Auth Android SDK to change dependency for ASF components. Use `{ transitive = true; }` while importing `aws-android-sdk-cognitoauth` via maven in gradle.

## [Release 2.6.13](https://github.com/aws/aws-sdk-android/releases/tag/release_v2.6.13)

### Bug Fixes

* **Amazon S3**
  * Fix the upload method with CannedAccessControlList and TransferListener in TransferUtility. See [issue #388](https://github.com/aws/aws-sdk-android/issues/388)

* **Amazon Cognito Auth**
  * Fixes bug - "Unexpected char 0x0a at 82 in header value" error, when using App clients with an associated secret. See [pr #367](https://github.com/aws/aws-sdk-android/pull/367)
  * Added `minSdkVersion` and `targetSdkVersion` in `AndroidManifest`

* **AWS Mobile Client**
  * Added `minSdkVersion` and `targetSdkVersion` in `AndroidManifest`

### New Features

* **AWS IoT**
  * Starting from this release, AWS IoT SDK by default sends metrics indicating which language and version of the SDK is being used. However, user may disable this by calling `setMetricsEnabled(false)` before calling `connect` method, if they do not want metrics to be sent.

## [Release 2.6.12](https://github.com/aws/aws-sdk-android/releases/tag/release_v2.6.12)

### New Features

* **AWS Core Runtime**
  * Added support for Europe (Paris) region `eu-west-3`.

### Bug Fixes

* **AWS Auth SDK**
  * Added minimum sdks and target sdk version.

* **Amazon Kinesis Video Streams**
  * Added minimum sdks and target sdk version.

## [Release 2.6.11](https://github.com/aws/aws-sdk-android/releases/tag/release_v2.6.11)

### New Features

* **AWS Core Runtime**
  * Added support for China (Ningxia) region `cn-northwest-1`.

## [Release 2.6.10](https://github.com/aws/aws-sdk-android/releases/tag/release_v2.6.10)

### New Features

* **Amazon Rekognition**
  * **Breaking API Change**
    * The `GenderType` enum entries have changed from `MALE` `FEMALE` to `Male` `Female`.
    * The `LandmarkType` enum entries have changed to camelcase. i.e. `EYE_LEFT` `LEFT_EYEBROW_LEFT` to `EyeLeft` `LeftEyebrowLeft`
  * Update the enum value of LandmarkType and GenderType to be consistent with service response.
  * Update to add face and text detection.
  * Update to Amazon Rekognition in general to latest API specifications.

### Bug Fixes:

- **Amazon Pinpoint**
  - Improve error handling during event submission to ensure DB event corruption is handled gracefully (without crashing the app due to an uncaught exception).

- **Amazon Kinesis Video Streams**
  - **Breaking API Change** `KinesisVideoAndroidServiceClient.getAwsAcuityClient()` is renamed to `KinesisVideoAndroidServiceClient.getAwsKinesisVideoClient()` for consistency.

## [Release 2.6.9](https://github.com/aws/aws-sdk-android/releases/tag/release_v2.6.9)

### Bug Fixes:

- **AWS Auth Core**
  - Fixed a bug where the `doStartupAuth` method in `IdentityManager` method introduced in 2.6.0 was misspelled as `doStartUpAuth` in SDK versions 2.6.7 and 2.6.8. The method now continues to have the name `doStartupAuth` from SDK version 2.6.9.

## [Release 2.6.8](https://github.com/aws/aws-sdk-android/releases/tag/release_v2.6.8)

### New Features

- **Support for Amazon Kinesis Video Streams**: Amazon Kinesis Video Streams is a fully managed video ingestion and storage service. It enables you to securely ingest, process, and store video at any scale for applications that power robots, smart cities, industrial automation, security monitoring, machine learning (ML), and more. Kinesis Video Streams also ingests other kinds of time-encoded data like audio, RADAR, and LIDAR signals. Kinesis Video Streams provides you SDKs to install on your devices to make it easy to securely stream video to AWS. Kinesis Video Streams automatically provisions and elastically scales all the infrastructure needed to ingest video streams from millions of devices. It also durably stores, encrypts, and indexes the video streams and provides easy-to-use APIs so that applications can access and retrieve indexed video fragments based on tags and timestamps. Kinesis Video Streams provides a library to integrate ML frameworks such as Apache MxNet, TensorFlow, and OpenCV with video streams to build machine learning applications.

- **Amazon Cognito Auth**
  - Add support for the adaptive authentication feature of Amazon Cognito advanced security features (Beta).

- **Amazon Cognito Identity Provider**
  - Add support for Time-based One-time Passcode multi-factor authentication.
  - Add support for the adaptive authentication feature of Amazon Cognito advanced security features (Beta).

## [Release 2.6.7](https://github.com/aws/aws-sdk-android/releases/tag/release_v2.6.7)

### New Features

- **AWS MobileClient**
  - Added `AWSMobileClient` to initialize the SDK and create instances of other SDK clients. Currently support is limited to `SignInUI`. AWSMobileClient creates the `AWSConfiguration` based on `awsconfiguration.json`, fetches the Cognito Identity and registers the SignIn providers with the permissions based on the  `AWSConfiguration`.

### Enhancements

- **Amazon Polly**
  - Added support for new voices - `Aditi` and `Seoyeon`.
  - Added support for new language code - `ko-KR`.

- **Amazon Pinpoint**
  - Added support for notification channel on Android SDK 26 (Oreo).
  - On Android SDK 23 (Marshmallow) and newer devices, the large icon is not set if it is not present from the push payload and a small icon is set in the push payload. This allows setting only the small icon from the campaign in the Pinpoint console.
  - On Android SDK 23 and newer devices, if the small icon is set in a format that is an opaque color image, it is now converted to greyscale to prevent displaying a grey box. Small icons in the correct format of opaque white with a transparent background will still render appropriately.

### Bug Fixes:

- **General**
  - Fixed domain returned for `cn-north-1` region and region parsing for `amazonaws.com.cn` domains. See [pr #362](https://github.com/aws/aws-sdk-android/pull/362).

- **AWS IoT**
  - Increased default time to keep alive to 300 seconds.

## [Release 2.6.6](https://github.com/aws/aws-sdk-android/releases/tag/release_v2.6.6)

### Bug Fixes:

- **Amazon Pinpoint**
  - Fix locale issue for endpoint profile updates. See [issue #355](https://github.com/aws/aws-sdk-android/issues/355) and see [issue #354](https://github.com/aws/aws-sdk-android/issues/354)

- **Amazon S3**
  - Fixed a bug in the download progress reporting for large files where the last status update could be a jump of 75% or more. The default for notification used to be 8K bytes chunks, it has been changed to 1024K bytes.  The value can be changed using the `setNotificationThreshold` method of AmazonS3Client instead of being a constant.  See [issue #333](https://github.com/aws/aws-sdk-android/issues/333)

- **AWS IoT**
  - Fix validation for endpoint in China that ends with ".cn". See [issue #337](https://github.com/aws/aws-sdk-android/issues/337)

## [Release 2.6.5](https://github.com/aws/aws-sdk-android/releases/tag/release_v2.6.5)

### Enhancements:

- **Amazon Polly**
  - Added support for new voices - `Matthew` and `Takumi`.
  - Polly is now available in `ap-northeast-1` region.

### Bug Fixes:

- **Amazon Cognito Identity Provider**
  - Fixed a bug in the deletion of CognitoUser where the callback function is not invoked when deletion is successful. See [issue #304](https://github.com/aws/aws-sdk-android/issues/304)

## [Release 2.6.4](https://github.com/aws/aws-sdk-android/releases/tag/release_v2.6.4)

### Bug Fixes:

- **Amazon Kinesis Firehose & Amazon Kinesis Streams**
  - Fixed a bug that caused infinite loops while reading local cache of streams used for batching. See [issue #182](https://github.com/aws/aws-sdk-android/issues/182)

## [Release 2.6.3](https://github.com/aws/aws-sdk-android/releases/tag/release_v2.6.3)

### New Features:

- **Amazon Pinpoint**
  - Add support for ADM and Baidu channels. Now Android developers will be able to target devices that leverage Amazon Device messaging and Baidu Cloud messaging. 
- **Amazon Cognito Identity Provider**
  - Support for Pinpoint Analytics integration in Cognito User Pools.

## [Release 2.6.2](https://github.com/aws/aws-sdk-android/releases/tag/release_v2.6.2)

### Bug Fixes:

- **AWS Auth SDK**
  - Fixed a bug in the creation of SignInButton.
  - Removed the manifest entries for Facebook Application ID and Google Play Services version.

## [Release 2.6.1](https://github.com/aws/aws-sdk-android/releases/tag/release_v2.6.1)

### Bug Fixes:

- **AWS Auth SDK**
  - Fixed border and shadow for Facebook and Google SignIn buttons.
  - Fixed the Android Support Package dependencies of the different auth clients. The Android Support Packages support-v4 and appcompat-v7 of all the auth clients now have the same version 23.0.1 and are optional dependencies. Apps consuming the auth clients will now declare the appcompat-v7 and support-v4 dependencies in the gradle manually.

- **Amazon Pinpoint**
  - Notification icon handling has been improved. By default, when the Notification icon uses the app icon, the icon will now be shown in color on Apps targeting SDK version 21 or greater. This will be achieved by setting the large icon to the app icon and generating the small icon by converting the app icon image to gray scale. For Apps targeting SDK version below 21, the behavior remains the same and the color icon is shown.

## [Release 2.6.0](https://github.com/aws/aws-sdk-android/releases/tag/release_v2.6.0)

### New Features:

- **AWS Auth SDK**
  - Added new SDK for configurable User SignIn Screen with Amazon Cognito UserPools, Facebook SignIn and Google SignIn.

- **AWS Core Runtime**
  - Added support for a configuration file `awsconfiguration.json` that can be used to construct:
    - `CognitoCredentialsProvider`, `CognitoCachingCredentialsProvider`, `CognitoUserPool`, `TransferUtility`, `DynamoDBMapper`, `PinpointConfiguration`, `CognitoSyncManager`, and `LambdaInvokerFactory`.

### Improvements:

- **AWS S3**
  - Add builder pattern constructor to `TransferUtility`.
  - Add default bucket property in `TransferUtility` builder. The default bucket will be used when no bucket is specified.

- **AWS Lambda**
  - Add builder pattern constructor to `LambdaInvokerFactory`.

- **Amazon DynamoDB**
  - Add builder pattern constructor to `DynamoDBMapper`.

- **Amazon Pinpoint**
  - Add configuration option to post notifications even if the app is in the foreground.

### Bug Fixes:

- **Amazon Pinpoint**
  - Fixed bug that caused Pinpoint endpoint profile to incorrectly calculate the number of profile attributes and metrics.

- **Amazon Lex**
  - Fixed aar file and added new architecture support arm64-v8a, mips, mips64, x86, x86_64. See [issue #298](https://github.com/aws/aws-sdk-android/issues/298)

## [Release 2.4.7](https://github.com/aws/aws-sdk-android/releases/tag/release_v2.4.7)

### Improvements:

- **Amazon Cognito Auth**
  - Making Cognito App Integration and Federation feature generally available

- **AWS IoT**
  - Add API to enable/disable auto-resubscribe feature.

### Bug Fixes:

- **AWS IoT**
  - Fixed bug that caused reconnecting to the session to throw an exception due to failure to obtain credentials.

## [Release 2.4.6](https://github.com/aws/aws-sdk-android/releases/tag/release_v2.4.6)

### Bug Fixes:

- **Amazon Cognito Identity Provider**
  - Fixed bug that caused `CognitoDeviceHelper.getDeviceKey` to return null on certain cases. See [issue #259](https://github.com/aws/aws-sdk-android/issues/259)
  - Fixed bug where `onSuccess` callback was missing from `verifyAttribute` function. See [issue #266](https://github.com/aws/aws-sdk-android/issues/266)

- **Amazon Pinpoint**
  - Fix crash in Pinpoint SDK when getting locale's country code.

## [Release 2.4.5](https://github.com/aws/aws-sdk-android/releases/tag/release_v2.4.5)

### Bug Fixes:

- **Amazon S3**
  - Fixed bug that caused keys to convert spaces to url encoded characters. See [issue #310](https://github.com/aws/aws-sdk-android/issues/310)

- **Amazon DynamoDB Document Model (Beta)**
  - Fixed bug that caused item updates to fail due to equality check error.

## [Release 2.4.4](https://github.com/aws/aws-sdk-android/releases/tag/release_v2.4.4)

### New Features:
- **Amazon DynamoDB Document Model (Beta)**
  - Added DynamoDB Document API: The Document API provides full JSON data support, use of Document Path to access part of a document, and new data types such as Map, Primitive, List, and Boolean. More information and sample code can be found in the [blog](https://aws.amazon.com/blogs/mobile/using-amazon-dynamodb-document-api-with-aws-mobile-sdk-for-android-part-1/).

* **Amazon Cognito Auth (Beta)**
  - A new SDK that enables sign-up and sign-in for Amazon Cognito Your User Pools via a lightweight hosted UI.

### Bug Fixes:
- **Amazon Pinpoint**
  - Change Pinpoint notification client to be a strong reference in Pinpoint notification receiver
  - **Breaking API Change** Please use `PinpointNotificationReceiver.setNotificationClient()` API instead of `setWeakNotificationClient`.

- **Amazon S3**
  - Fixed bug in `TransferUtility` which caused the app to crash due to a race condition when loading Transfer Records from Transfer Database. See [issue #288](https://github.com/aws/aws-sdk-android/issues/288)

## [Release 2.4.3](https://github.com/aws/aws-sdk-android/releases/tag/release_v2.4.3)

### Improvements:
- **AWS IoT**
  - Update API to latest spec.

- **Amazon Polly**
  - Added support for new voice id - `Vicki`.

- **Amazon Pinpoint**
  - Update logging to be more restrictive.
  - Added support for app-level opt-out.

### Bug Fixes:
- **All Services**
  - Fixed an issue where endpoint URLs were incorrectly set after using `setRegion.`. See [issue #290](https://github.com/aws/aws-sdk-android/issues/290)
- **Amazon S3**
  - Fixed bug which caused gradle build error on commons-io. See [issue #282](https://github.com/aws/aws-sdk-android/issues/282)
  - Fixed NPE error while resuming transfers using `TransferUtility`. See [issue #299](https://github.com/aws/aws-sdk-android/issues/299)
  - Fixed `TransferUtility` observer progress tracking bug. See [issue #257](https://github.com/aws/aws-sdk-android/issues/257)

## [Release 2.4.2](https://github.com/aws/aws-sdk-android/releases/tag/release_v2.4.2)

### Improvements:
- **Amazon Lex**
  - Amazon Lex is now Generally Available.
  - Added support for input transcripts.

- **Amazon Polly**
  - Added support for multiple Lexicons in presigned request.
  - Added support for speech marks.

- **Amazon Rekognition**
  - Added support for content moderation and age range estimation. See [issue #281](https://github.com/aws/aws-sdk-android/issues/281)

### Bug Fixes:
- **Amazon DynamoDB**
  - Fixed bug which did not use credentials provider when available in method `getClient(Region)`.
- **Amazon S3**
  - Fixed bug which caused gradle build error on commons-io. See [issue #282](https://github.com/aws/aws-sdk-android/issues/282)

## [Release 2.4.1](https://github.com/aws/aws-sdk-android/releases/tag/release_v2.4.1)

### New Features:
- **Support for Amazon Cloudwatch Logs**: Amazon CloudWatch is a monitoring service for AWS cloud resources and the applications you run on AWS. You can use Amazon CloudWatch to collect and track metrics, collect and monitor log files, and set alarms.

### Bug Fixes:
- **Amazon IoT**: fix an issue which triggers `NetworkOnMainThreadException` when calling `reconnectToSession()`. See [issue #261](https://github.com/aws/aws-sdk-android/issues/261)
- **Amazon S3**: fixed maven dependencies. See [issue #276](https://github.com/aws/aws-sdk-android/issues/276) & [issue #268](https://github.com/aws/aws-sdk-android/issues/268)
- **Amazon S3**: fixed an issue which caused resource path to be incorrectly encoded.See [AWS Forum Post](https://forums.aws.amazon.com/thread.jspa?threadID=252898)
- **General**: checkstyle fixes across the sdk.
- **General**: move all sdk's to use commons logging instead of LogCat.

## [Release 2.4.0](https://github.com/aws/aws-sdk-android/releases/tag/release_v2.4.0) (03/21/2017)

### Improvements:
- **Amazon Lex**:`LexVoiceButton` will now show an image of a bot when audio response from lex is being played.

### Bug Fixes:

- **Amazon API Gateway**: Allow marshalling alternative date formats in API Gateway.
- **Amazon Cognito Identity Provider**: Bug fix for missing required attribute Exception
- **Amazon IoT**: fix typo's with variable names in `AWSIoTMQTTManager`. See [issue #220](https://github.com/aws/aws-sdk-android/pull/220).
- **Amazon Lex**: Fix a bug which caused `readyToFulfill` to not file in `InteractionListener`.
- **Amazon Pinpoint**:Fix cursor leakage in Pinpoint.
- **Amazon Pinpoint**:Bug fixes for campaign open rate.
- **Amazon Pinpoint**:`PinpointEndpointClient` to retain instance of endpoint.
- **Amazon Pinpoint**:corrected the implemented for `optout` for profile.
- **Amazon Pinpoint**:Deprecated formatted price in `MonetizationEventBuilder`.
- **Amazon S3**: Bug Fixes with encryption client.
- **Amazon S3**: SigV4 signing is now default for S3. See [issue 234](https://github.com/aws/aws-sdk-android/issues/234) & [issue #108](https://github.com/awslabs/aws-sdk-android-samples/issues/108).
- **Amazon S3**: Added feature to specify listener in `TransferUtility.upload()`. See [issue #210](https://github.com/aws/aws-sdk-android/issues/210).
- **Amazon S3**: Fixed a bug where when using `setAccelerateModeEnabled` caused uploads to fail. See [issue #264](https://github.com/aws/aws-sdk-android/issues/264).
- **General** : Fixed a bug which caused incompatibility between maven releases and releases on [marketing page](https://aws.amazon.com/mobile/sdk).

## [Release 2.3.9](https://github.com/aws/aws-sdk-android/releases/tag/release_v2.3.9) (02/02/2017)

### Improvements:

- **Amazon Kinesis Firehose & Amazon Kinesis Streams**: Allow setting a static partition key in the KinesisRecorderConfig. See [issue #228](https://github.com/aws/aws-sdk-android/pull/228).
- **AWS KMS**: Updated service to latest spec.

### Bug Fixes:

- **Amazon Cognito Identity**: Fixed a bug that could cause a NullPointerException if credential refresh occured while another thread signed in with a provider. See [issue #247](https://github.com/aws/aws-sdk-android/pull/247).
- **Amazon Cognito Identity Provider**: Fixed bugs in SRP and exception handling.
- **Amazon Kinesis Firehose & Amazon Kinesis Streams**: Prevent KinesisRecorder.submitAllRecords() from potentially losing data if the service is killed by waiting until the data is transferred before removing it from the cache. See [issue #225](https://github.com/aws/aws-sdk-android/pull/225).
- **Amazon Pinpoint**: Fixed a bug that caused a crash when opening a deep link. See [issue #246](https://github.com/aws/aws-sdk-android/pull/246).
- **Amazon Lex**: Fix incorrect comparison for dialog states. See [issue #245](https://github.com/aws/aws-sdk-android/pull/245).

## [Release 2.3.8] (https://github.com/aws/aws-sdk-android/release/tag/release_v2.3.8) (12/20/2016)

### Bug Fixes:

- **Amazon Pinpoint**: Fixed incorrect signer config in Pinpoint Analytics.
- **Amazon S3**: Fixed a bug that caused TransferObserver.getBytesTransferred() to always return 0. See [issue #217](https://github.com/aws/aws-sdk-android/pull/217).
- **Amazon S3**: Fixed a race condition in TransferService. See [issue #197](https://github.com/aws/aws-sdk-android/pull/197).

## [Release 2.3.7](https://github.com/aws/aws-sdk-android/releases/tag/release_v2.3.7) (12/13/2016)

### New Features
- **Support for Amazon Rekognition**: Rekognition is a deep-learning based service to search, verify and organize images. With Rekognition, you can detect objects, scenes, and faces in images. You can also search and compare faces.
- **AWS Core Runtime**: Added Support for `eu-west-2`/LHR region in the SDK.

### Improvements
- **AWS Core Runtime**: Added support for enabling curl logging in the SDK. See [issue](https://github.com/aws/aws-sdk-android/pull/200)
- **AWS Lambda**: Update to Latest Models.

### Bug Fixes:
- **Amazon Pinpoint**: Fixed a bug that caused setting wrong endpoint for pinpoint client.
- **Amazon S3**: Fixed a bug that could cause NPE in Transfer Service. See [issue](https://github.com/aws/aws-sdk-android/issues/223).
- **Amazon Cognito Identity Provider**: Fix incorrect exception being thrown in `CognitoDevice`. See [issue](https://github.com/aws/aws-sdk-android/pull/224).
- **Amazon Cognito Identity Provider**: Fix a bug where `NewPasswordContinuation` throws `CognitoParameterInvalidException: Missing required attribute` even when the required user attributes have been set. See [issue](https://github.com/aws/aws-sdk-android/pull/216).


## [Release 2.3.6](https://github.com/aws/aws-sdk-android/releases/tag/release_v2.3.6) (12/07/2016)

### Improvements
- **AWS Core Runtime**: Added Support for `ca-central-1`/YUL region in the SDK.

### Bug Fixes
- **Amazon SQS**: Fixed a bug that caused SQS send message to fail. See [issue](https://github.com/aws/aws-sdk-android/issues/218).
- **Amazon Lex Runtime**: Fixed a bug where requests were not getting signed correctly.
- **Amazon Pinpoint**: Fix serialization of endpoint profile bug.
- **Amazon Mobile Analytics**: Ensure session file directories exist before saving


## [Release 2.3.5](https://github.com/aws/aws-sdk-android/releases/tag/release_v2.3.5) (12/01/2016)

### New Features
- **Support for Amazon Pinpoint**: Amazon Pinpoint makes it easy to run targeted campaigns to improve user engagement. Pinpoint helps you understand your users behavior, define who to target, what messages to send, when to deliver them, and tracks the results of the campaigns.


## [Release 2.3.4](https://github.com/aws/aws-sdk-android/releases/tag/release_v2.3.4) (11/30/2016)

### New Features
- **Support for Amazon Lex - Beta**: Amazon Lex is a service for building conversational interactions into any application using voice and text. With Lex, the same conversational engine that powers Amazon Alexa is now available to any developer, enabling you to build sophisticated, natural language, conversational bots (chatbots) into your new and existing applications. Amazon Lex provides the deep functionality and flexibility of automatic speech recognition (ASR) for converting speech to text and natural language understanding (NLU) to understand the intent of the text. This allows you to build highly engaging user experiences with lifelike, conversational interactions.

- **Support for Amazon Polly**: Amazon Polly is a service that turns text into lifelike speech, making it easy to develop applications that use high-quality speech to increase engagement and accessibility. With Amazon Polly the developers can build speech-enabled apps that work in multiple geographies.

## [Release 2.3.3](https://github.com/aws/aws-sdk-android/releases/tag/release_v2.3.3) (10/11/2016)

### Improvements
- **AWS Core Runtime Library**: Support for `us-east-2/CMH` region in SDK.

## [Release 2.3.2](https://github.com/aws/aws-sdk-android/releases/tag/release_v2.3.2) (10/06/2016)

### Improvements
- **Amazon Cognito Identity Provider**: 
- Support for Admin Create User feature.
- Allow SDK to refresh tokens which are about to expire within a pre-set threshold.

## [Release 2.3.1](https://github.com/aws/aws-sdk-android/releases/tag/release_v2.3.1) (09/08/2016)

### Improvements
- **API Gateway**: Added a generic invoker to execute requests for any path.

### Bug Fixes
- **Amazon Cognito Identity Provider**: 
- Fixed a bug introduced by StandardCharsets that caused the Android SDK to be unavailable for API 18 and below.

## [Release 2.3.0](https://github.com/aws/aws-sdk-android/releases/tag/release_v2.3.0) (07/28/2016)

### Improvements
- **AWS Core Runtime Library**: Added support for `us-west-2/PDX` region for cognito identity.
- **Amazon Cognito Identity Provider**: 
- Support for Custom authentication flows. Developers can implement custom authentication flows around Cognito Your User Pools.
- Support for devices.
- Global sign-out users, to sign-out from all devices.
- **Amazon Cognito Sync**: Added support for `us-west-2/PDX` region.

### Bug Fixes
- **Amazon Cognito Identity Provider**: 
- Authentication flow in Android SDK now uses Custom Authentication API.
- Two new exceptions added for getSession API. These exceptions have been added to accurately represent the user state when the username is invalid and when the user is not confirmed. You will have to update your application to handle these exceptions.
- UserNotFoundException: Returned when the username user does not exist.
- UserNotConfirmedException: Returned when the user has not been confirmed.

## [Release 2.2.22](https://github.com/aws/aws-sdk-android/releases/tag/release_v2.2.22) (07/27/2016)

### Bug Fixes
- **Amazon Simple Email Service**: Resolved an issue where some SES APIs were missing from the 2.2.21. [#179](https://github.com/aws/aws-sdk-android/issues/179)

## [Release 2.2.21](https://github.com/aws/aws-sdk-android/releases/tag/release_v2.2.21) (07/21/2016)

### Improvements
- **Amazon Web Services**: General service updates and documentation improvements.
- **AWS Core Runtime Library**: Allow custom `TrustManager` on `ClientConfiguration`. [#165](https://github.com/aws/aws-sdk-android/pull/165)
- **AWS IoT**: Updated Eclipse Paho MQTT client to v1.1.0. [#145](https://github.com/aws/aws-sdk-android/issues/145)

### Bug Fixes
- **Amazon Mobile Analytics**: Fixed crash while creating the base directory. [#126](https://github.com/aws/aws-sdk-android/issues/126)
- **Amazon Cognito**: Fixed a token refresh bug in Your User Pools.


## [Release 2.2.20](https://github.com/aws/aws-sdk-android/releases/tag/release_v2.2.20) (06/27/2016)

### New Features
- **Amazon Web Services**: Introducing new AWS region Asia Pacific (Mumbai) region, endpoint ap-south-1.

### Improvements
- **Amazon Web Services**: General service updates and documentation improvements.
- **API Gateway**: Expose client configuration through ApiFactory. [#158](https://github.com/aws/aws-sdk-android/issues/158)
- **Amazon Web Services**: Service clients are now generated with a new code gen system. Some trivial changes are listed below
- List members in POJO are defaulted to null instead of an empty list to align with map members. Please perform null check to avoid NPE. When marshalling a list member, a null list will be omitted and an empty list will result in an empty array.
- In `ListRecordsRequest` of Cognito Sync, the data type of `lastSyncCount` is changed from String to Long and that of `maxResult` from String to Integer.
- In DynamoDB, the method `setKey(java.util.Map.Entry<String, AttributeValue> hashKey, java.util.Map.Entry<String, AttributeValue> rangeKey)` is removed from `GetItemRequest`, `UpdateItemRequest`, `DeleteItemRequest`, and `DeleteRequest`. Use `addKeyEntry(String key, AttributeValue value)` instead. `setExclusiveStartKey(java.util.Map.Entry<String, AttributeValue> hashKey, java.util.Map.Entry<String, AttributeValue> rangeKey)` is also removed from `QueryRequest` and `ScanRequest`. The alternative is `addExclusiveStartKeyEntry(String key, AttributeValue value)`.

### Bug Fixes
- **API Gateway**: Fixed a bug where user agent is overwritten by `ApiHandler`. [#159](https://github.com/aws/aws-sdk-android/issues/159) 


## [Release 2.2.19](https://github.com/aws/aws-sdk-android/releases/tag/release_v2.2.19) (06/23/2016)

### New Features
- **Amazon Cognito Identity**: Added support for SAML role resolution.


## [Release 2.2.18](https://github.com/aws/aws-sdk-android/releases/tag/release_v2.2.18) (06/02/2016)

### Bug Fixes
- **AWS Core Runtime Library**: Removed testing implementation for `X509TrustManager`, for more information [see](https://support.google.com/faqs/answer/6346016).


## [Release 2.2.17](https://github.com/aws/aws-sdk-android/releases/tag/release_v2.2.17) (05/20/2016)

### New Features
- **Amazon S3**:
- Introducing a new version of the ListObjects (ListObjectsV2) API that allows listing objects with a large number of delete markers. See [GET Bucket (List Objects) Version 2](http://docs.aws.amazon.com/AmazonS3/latest/API/v2-RESTBucketGET.html) for more details.
- Added support for a new configuration named BucketAccelerateConfiguration which supports faster uploads/downloads to S3 buckets. See [Amazon S3 Transfer Acceleration](http://docs.aws.amazon.com/AmazonS3/latest/dev/transfer-acceleration.html).
- Amazon S3 now supports cross-region replication, which provides automatic, asynchronous copying of objects across buckets in different AWS regions. For more information, see [Cross-Region Replication](https://docs.aws.amazon.com/AmazonS3/latest/dev/crr.html) in the Amazon S3 Developer Guide.

### Bug Fixes
- **AWS Core Runtime Library**: Fixed a potential bug during retry where content input stream is not reset correctly.
- **Amazon Cognito**: Fixed a bug where Cognito Sign-in may fail on non US locale environment. [aws-sdk-android-samples #129](https://github.com/awslabs/aws-sdk-android-samples/issues/54)


## [Release 2.2.16](https://github.com/aws/aws-sdk-android/releases/tag/release_v2.2.16) (05/10/2016)

### New Features
- **AWS IoT**: The AWS IoT Device Gateway now supports MQTT over WebSockets. Build real-time mobile and web applications that interact over WebSockets, and easily scale to millions of simultaneous users. You can use WebSockets with Amazon Cognito to securely authenticate end-users to your apps and devices.

### Improvements
- **Amazon Web Services**: General service updates and documentation improvements.
- **AWS Core Runtime Library**: Removed verbose logging of errors in retries.
- **AWS IoT**: Added MQTT message delivery callback.

### Bug Fixes
- **Amazon S3**: Fixed a bug in TransferUtility caused by socket timeout exception. The exception is incorrectly treated as manually interrupt and thus is not reported to `TransferListener.onError(Exception)`. [#119](https://github.com/aws/aws-sdk-android/issues/119) and [#120](https://github.com/aws/aws-sdk-android/issues/120)
- **Amazon Cognito**: Fixed a bug caused by `StandardCharsets` which is available from API level 19. [#129](https://github.com/aws/aws-sdk-android/issues/129)


## [Release 2.2.15](https://github.com/aws/aws-sdk-android/releases/tag/release_v2.2.15) (04/19/2016)

### New Features
- **Amazon Cognito Identity Provider**: You can now use Amazon Cognito to easily add user sign-up and sign-in to your mobile and web apps. Your User Pool in Amazon Cognito is a fully managed user directory that can scale to hundreds of millions of users, so you don’t have to worry about building, securing, and scaling a solution to handle user management and authentication.
- **Amazon S3**: Canned ACL support when uploading objects to S3 with TransferUtility. [#63](https://github.com/aws/aws-sdk-android/issues/63)

### Bug Fixes
- **Amazon S3**: A NPE bug in TransferUtility caused by network receiver. [#117](https://github.com/aws/aws-sdk-android/issues/117) and [#118](https://github.com/aws/aws-sdk-android/issues/118)


## [Release 2.2.14](https://github.com/aws/aws-sdk-android/releases/tag/release_v2.2.14) (03/31/2016)

### New Features
- **AWS Iot**: Added support for LWT (last will and testimony).
- **Amazon SES**: Added support for custom MAIL FROM domains.

### Improvements
- **Amazon S3**: Improved performance of S3 TransferUtility.
- Now the number of parallel transfers is set to the number of processors (cores) + 1. [#111](https://github.com/aws/aws-sdk-android/issues/111)
- Removed unnecessary network requests in download task.

### Bug Fixes
- **AWS Core Runtime Library**: Addressed a potential bug in Cognito credentials provider.
- **Amazon S3**: Fixed RejectedExecutionException in TransferUtility which may occur when the service is shutting down. [#113](https://github.com/aws/aws-sdk-android/issues/113)


## [Release 2.2.13](https://github.com/aws/aws-sdk-android/releases/tag/release_v2.2.13) (02/25/2016)

### Improvements
- **Amazon S3**: Tweaked the usage of TransferListener in S3 TransferUtility.
- Now listeners are kept as strong references. They will be removed when transfers are completed. However user are still encouraged to clean up listeners themselves to prevent memory leak. [#93](https://github.com/aws/aws-sdk-android/issues/93) and [#101](https://github.com/aws/aws-sdk-android/issues/101)
- Transfers in WAITING_FOR_NETWORK state can now be paused or canceled. [#102](https://github.com/aws/aws-sdk-android/issues/102)
- Improved the experience to delete a transfer. [#104](https://github.com/aws/aws-sdk-android/issues/104)

### Bug Fixes
- **AWS Core Runtime Library**: Addressed potential internalization bugs. [#96](https://github.com/aws/aws-sdk-android/issues/96)
- **Amazon S3**: Fixed a ConcurrentModificationException bug caused by listeners being removed in their callbacks. [#103](https://github.com/aws/aws-sdk-android/issues/103)


## [Release 2.2.12](https://github.com/aws/aws-sdk-android/releases/tag/release_v2.2.12) (02/12/2016)

### New Features
- **AWS IoT**: [AWS IoT](https://aws.amazon.com/iot/) is now supported by the SDK. AWS IoT is a managed cloud platform that lets connected devices easily and securely interact with cloud applications and other devices. AWS IoT can support billions of devices and trillions of messages, and can process and route those messages to AWS endpoints and to other devices reliably and securely. With AWS IoT, your applications can keep track of and communicate with all your devices, all the time, even when they aren't connected.

### Improvements
- **Amazon Web Services**: General service updates and documentation improvements.


## [Release 2.2.11](https://github.com/aws/aws-sdk-android/releases/tag/release_v2.2.11) (01/28/2016)

### New Features
- **AWS Key Management Service**: [AWS Key Management Service (KMS)](https://aws.amazon.com/kms/) is now supported by the SDK. AWS Key Management Service (KMS) is a managed service that makes it easy for you to create and control the encryption keys used to encrypt your data, and uses Hardware Security Modules (HSMs) to protect the security of your keys. AWS Key Management Service is integrated with several other AWS services to help you protect your data you store with these services. AWS Key Management Service is also integrated with AWS CloudTrail to provide you with logs of all key usage to help meet your regulatory and compliance needs.

### Improvements
- **Amazon S3**: Revamped S3 TransferUtility. Huge performance boost and lots of enhancements.
- Offload most database operations to background thread.
- Re-architected transfer listeners. Moved away from ContentObserver.
- Reduced the frequency of writing transfer states to database.
- Better error reporting. Now the original exception is passed to [TransferListener.onError(int, Exception)](http://docs.aws.amazon.com/AWSAndroidSDK/latest/javadoc/com/amazonaws/mobileconnectors/s3/transferutility/TransferListener.html#onError(int,%20java.lang.Exception)). [#61](https://github.com/aws/aws-sdk-android/issues/61)
- Allow user to resume a transfer in any state other than `TransferState.COMPLETED`. [#81](https://github.com/aws/aws-sdk-android/issues/81) and [#87](https://github.com/aws/aws-sdk-android/issues/87)
- Better diagnostics of TransferService. You can dump its status with `adb shell dumpsys activity service com.amazonaws.mobileconnectors.s3.transferutility.TransferService`. It works only if the app is debuggable.
- Better handling of network connectivity changes.
- Other cleanups, bug fixes and improvements.
- **Amazon S3**: Adds support of server-side encryption with AWS Key Management Service. See [Amazon S3 developer guide](http://docs.aws.amazon.com/AmazonS3/latest/dev/UsingKMSEncryption.html) for more information.
- **Amazon S3**: Signature Version 4 is now the default signing methods for all S3 requests as long as a region is specified or can be easily determined from the given endpoint.


## [Release 2.2.10](https://github.com/aws/aws-sdk-android/releases/tag/release_v2.2.10) (01/06/2016)

### New Features
- **Amazon Web Services**: Added support for new AWS region in South Korea (ap-northeast-2).
- **Amazon Kinesis Firehose**: [Amazon Kinesis Firehose](https://aws.amazon.com/kinesis/firehose/) is the easiest way to load streaming data into AWS. It can capture and automatically load streaming data into Amazon S3 and Amazon Redshift, enabling near real-time analytics with existing business intelligence tools and dashboards you are already using today. See the [developer guide](http://docs.aws.amazon.com/mobile/sdkforandroid/developerguide/kinesis.html) for instructions about using `KinesisFirehoseRecorder`.

### Improvements
- **Amazon S3**: Allow user to add or overwrite file extension to MIME type mapping so that AmazonS3 can identify the MIME type of consequent uploads and set the content type correctly. [#83](https://github.com/aws/aws-sdk-android/issues/83)
- **AWS Lambda**: Added a method to access the installation id of the client context that is sent to AWS Lambda. [#74](https://github.com/aws/aws-sdk-android/issues/74)
- **Amazon Web Services**: General service updates and documentation improvements.

### Bug Fixes
- **Amazon S3**: Fixed the termination condition of TransferService so that it stays alive when there are active transfers waiting for network. [#70](https://github.com/aws/aws-sdk-android/issues/70)
- **Amazon S3**: Fixed a resource leak issue in TransferUtility caused by unclosed cursor.
- **AWS Lambda**: Fixed a potential issue with Lambda when invoking methods with no args. [#80](https://github.com/aws/aws-sdk-android/pull/80)
- **API Gateway**: Updated the message of ApiClientException to match exactly what the API responds. [#78](https://github.com/aws/aws-sdk-android/pull/78)


## [Release 2.2.9](https://github.com/aws/aws-sdk-android/releases/tag/release_v2.2.9) (11/18/2015)

### New Features
- **Amazon Web Services**: General service updates and documentation improvements.

### Bug Fixes
- **Amazon S3**: Fixed slow initialization of Amazon S3 client. [#69](https://github.com/aws/aws-sdk-android/issues/69)
- **General**: Updated instruction for proguard.

## [Release 2.2.8](https://github.com/aws/aws-sdk-android/releases/tag/release_v2.2.8) (11/05/2015)

### New Features
- **Amazon Web Services**: General service updates and documentation improvements.

### Bug Fixes
- **AWS Core Runtime Library**: Improved retry logic so that aborting a request will not cause a retry.


## [Release 2.2.7](https://github.com/aws/aws-sdk-android/releases/tag/release_v2.2.7) (10/08/2015)

### New Features
- **AWS Lambda**: You can now maintain multiple versions of your Lambda function code. Versioning allows you to control which Lambda function version is executed in your different environments (e.g., development, testing, or production).  You can also set up your Lambda functions to run for up to five minutes allowing longer running functions such as large volume data ingestion and processing jobs.

### Bug Fixes
- **Amazon S3**: Resolved a hostname verification issue when there is a . in the bucket name. [#59](https://github.com/aws/aws-sdk-android/issues/59) 
- **Amazon S3**: Resolved an issue when using  SSE-C with Transfer Manager 
- **Amazon API Gateway**: Fixed an issue where the incorrect content length was sent to the service when the body contained UTF-8 characters that were multiple bytes in length. [#62](https://github.com/aws/aws-sdk-android/issues/62)


## [Release 2.2.6](https://github.com/aws/aws-sdk-android/releases/tag/release_v2.2.6) (09/17/2015)

### New Features
- **Amazon Web Services**: General service updates and documentation improvements.
- **Amazon S3**: Added support of ObjectMetadata for upload in Amazon S3 `TransferUtility`. [#56](https://github.com/aws/aws-sdk-android/issues/56)

### Bug Fixes
- **AWS Core Runtime Library**: Fixed a potential NPE issue caused by ResponseCache by explicitly disabling HTTP response cache.
- **Amazon API Gateway**: Fixed a bug where the region for SigV4 signing is pinned to us-east-1. Now the region is deduced from API's invoke URL and can optionally be overwritten via `ApiClientFactory.region(String)`.


## [Release 2.2.5](https://github.com/aws/aws-sdk-android/releases/tag/release_v2.2.5) (08/07/2015)

### New Features
- **Amazon Web Services**: General service updates and documentation improvements on Amazon Elastic Compute Cloud (EC2) and Auto Scaling.
- **Github**: Open sourced unit tests and added this changelog.

### Bug Fixes
- **Amazon S3**: Fixed a bug when using Amazon S3 `TransferUtility` on a worker thread. [#51](https://github.com/aws/aws-sdk-android/issues/51)
- **AWS Core Runtime Library**: Fixed a bug caused by improper closing of a GZIP encoded content stream. See [AWS forum](https://forums.aws.amazon.com/thread.jspa?threadID=204659).
- **Maven**: Changed the dependency scope of Apache Commons Logging to [`provided`](https://maven.apache.org/guides/introduction/introduction-to-dependency-mechanism.html) which can remove compilation warnings and improve capability with Gradle.


## [Release 2.2.4](https://github.com/aws/aws-sdk-android/releases/tag/release_v2.2.4) (07/22/2015)

### New Features
- **Amazon S3**: The S3 transfer utility has been added to the SDK, which replaces the now deprecated transfer manager. This utility automatically pauses and resumes transfers when internet connectivity is lost and reestablished. The utility also automatically pauses transfers if an app crashes. Developers can manually pause and resume transfers without having to persist any data themselves. For more information, see our [blog](http://mobile.awsblog.com/post/Tx2KF0YUQITA164/AWS-SDK-for-Android-Transfer-Manager-to-Transfer-Utility-Migration-Guide) and [Getting Started documentation](http://docs.aws.amazon.com/mobile/sdkforandroid/developerguide/s3transferutility.html) for more info.
- **Amazon Mobile Analytics**: A new simpler constructor has been added to the MobileAnalyticsManager, and transmission of events over WAN is now enabled by default.


## [Release 2.2.3](https://github.com/aws/aws-sdk-android/releases/tag/release_v2.2.3) (07/09/2015)

### New Features
- **Amazon API Gateway**: Added a runtime library for the generated SDK of Amazon API Gateway. Amazon API Gateway makes it easy for AWS customers to publish, maintain, monitor, and secure application programming interfaces (APIs) at any scale. To know more please visit [Amazon API Gateway]( http://aws.amazon.com/api-gateway/).

### Bug Fixes
- **Amazon S3**: Fixed an issue in Amazon S3 where the range information is incorrect in PersistableTransfer. [#35](https://github.com/aws/aws-sdk-android/issues/35)
- **AWS Core Runtime Library**: Fixed an issue in `CognitoCachingCredentialsProvider` where the credentials might not be cached when using developer-authenticated identities. [#48](https://github.com/aws/aws-sdk-android/issues/48)


## [Release 2.2.2](https://github.com/aws/aws-sdk-android/releases/tag/release_v2.2.2) (06/11/2015)

### New Features
- **AWS Core Runtime Library**: Enabled HTTP compression by adding "Accept-Encoding:gzip" header. If the target AWS service (for example, Amazon DynamoDB) supports compression and returns compressed data, the SDK will handle the content correctly. [#41](https://github.com/aws/aws-sdk-android/issues/41)
- **Amazon Kinesis**: KinesisRecorder now sends compressed records to Amazon Kinesis.
- **Amazon Mobile Analytics**: Analytics events are compressed prior to sending the service in order to save network bandwidth.

### Bug Fixes
- **Amazon S3**: Fixed an issue that occurs when required headers are not properly signed. This issue affects S3 in two regions: Frankfurt (eu-central-1) and China (cn-north-1). [#42](https://github.com/aws/aws-sdk-android/issues/42)
- **AWS Core Runtime Library**: Fixed an issue in Maven distribution where an incorrect version string is set in "User-Agent".
1<|MERGE_RESOLUTION|>--- conflicted
+++ resolved
@@ -1,14 +1,11 @@
 # Change Log - AWS SDK for Android
 
-<<<<<<< HEAD
-## [Release 2.13.8](https://github.com/aws/aws-sdk-android/releases/tag/release_v2.13.8)
+## [Release 2.14.0](https://github.com/aws/aws-sdk-android/releases/tag/release_v2.14.0)
 
 ### New Features
 
 * **Amazon Connect**
   * Amazon Connect is a self-service, cloud-based contact center service that makes it easy for any business to deliver better customer service at lower cost. Amazon Connect is based on the same contact center technology used by Amazon customer service associates around the world to power millions of customer conversations. The self-service graphical interface in Amazon Connect makes it easy for non-technical users to design contact flows, manage agents, and track performance metrics – no specialized skills required. There are no up-front payments or long-term commitments and no infrastructure to manage with Amazon Connect; customers pay by the minute for Amazon Connect usage plus any associated telephony services.  See [Amazon Connect Documentation](https://aws.amazon.com/connect/) for more details.
-=======
-## [Release 2.14.0](https://github.com/aws/aws-sdk-android/releases/tag/release_v2.14.0)
 
 ### Misc. Updates
 
@@ -18,7 +15,6 @@
     - **Breaking Change:** This SDK has been updated to the latest model after a long interval, and there have been several breaking changes in the
       intervening time. Please review the [API documentation](https://aws-amplify.github.io/aws-sdk-android/docs/reference/index.html)
       to see the latest API.
->>>>>>> 9c41bbd2
 
 ## [Release 2.13.7](https://github.com/aws/aws-sdk-android/releases/tag/release_v2.13.7)
 
