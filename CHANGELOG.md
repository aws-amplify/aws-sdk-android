# Change Log - AWS SDK for Android

## [Release 2.15.0](https://github.com/aws/aws-sdk-android/releases/tag/release_v2.15.0)

<<<<<<< HEAD
### New Features

- **AWS Mobile Client**
  - **Breaking API Change** `SignUpResult` available in the user callback provided during sign up now contains UserSub(UID)

- **Amazon CognitoIdentityProvider**
  - **Breaking API Change** `SignUpHandler` now receives `SignUpResult` upon success instead of a ConfirmationState and `CognitoUserCodeDeliveryDetails`
  - `signUpInBackground` and `signUp` now receive `SignUpResult` in the `onSuccess` callback

### Misc. Updates
=======
### Bug Fixes

- **AWS Core Runtime**
  - Update `LogFactory.getLog` to automatically truncate the log tag to be within 23 character limit imposed by Android for Nougat(7.0) releases and prior(API <= 23). See [issue #1103](https://github.com/aws-amplify/aws-sdk-android/issues/1103)

### Mis. Updates
>>>>>>> c7f30c19

- **Breaking Changes**
  - Removed deprecated SDKGlobalConfiguration options:
    - `ENABLE_S3_SIGV4_SYSTEM_PROPERTY`
    - `ENFORCE_S3_SIGV4_SYSTEM_PROPERTY`
- Remove unused `mfaOption` property from `CognitoUserAttributes` class

### Bug Fixes

- **Amazon Pinpoint**
  - Removed the check for INTERNET and ACCESS_NETWORK_STATE permissions while initializing `PinpointManager`. These are [normal permissions](https://developer.android.com/guide/topics/permissions/overview#normal_permissions) and therefore are not required to be checked before performing corresponding app-op. This changes Pinpoint SDK behavior to match that of our other SDKs where an `UnknownHostException` or a corresponding RuntimeException would be thrown if connectivity is not present when network calls are made by the SDK. This fixes [Issue#1092](https://github.com/aws-amplify/aws-sdk-android/issues/1092).

## [Release 2.14.2](https://github.com/aws/aws-sdk-android/releases/tag/release_v2.14.2)

### New Features

- **AWS IoT**
  - Added an overloaded version of `subscribeToTopic()` method,
    `public void subscribeToTopic(final String topic, final AWSIotMqttQos qos, final AWSIotMqttSubscriptionStatusCallback subscriptionStatusCallback, final AWSIotMqttNewMessageCallback callback);`,
    in `AWSIotMqttManager` which accepts subscription status callback to notify users of the status of subscription operation.
    See [Issue#1005](https://github.com/aws-amplify/aws-sdk-android/issues/1005) for details.

### Misc. Updates

- Model updates for the following services
  - Amazon Polly

## [Release 2.14.1](https://github.com/aws/aws-sdk-android/releases/tag/release_v2.14.1)

### New Features

- **AWS Core Runtime**
  - Added support for `me-south-1` - Middle East (Bahrain) region.

### Bug Fixes
- **AWS Core Runtime**
  - Fixed response unmarshalling when response is gzip encoded without a CRC32 checksum. Also fixes bug decoding Kinesis responses with GZIP encoding.
- **Amazon Kinesis Video**
  - Fixed a bug when CreateStreamRequest is initialized without setting Tags, auto-generated empty HashMap of Tags would cause ValidationException from Kinesis Video.
  - Fixed incorrect timestamp unit for encoder input caused high bitrate issue for the stream.

### Misc. Updates

- Model updates for the following services
  - Amazon Comprehend
  - Amazon Security Token Service (STS)

## [Release 2.14.0](https://github.com/aws/aws-sdk-android/releases/tag/release_v2.14.0)

### New Features

* **Amazon Connect**
  * Amazon Connect is a self-service, cloud-based contact center service that makes it easy for any business to deliver better customer service at lower cost. Amazon Connect is based on the same contact center technology used by Amazon customer service associates around the world to power millions of customer conversations. The self-service graphical interface in Amazon Connect makes it easy for non-technical users to design contact flows, manage agents, and track performance metrics – no specialized skills required. There are no up-front payments or long-term commitments and no infrastructure to manage with Amazon Connect; customers pay by the minute for Amazon Connect usage plus any associated telephony services.  See [Amazon Connect Documentation](https://aws.amazon.com/connect/) for more details.

### Misc. Updates

- Model updates for the following services
  - Amazon Kinesis Video
  - Amazon Rekognition
    - **Breaking Change:** This SDK has been updated to the latest model after a long interval, and there have been several breaking changes in the
      intervening time. Please review the [API documentation](https://aws-amplify.github.io/aws-sdk-android/docs/reference/index.html)
      to see the latest API.

## [Release 2.13.7](https://github.com/aws/aws-sdk-android/releases/tag/release_v2.13.7)

### New Features

* **Amazon SageMaker**
  * Amazon SageMaker provides every developer and data scientist with the ability to build, train, and deploy machine learning models quickly. Amazon SageMaker is a fully-managed service that covers the entire machine learning workflow to label and prepare your data, choose an algorithm, train the model, tune and optimize it for deployment, make predictions, and take action. Your models get to production faster with much less effort and lower cost. See [Amazon SageMaker Documentation](https://aws.amazon.com/sagemaker/) for more details.
  
* **Amazon Textract**
  * Amazon Textract is a service that automatically extracts text and data from scanned documents. Amazon Textract goes beyond simple optical character recognition (OCR) to also identify the contents of fields in forms and information stored in tables. See [Amazon Textract Documentation](https://aws.amazon.com/textract/) for more details.

### Bug Fixes

* **Amazon S3**
  * Fix a bug where the `TransferNetworkLossHandler` crashes while pausing the on-going transfers when network connectivity goes offline. See [issue #777](https://github.com/aws-amplify/aws-sdk-android/issues/777) for details.

* **Amazon Pinpoint**
  * Added limits to batch submit events. A maximum of 100 events per batch as specified by the service. See [issue #977](https://github.com/aws-amplify/aws-sdk-android/issues/977) for details.
  
### Misc. Updates

* Model updates for the following services
  * Amazon AutoScaling
  * Amazon Cognito Identity Pools
  * Amazon Cognito UserPools
  * Amazon Comprehend
  * AWS IoT
  * Amazon Key Management Service (KMS)
  * Amazon Kinesis Firehose
  * Amazon Kinesis Video
  * AWS Lambda
  * Amazon Lex
  * Amazon Machine Learning
  * Amazon Polly
  * Amazon Security Token Service (STS)
  * Amazon Simple Email Service (SES)
  * Amazon Transcribe
  * Amazon Translate

## [Release 2.13.6](https://github.com/aws/aws-sdk-android/releases/tag/release_v2.13.6)

### New Features

* **AWS Core Runtime**
  * Add `AWSConfiguration(JSONObject)` constructor to construct a `AWSConfiguration` object from the configuration passed via a `JSONObject`.

### Misc. Updates

* Model updates for the following services
  * Amazon Transcribe

## [Release 2.13.5](https://github.com/aws/aws-sdk-android/releases/tag/release_v2.13.5)

### Bug Fixes

* **Amazon S3**
  * Fix a bug where the `TransferListener` is not triggered when the preferred network type is not available. See [issue #958](https://github.com/aws-amplify/aws-sdk-android/issues/958) for details.
  
* **AWS Core Runtime**
  * Fixed a bug where generating RSA keys for encryption of the credentials failed due to `setKeySize(int)` method not available in Android API level 18. See [issue #964](https://github.com/aws-amplify/aws-sdk-android/issues/964) for details.

* **Amazon Kinesis Video Streams**
  * Removed trailing zeroes from encoder output that caused 0x3200000d errors when frames contained more than 3 trailing zeroes. See AnnexB sepcification.

### Misc. Updates

* Model updates for the following services
  * Amazon Comprehend
  * Amazon Security Token Service (STS)
  * Amazon Transcribe

## [Release 2.13.4](https://github.com/aws/aws-sdk-android/releases/tag/release_v2.13.4)

### Bug Fixes

* **AWS Mobile Client**
  * Fix initialization NPE for Hosted UI feature. See [issue #888](https://github.com/aws-amplify/aws-sdk-android/issues/888)

### Enhancements

* **AWS Mobile Client**
  * Update logic to expose network related exceptions during API calls. The network related exceptions were not surfaced previously in API calls like getUserAttributes. Only the exceptions that conclusively indicate signed-out are used to trigger SIGNED_OUT_TOKENS_INVALID variants. See [issue #679](https://github.com/aws-amplify/aws-sdk-android/issues/679)
  * Reduced logging of unfound dependencies for the Hosted UI feature when not used.
  * Delay usage of drop-in UI dependencies until `showSignIn()` is called.
  
### Misc. Updates

* Model updates for the following services
  * AWS Lambda

## [Release 2.13.3](https://github.com/aws/aws-sdk-android/releases/tag/release_v2.13.3)

### New Features

* **AWS Core Runtime**
  * Added support for `ap-east-1` - AP (Hong Kong) region.

### Misc. Updates

* Model updates for the following services
  * Amazon Cognito Identity Provider
  * Amazon Polly
  * Amazon Transcribe

## [Release 2.13.2](https://github.com/aws/aws-sdk-android/releases/tag/release_v2.13.2)

### Enhancements

* **AWS IoT**
  * AWS IoT SDK for Android now supports connecting your devices to AWS IoT Core using Persistent Sessions. Please look at [this blog](https://aws.amazon.com/about-aws/whats-new/2019/01/aws-iot-core-now-enables-customers-to-store-messages-for-disconnected-devices/) for more details.

### Misc. Updates

* Model updates for the following services
  * Amazon Comprehend

### Bug Fixes

* **Amazon Cognito Auth**
  * Fixed erroneous user cancelled error when redirecting back to app. See [issue #328](https://github.com/aws-amplify/aws-sdk-android/issues/328), [issue #871](https://github.com/aws-amplify/aws-sdk-android/issues/871)

* **Amazon S3**
  * Fixed a bug where uploading a file using `AmazonS3Client.putObject(PutObjectRequest)` with `SSEAwsKeyManagementParams` fails with contentMD5 validation error. Now, the contentMd5 validation is skipped when a file is uploaded with `SSEAwsKeyManagementParams` through the `PutObjectRequest`.

* **Amazon Pinpoint**
  * Added `SocketException` to the list of client exceptions where the events submitted to Amazon Pinpoint will be saved in the local database. See [issue #773](https://github.com/aws-amplify/aws-sdk-android/issues/773).

## [Release 2.13.1](https://github.com/aws/aws-sdk-android/releases/tag/release_v2.13.1)

### Enhancements

* **AWS Mobile Client**
  * Updated Google or Facebook refresh when using the drop-in UI. See [issue #809](https://github.com/aws-amplify/aws-sdk-android/issues/809), [issue #700](https://github.com/aws-amplify/aws-sdk-android/issues/700).

### Bug Fixes

* **Amazon S3**
  * Fixed an issue where the transfer state is not set to `WAITING_FOR_NETWORK` when the network disconnects. See [issue #616](https://github.com/aws-amplify/aws-sdk-android/issues/616)
  * Shorten `RepeatableFileInputStream` log tag to be within the 23 character limit imposed by android on certain API Levels. See [issue #787](https://github.com/aws-amplify/aws-sdk-android/issues/787)

* **AWS Mobile Client**
  * Fixed a bug that caused repetitive sign-in using the drop-in UI to the same provider to not federate the correct credentials. See [issue #809](https://github.com/aws-amplify/aws-sdk-android/issues/809)

* **Amazon Cognito Auth**
  * Fixed a bug that caused `isAuthenticated()` to return false after sign-in when no scopes were requested. See [issue #813](https://github.com/aws-amplify/aws-sdk-android/issues/813)

* **Amazon Pinpoint**
  * Fix a bug where the image that is part of a push notification is persisted in the subsequent notifications.
  * Fix a bug where the events recorded and stored in the device will not be deleted when the network is not available. See [issue #773](https://github.com/aws-amplify/aws-sdk-android/issues/773). With this change, the events will be kept in the local database when there is a retryable error or device is offline. For all other exceptions during `submitEvents`, the exception is logged and the events will be removed from the local database.

## [Release 2.13.0](https://github.com/aws/aws-sdk-android/releases/tag/release_v2.13.0)

### Enhancements

* **AWS IoT**
  * AWS IoT SDK for Android now supports MQTT over TLS with X.509 client certificate authentication on port 443. Previously this combination of protocol and authentication mechanism was only supported on port 8883. `connectUsingALPN()` method allows developers to connect to AWS IoT using client certificate authentication on port 443. Please look at [this blog](https://aws.amazon.com/blogs/iot/mqtt-with-tls-client-authentication-on-port-443-why-it-is-useful-and-how-it-works/) for more details.
  * **Breaking Change:** Please note that the type of aws-android-sdk-iot artifact is being changed from a`jar` to an `aar`. Also note that the `aar` artifacts needs to be explicitly specified in the dependency as `implementation ("com.amazonaws:aws-android-sdk-iot:2.12.+@aar") { transitive =true }` on some of the older versions of gradle.

### Bug Fixes

* **AWS Mobile Client**
  * Fixed a bug when initializing drop-in UI that caused the Facebook, Google, or Userpools provider to not be instantiated.

### Misc. Updates

* Model updates for the following services
  * AWS IoT
  * Amazon Transcribe

## [Release 2.12.7](https://github.com/aws/aws-sdk-android/releases/tag/release_v2.12.7)

### Enhancements

* **AWS Mobile Client**
  * Updated `federatedSignIn()` method to contact the service immediately to validate tokens. The `signIn()` method will also attempt to federated immediately when applicable. See [issue #800](https://github.com/aws-amplify/aws-sdk-android/issues/800)
  * Fix Google or Facebook refresh when using the drop-in UI. See [issue #809](https://github.com/aws-amplify/aws-sdk-android/issues/809), [issue #700](https://github.com/aws-amplify/aws-sdk-android/issues/700).
  * Annotated methods that are designed to be called from UI thread or from a background thread with @AnyThread and @WorkerThread, respectively.

### Bug Fixes

* **AWS Core**
  * Fixed support for EU (Stockholm) region - `eu-north-1` by adding to `RegionDefaults`. See [issue #797](https://github.com/aws-amplify/aws-sdk-android/issues/797)
  * Fixed a bug where a stringSet stored in `SharedPreferences` cannot be migrated to the `AWSKeyValueStore`.
  * Propagate the exception when loading/creating the encryption key fails while trying to persist data through `AWSKeyValueStore`.

### Misc. Updates

* Model updates for the following services
  * AWS Autoscaling
  * Amazon Cognito Identity
  * Amazon Cognito Identity Provider
  * Amazon Comprehend
  * Amazon Kinesis Video

* **AWS IoT**
  * Fixed the timestamp used for signing requests to AWS IoT by accounting for the offset specified in `SDKGlobalConfiguration`. See [issue #814](https://github.com/aws-amplify/aws-sdk-android/issues/814)

* **Amazon Lex**
  * Set user-specified `RequestAttributes` for the `PostContentRequest` sent to Amazon Lex bots. See [issue #801](https://github.com/aws-amplify/aws-sdk-android/issues/801)

## [Release 2.12.6](https://github.com/aws/aws-sdk-android/releases/tag/release_v2.12.6)

### Misc. Updates

* **AWS IoT**
  * Fixed an internal SDK usage metrics tracker.

## [Release 2.12.5](https://github.com/aws/aws-sdk-android/releases/tag/release_v2.12.5)

### New Features

* **AWS Mobile Client**
  * Added support for SAML in `federatedSignIn()`.
  * Added support for developer authenticated identities in `federatedSignIn()`. See [issue #577](https://github.com/aws-amplify/aws-sdk-android/issues/577)
  * Added support Cognito Hosted UI in `showSignIn()`.
  * Added support to use OAuth 2.0 provider like `Auth0` in `showSignIn()`. Federation for AWS credentials requires OpenID support from the provider.
  * Added support for global sign out.
  * Added support for device features which include `list`, `get`, `updateStatus` and `forget`. These APIs are available through `getDeviceOperations()`.

* **Amazon Cognito Identity Provider**
  * Fixed threading issues to ensure callbacks are made from main looper when `xInBackground()` method variants are used. See [issue #722](https://github.com/aws-amplify/aws-sdk-android/issues/722)

* **Amazon Cognito Auth**
  * Fixed erroneous user cancelled error when redirecting back to app. See [issue #328](https://github.com/aws-amplify/aws-sdk-android/issues/328)

## [Release 2.12.4](https://github.com/aws/aws-sdk-android/releases/tag/release_v2.12.4)

* **AWS Core**
  * Fixed a crash in initializing `CognitoCachingCredentialsProvider` while migrating the data stored under `expirationDate`.

## [Release 2.12.3](https://github.com/aws/aws-sdk-android/releases/tag/release_v2.12.3)

### Enhancements

* **AWS Core**
  * Persistence of client state including user credentials is now enabled and encrypted by default.
  * Added a method `CognitoCachingCredentialsProvider.setPersistenceEnabled(boolean)`, which is enabled (set to true) by default therefore the information is persisted in SharedPreferences. When disabled (set to false), the information will only be kept in memory.

* **Amazon CognitoIdentityProvider**
  * Persistence of client state including user credentials is now enabled and encrypted by default. 
  * Added a method `CognitoUserPool.setPersistenceEnabled(boolean)`, which is enabled (set to true) by default therefore the information is persisted in SharedPreferences. When disabled (set to false), the information will only be kept in memory.

* **Amazon CognitoAuth**
  * Persistence of client state including user credentials is now enabled and encrypted by default. 
  * Added a method `Auth.setPersistenceEnabled(boolean)`, which is enabled (set to true) by default therefore the information is persisted in SharedPreferences. When disabled (set to false), the information will only be kept in memory.

* **AWSMobileClient**
  * Persistence of client state including user credentials is now enabled and encrypted by default.
  * Added an option through `awsconfiguration.json` to disable persistence. **Note:** The Amplify CLI (as of March 8th 2019) does not support this configuration and will remove it when auto-generating the `awsconfiguration.json`.
    ```
    {
      "Auth": {
        "Default": {
          "Persistence": false
        }
      }
    }
    ```

## [Release 2.12.2](https://github.com/aws/aws-sdk-android/releases/tag/release_v2.12.2)

### Misc. Updates

* Model updates for the following services
  * Amazon S3

## [Release 2.12.1](https://github.com/aws/aws-sdk-android/releases/tag/release_v2.12.1)

### Bug Fixes

* **AWS Mobile Client**
  * Fixed a bug that cause `changePassword(String, String, Callback)` to return error when successful. The error returned was null and will now call `onResult(Void)`

### Enhancements

* **Amazon Cognito Identity Provider**
  * The Amazon Cognito Identity Provider SDK now supports all Amazon Cognito Identity Provider APIs, including "CreateUserPool", "DescribeUserPool", "UpdateUserPool", "ListUserPools", "AdminEnableUser", "AdminDisableUser", "AdminConfirmRegisterUser", "AdminResetUserPassword", "AdminGetUser", "AdminUpdateUserAttributes", "AdminDeleteUserAttributes", "AdminDeleteUser". All admin APIs require developer credentials. Note that by using admin APIs, you are inherently dealing with privileged functions that could result in data loss, if improperly used.
  * Fixed `initiateUserAuthentication()` to respect `runInBackground` flag for network calls. See [pr #702](https://github.com/aws-amplify/aws-sdk-android/pull/702)

* **AWS Core Runtime**
  * Add templated callback structure for async methods across SDKs. Internal `ReturningRunnable` added to facilitate support for synchronous and asynchronous methods.

### Misc. Updates

* Model updates for the following services
  * AWS IoT
  * Amazon Lambda

## [Release 2.12.0](https://github.com/aws/aws-sdk-android/releases/tag/release_v2.12.0)

### Enhancements

* **Amazon Cognito Auth**
  * Allow user to unbind the service after being done with authentication. See [pr #615](https://github.com/aws-amplify/aws-sdk-android/pull/615). Thanks @rlatapy-luna!

* **Amazon Cognito User Pools**
  * Adds support for the SRP protocol at the beginning of custom auth. Please use `AuthenticationDetails(String, String, Map<String, String>, Map<String, String>)` to trigger custom auth flow with SRP protocol as the first step.

* **Amazon S3**
    * **Note:** AWS Signature Version 4 (`SigV4`) is recommended for signing Amazon S3 API requests over AWS Signature Version 2 (`SigV2`) as it provides improved security by using a signing key rather than your secret access key. SigV4 is currently supported in all AWS regions while SigV2 is only supported in regions launched prior to Jan 2014. Amazon S3 will stop accepting requests signed using SigV2 in all regions on June 24, 2019, any
requests signed using SigV2 made after this time will fail. Please visit the S3 documentation site to get more information on using SigV4: [Signing Aamzon S3 requests using SigV4](https://docs.aws.amazon.com/general/latest/gr/signing_aws_api_requests.html). You can find the list of
changes between versions here: [Changes in SigV4](https://docs.aws.amazon.com/general/latest/gr/sigv4_changes.html).
   * Deprecated the existing constructors in `AmazonS3Client` and introduced equivalent constructors that require the AWS region, because a valid AWS region is required to sign the request using SigV4. Please use the following constructors to specify the AWS region in order to sign the request to Amazon S3 using SigV4.

2.11.1 | 2.12.0
---------- | -------------
AmazonS3Client(AWSCredentials) | AmazonS3Client(AWSCredentials, com.amazonaws.regions.Region)
AmazonS3Client(AWSCredentials, ClientConfiguration) | AmazonS3Client(AWSCredentials, ClientConfiguration, com.amazonaws.regions.Region)
AmazonS3Client(AWSCredentialsProvider) | AmazonS3Client(AWSCredentialsProvider, com.amazonaws.regions.Region)
AmazonS3Client(AWSCredentialsProvider, ClientConfiguration) | AmazonS3Client(AWSCredentialsProvider, ClientConfiguration, com.amazonaws.regions.Region)
AmazonS3Client(AWSCredentialsProvider, ClientConfiguration, HttpClient) | AmazonS3Client(AWSCredentialsProvider, ClientConfiguration, HttpClient, com.amazonaws.regions.Region)
AmazonS3Client(ClientConfiguration) | AmazonS3Client(ClientConfiguration, com.amazonaws.regions.Region)

## [Release 2.11.1](https://github.com/aws/aws-sdk-android/releases/tag/release_v2.11.1)

### New Features

* **Amazon S3**
  * Add the ability to specify the type of network connection (`TransferNetworkConnectionType.ANY` - any network, `TransferNetworkConnectionType.MOBILE` - mobile only, `TransferNetworkConnectionType.WIFI` - WiFi only) for the transfers through `TransferUtilityOptions`. The `TransferUtilityOptions` is passed to the `TransferUtility` object and is used for all the transfers that are initiated through this object. The network connection type can be passed while constructing the `TransferUtilityOptions` object through `TransferUtilityOptions(int, TransferNetworkConnectionType)`. See [pr #575](https://github.com/aws-amplify/aws-sdk-android/pull/575). Thanks @nasdf!

### Bug Fixes

* **Amazon Cognito Identity Provider**
  * Fixed a bug that used a null username during custom auth challenge. See [issue #657](https://github.com/aws-amplify/aws-sdk-android/issues/657) & [issue #583](https://github.com/aws-amplify/aws-sdk-android/issues/583)

* **AWS IoT**
  - Fixed a bug that caused some IoT connections to not reconnect after errors.
    [See PR #660](https://github.com/aws-amplify/aws-sdk-android/pull/660).
    Thanks @sklikowicz!

* **Amazon S3**
  * Improved the state, progress and error reporting when the transfers are interrupted.
      * When the transfer is paused or cancelled by the user, the state is reported correctly.
      * When the transfer is interrupted because of a network drop, the state is set to WAITING_FOR_NETWORK when the `TransferNetworkLossHandler` is used.
      * When the transfer is interrupted otherwise, the transfer is set to FAILED and the exception is reported via `TransferListener.onError` callback.
  * Fixed the bug where progress is reported inaccurately (over 100%) when a transfer is paused by user or network drop and resumed before completion. See [issue #677](https://github.com/aws-amplify/aws-sdk-android/issues/677), [issue #667](https://github.com/aws-amplify/aws-sdk-android/issues/667), [issue #616](https://github.com/aws-amplify/aws-sdk-android/issues/616), [issue #406](https://github.com/aws-amplify/aws-sdk-android/issues/406)

### Enhancements

* **Amazon Cognito Identity**
  - The Amazon Cognito Identity SDK now supports all Amazon Cognito Identity
    APIs, including admin APIs that require developer credentials. Note that by
    using admin APIs, you are inherently dealing with privileged functions that
    could result in data loss of data if improperly used. [See issue
    #645](https://github.com/aws-amplify/aws-sdk-android/issues/645)

### Misc. Updates

* Model updates for the following services
  * AWS IoT
  * Amazon Comprehend
  * Amazon Cognito Identity Provider
  * Amazon Kinesis Firehose
  * Amazon Transcribe
  * Amazon Pinpoint
 
## [Release 2.11.0](https://github.com/aws/aws-sdk-android/releases/tag/release_v2.11.0)

### Enhancements

* **Amazon S3**
  * Introduced `TransferNetworkLossHandler`, a utility that listens for network connectivity changes. `TransferNetworkLossHandler` pauses the on-going transfers when the network goes offline and resumes the transfers that were paused when the network comes back online.
  * `TransferService` will be moved to foreground state when the device is running Android Oreo (API Level 26) and above. 
      * Transitioning to the foreground state requires a valid on-going `Notification` object, identifier for on-going notification and the flag that determines the ability to remove the on-going notification when the service transitions out of foreground state. If a valid notification object is not passed in, the service will not be transitioned into the foreground state.
      * The `TransferService` can now be started using `startForegroundService` method to move the service to foreground state. The service can be invoked in the following way to transition the service to foreground state: `getApplicationContext().startForegroundService(intent);`.

### Bug Fixes

* **Amazon S3**
  * Fixed a bug in `TransferUtility` where the state is not set to '`WAITING_FOR_NETWORK` when network goes offline during execution of transfers.
  * Fixed a bug where objects with key name containing characters that require special handling are uploaded with URL encoded key name on the S3 bucket.
      * Since `2.4.0` version of the SDK, the key name containing characters that require special handling are URL encoded and escaped `( space, %2A, ~, /, :, ', (, ), !, [, ] )` by the `AmazonS3Client`, after which the AWS Android Core Runtime encodes the URL resulting in double encoding of the key name.
      * Starting `2.11.0`, the additional layer of encoding and escaping done by `AmazonS3Client` is removed. The key name will not be encoded and escaped by `AmazonS3Client`. Now, the key name that is given to `AmazonS3Client` or `TransferUtility` will appear on the Amazon S3 console as is.
      * See [issue #526](https://github.com/aws-amplify/aws-sdk-android/issues/526), [issue #321](https://github.com/aws-amplify/aws-sdk-android/issues/321), [issue #360](https://github.com/aws-amplify/aws-sdk-android/issues/360)
, [issue #545](https://github.com/aws-amplify/aws-sdk-android/issues/545), [issue #597](https://github.com/aws-amplify/aws-sdk-android/issues/597).
  * Fixed a bug where `AmazonS3Client.listObjects` operation executed on a bucket, with key names containing characters that require special handling, returns the `ListObjectsResponse` with the key names being URL encoded.
      * When a S3 bucket contans objects with key names containing characters that require special handling, and since the SDK has an XML parser,  (XML 1.0 parser) which cannot parse some characters, the SDK is required to request that Amazon S3 encode the keys in the response. This can be done by passing in `url` as `encodingType` in the `ListObjectsRequest`.
      * Since `2.4.0`, there was a bug where the SDK did not decode the key names which are encoded by S3 when `url` is requested as the `encodingType`. This is fixed in `2.11.0`, where the SDK will decode the key names in the `ListObjectsResponse` sent by S3.
      * If you have objects in S3 bucket that has a key name containing characters that require special handling, you need to pass the `encodingType` as `url` in the `ListObjectsRequest`.

### Misc. Updates

* **Amazon S3**
  * Allow requester-pays access for `listObjects` and `listObjectsV2` requests.

## [Release 2.10.1](https://github.com/aws/aws-sdk-android/releases/tag/release_v2.10.1)

### Bug Fixes

* **Amazon Pinpoint**
  * Fixed a bug where `Attributes` were not being sent in the `Event` payload while submitting events to Pinpoint. See [PR #641](https://github.com/aws-amplify/aws-sdk-android/pull/641)

## [Release 2.10.0](https://github.com/aws/aws-sdk-android/releases/tag/release_v2.10.0)

### Misc. Updates

* Model updates for the following services
    * Amazon Lex
        * Added overrides to various `InteractionClient` and `LexServiceContinuation` methods, to allow passing request attributes
        * **Breaking API Changes:** The following APIs have been changed:
            * `PostContentRequest`, `PostContentResponse`
                * Certain properties which used to have a type of `Map<String, String>` are now `String`. This requires your calling code to 
                  JSON serialize and base64-encode the value. The `get`, `set` and `with` APIs of the following properties are affected:
                  - `PostContentRequest.requestAttributes`
                  - `PostContentRequest.sessionAttributes`
                  - `PostContentRequest.slots`
                  - `PostContentResponse.requestAttributes`
                  - `PostContentResponse.sessionAttributes`
                  - `PostContentResponse.slots`

## [Release 2.9.2](https://github.com/aws/aws-sdk-android/releases/tag/release_v2.9.2)

### Bug Fixes

* **AWS IoT**
  * `AWSIotMqttManager` passes publish exceptions via the callback. If callback is not provided it throws `AmazonClientException`.
  * `AWSIotMqttManager` logs the reconnection errors and pass it to the user provided connection callback.

* **Amazon Pinpoint**
  * Fixed bug that could potentially cause rejected events to be dropped incorrectly because service response could not be unmarshalled. The response will now be processed correctly and events rejected by the service will be retried.

* **Amazon S3**
  * Fixed a bug where a disk operation to remove completed transfers from database was performed on the main thread. See [issue #603](https://github.com/aws-amplify/aws-sdk-android/issues/603)

## [Release 2.9.1](https://github.com/aws/aws-sdk-android/releases/tag/release_v2.9.1)

### New Features

* **Amazon Cognito Auth**
  * Added customization for CustomTabs through `setCustomTabsExtras()` in the builder. See [PR #608](https://github.com/aws-amplify/aws-sdk-android/pull/608)

### Bug Fixes

* **AWS IoT**
  * Fixed bug that leaked threads during reconnect. See [PR #601](https://github.com/aws-amplify/aws-sdk-android/pull/601)
  * Fixed reporting of failed message publishes during reconnect. See [PR #407](https://github.com/aws-amplify/aws-sdk-android/pull/407)
  * Fix reconnection failure upon network disconnect. Any subsequent reconnect honors the value passed to the cleanSession flag. See [issue #584](https://github.com/aws-amplify/aws-sdk-android/issues/584) and [PR #612](https://github.com/aws-amplify/aws-sdk-android/pull/612)

* **AWS Mobile Client**
  * Fixed exception being thrown from `getCredentials()` and `refresh()` to adhere to `AmazonClientException` to allow other portions of SDK to catch properly. Previously a generic `RuntimeException` was being thrown; `AmazonClientException` is a subclass of `RuntimeException`. See [issue #588](https://github.com/aws-amplify/aws-sdk-android/issues/588)

## [Release 2.9.0](https://github.com/aws/aws-sdk-android/releases/tag/release_v2.9.0)

### New Features

* **AWS Core Runtime**
  * Added support for EU (Stockholm) region - `eu-north-1`.

### Bug Fixes

* **Amazon Pinpoint**
    * `AppPackageName`, `AppTitle`, `AppVersionCode`, `SdkName` fields will now be accepted as part of the `Event` when submitting events from your app to Amazon Pinpoint. This fixes the issue where the event when exported by Amazon Kinesis Streams was missing these fields in the exported event.

### Misc. Updates

* Model updates for the following services
    * Amazon Pinpoint
        * **Breaking API Changes:** The following APIs have been changed:
            * `PutEventsRequest`
                * The type of `Endpoint` field is now changed back from `EndpointRequest` to `PublicEndpoint`.
            * `PutEventsResponse`
                * `PutEventsResponse` will have an `EventsResponse` field. The `Results` object in the `PutEventsResponse` is now nested under `EventsResponse`.

* **Amazon Cognito Sync**
  * This library is deprecated. Please use [AWS AppSync](https://aws-amplify.github.io/docs/android/api#graphql-realtime-and-offline) for synchronizing data across devices.

* **Amazon Mobile Analytics**
  * This library is deprecated. Please use [Amazon Pinpoint](https://aws-amplify.github.io/docs/android/analytics#using-amazon-pinpoint) for analytics.

## [Release 2.8.5](https://github.com/aws/aws-sdk-android/releases/tag/release_v2.8.5)

### New Features

* **AWS Mobile Client**
  * Support `showSignIn` without Cognito Identity Pool configured. See [issue #592](https://github.com/aws-amplify/aws-sdk-android/issues/592)

* **Amazon Cognito Auth**
  * Support identity provider identifier setting. See [PR #602](https://github.com/aws-amplify/aws-sdk-android/pull/602)

### Bug Fixes

* **AWS Mobile Client**
  * Fix state change to `GUEST` mode which was not being triggered previously and would stay in `SIGNED_OUT` mode. This state is triggered by calling `getCredentials` or `getIdentityId` while signed-out and unauthenticated access is enabled in Cognito Identity Pools.

* **AWS Auth SDK**
  * Fix forced change password view's IDs to prevent crash. See [issue #586](https://github.com/aws-amplify/aws-sdk-android/issues/586)

* **Amazon Cognito Identity Provider**
  * Fix secret hash generation for empty value of client secret. Allows for operations such as sign-up to occur without client secret. See [issue #587](https://github.com/aws-amplify/aws-sdk-android/issues/587) [PR #593](https://github.com/aws-amplify/aws-sdk-android/pull/593)

* **Amazon Lex**
  * Fix race condition for microphone access when no speech is detected during interaction.

### Misc. Updates

* Model updates for the following services
  * AWS IoT
  * AWS Lambda

## [Release 2.8.4](https://github.com/aws/aws-sdk-android/releases/tag/release_v2.8.4)

### Bug Fixes

* **AWS Mobile Client**
  * Fix an issue persisting the username between launches. The method `getUsername()` should retain the username while signed-in.

* **AWS IoT**
  * Removed validation for IoT endpoint.
  * Fix an issue in parsing the region from ATS enabled endpoint. See [PR #580](https://github.com/aws-amplify/aws-sdk-android/pull/580)

## [Release 2.8.3](https://github.com/aws/aws-sdk-android/releases/tag/release_v2.8.3)

### Enhancements

* **Amazon Polly**
  * Add support for new voices `Bianca`, `Lucia` and `Mia`.

### Bug Fixes

* **Amazon DynamoDB Document Model**
  * Fixed the typo (`defination` -> `definition`) in the following `IllegalStateException` messages.
      * `hash key type does not match the one in table definition`
      * `range key type does not match that of table definition`

* **Amazon Pinpoint**
  *  Fix an issue where the consecutive direct send messages / send user messages (excluding campaign) replaces the previous notifications. Now the request identifier for the notification is changed from the hashcode of `<campaign_id>:<campaign_activity_id>` to the hashcode of a unique identifier for Direct send messages / send user messages (excluding campaign), so that the notifications are unique within the application. See [AWS Forums Post](https://forums.aws.amazon.com/thread.jspa?threadID=291743)

### Misc. Updates

* Model updates for the following services
  * Amazon Auto Scaling
  * Amazon Comprehend
  * Amazon Kinesis Firehose
  * Amazon Polly

## [Release 2.8.2](https://github.com/aws/aws-sdk-android/releases/tag/release_v2.8.2)

### Bug Fixes

* **AWS Core Runtime**
  * Fix logging detection to prevent crash during initialization on Android Oreo and above. [issue #562](https://github.com/aws-amplify/aws-sdk-android/issues/562)

## [Release 2.8.1](https://github.com/aws/aws-sdk-android/releases/tag/release_v2.8.1)

### New Features

* **AWS Core Runtime**
  * Added support for GovCloud US East region `us-gov-east-1`.

### Enhancements

* **AWS Mobile Client**
  * General improvements to synchronization, null checking, and state management.

## [Release 2.8.0](https://github.com/aws/aws-sdk-android/releases/tag/release_v2.8.0)

### New Features

* **AWS Mobile Client**
  * The `AWSMobileClient` provides client APIs and building blocks for developers who want to create user authentication experiences.  It supports the following new features:
    - User state tracking: `AWSMobileClient` offers on-demand querying for the “login state” of a user in the application.
    - Credentials management: Automatic refreshing of `Cognito User Pools` `JWT Token` and `AWS Credentials` from `Cognito Identity`.
    - Offline support: `AWSMobileClient` is optimized to account for applications transitioning from offline to online connectivity, and refreshing credentials at the appropriate time so that errors do not occur when actions are taken and connectivity is not available.
    - Drop-in Auth UI: `AWSMobileClient` client supports easy “drop-in” UI for your application.
    - Simple, declarative APIs `signUp`, `signIn`, `confirmSignIn`, etc.

> Note: The existing methods of `AWSMobileClient` are deprecated and will be removed in a future minor version. `AWSMobileClient` now takes a dependency on `AWSCognitoIdentityProvider`(Cognito User Pools SDK) package to offer integration with `CognitoUserPools`. When using the new drop-in UI, `AWSAuthUI` and `Social sign-in` features continue to be pluggable dependencies for `AWSMobileClient`.

All documentation is now centralized at https://aws-amplify.github.io/

### Enhancements

* **Amazon Kinesis Video Streams**
  * Improve exception handling.
  * Lower default memory allocation to 385MB to reduce crashes from over-allocation.
  * **Breaking API Changes**
    * Remove `streamName` parameter from `KinesisVideoClient.registerMediaSource()` as `MediaSource` already has the stream name in `StreamInfo`.
    * Add `KinesisVideoClient.unregisterMediaSource()` to remove `MediaSource` to `KinesisVideoProducerStream` binding from `KinesisVideoClient`. Customers can use `unregisterMediaSource()` after they stop streaming, so `MediaSource` data will not to be sent to Kinesis Video Streams.
    * Add `getStreamInfo()` to `MediaSource` instead of `MediaSourceConfiguration`. If customers have implemented their own `MediaSource` and `MediaSourceConfiguration`, they would need to provide stream information via `MediaSource.getStreamInfo()`. The `MediaSourceConfiguration.getStreamInfo()` will not work.
    * The following classes are no longer publicly available.
      * `MediaSource`
      * `MediaSourceConfiguration`
      * `MediaSourceSink`
      * `AbstractKinesisVideoClient`
      * `NativeKinesisVideoClient`
      * `BytesGenerator`
      * `BytesMediaSource`
      * `BytesMediaSourceConfiguration`
      * `ProducerStreamSink`
      * `KinesisVideoServiceClient`
      * `NativeKinesisVideoProducerJni`
      * `NativeKinesisVideoProducerStream`
      * `NativeLibraryLoader`
      * `KinesisVideoMetrics`
      * `KinesisVideoProducer`
      * `KinesisVideoProducerStream`
      * `KinesisVideoStreamMetrics`
      * `ReadResult`
      * `ServiceCallbacks`
      * `com.amazonaws.kinesisvideo.service.exception.AccessDeniedException`
      * `com.amazonaws.kinesisvideo.service.exception.AmazonServiceException`
      * `com.amazonaws.kinesisvideo.service.exception.ResourceInUseException`
      * `com.amazonaws.kinesisvideo.service.exception.ResourceNotFoundException`
      * `AckConsumer`
      * `BlockingAckConsumer`
      * `DefaultServiceCallbacksImpl`

## [Release 2.7.7](https://github.com/aws/aws-sdk-android/releases/tag/release_v2.7.7)

### Bug Fixes

* **AWS IoT**
  * Handle exception during `AWSIotMqttManager.connect` call and pass it through the status callback. See [issue #556](https://github.com/aws/aws-sdk-android/issues/556)

### Misc. Updates

* Generate Javadoc for Amazon Kinesis and Amazon Kinesis Firehose clients. See [issue #560](https://github.com/aws/aws-sdk-android/issues/560)
* Model updates for the following services
  * AWS IoT

## [Release 2.7.6](https://github.com/aws/aws-sdk-android/releases/tag/release_v2.7.6)

### Bug Fixes
* **Amazon S3**
  * Fixed the regression introduced in `2.7.4` to support transfer objects with name containing special characters.

### Enhancements

* **AWS Auth SDK**
  * Added support for forced changed password in the sign-in flow of the UI. [issue #374](https://github.com/aws/aws-sdk-android/issues/374)
  * UI activities will show keyboard by default when requesting input from the end-user. [issue #550](https://github.com/aws/aws-sdk-android/issues/550)
  * Preserve sign-up form fields when sign-up validation fails so that end-users can correct and try again. [issue #460](https://github.com/aws/aws-sdk-android/issues/460)
  * Automatically sign-in user after actions such as sign-up or forgot password. [issue #460](https://github.com/aws/aws-sdk-android/issues/460)
  * Show the partially redacted destination of the MFA code on the screen when end-user needs to input a code.

### Misc. Updates

* Model updates for the following services
  * Amazon Comprehend
  * Amazon Transcribe

## [Release 2.7.5](https://github.com/aws/aws-sdk-android/releases/tag/release_v2.7.5)

### Bug Fixes

* **Amazon Cognito Identity Provider**
  * Synchronize to reduce network calls when refreshing the Cognito User session. See [pr #272](https://github.com/aws/aws-sdk-android/pull/272)

* **AWS IoT**
  * Fix a bug to prevent crashes when concurrent threads publish messages. See [pr #532](https://github.com/aws/aws-sdk-android/pull/532/)

## [Release 2.7.4](https://github.com/aws/aws-sdk-android/releases/tag/release_v2.7.4)

### Bug Fixes

* **Amazon S3**
  * Fix a bug in specifying a custom Security Provider for client-side encryption.
  * `AmazonS3EncryptionClient` (Client-side encryption) is deprecated. You can secure your content in S3 in two ways: a) For uploads, you can encrypt the file locally using an algorithm of your choice and use the TransferUtility API to upload the encrypted file to S3. For downloads, you can use the TransferUtility API to download the file and then decrypt it using the algorithm that you used to upload the file. b) `ServerSideEncryption`: There are multiple options available for ServerSide Encryption. You can setup encryption at the S3 bucket level using the AWS S3 console. When encryption is setup at the bucket level, all objects in the bucket are encrypted. You can also use the AWS console to encrypt individual objects after they have been uploaded. Another option is to request ServerSide encryption for the object being uploaded using the SDK.
  * Fix a bug to support transfer objects with name containing special characters. '+', '*', '%7E' and '%2F' characters are URL-encoded.

## [Release 2.7.3](https://github.com/aws/aws-sdk-android/releases/tag/release_v2.7.3)

### Bug Fixes

* **Amazon Kinesis**
  * Use different patition keys for each record within a single batch when partition key is not specified by caller.

## [Release 2.7.2](https://github.com/aws/aws-sdk-android/releases/tag/release_v2.7.2)

### Bug Fixes

* **Amazon Pinpoint**
  * Fix notifications from not showing when notification image could not be loaded. Notifications are now expandable.

## [Release 2.7.1](https://github.com/aws/aws-sdk-android/releases/tag/release_v2.7.1)

### Enhancements

* **AWS IoT**
  * Added support for new BJS endpoint serving ATS server cert in format: [customer_id.ats.iot.cn-north-1.amazonaws.com.cn]

### Misc. Updates

* Model updates for the following services
  * Amazon CloudWatch Logs
  * Amazon DynamoDB
  * Amazon Elastic Load Balancing(ELB)
  * Amazon Parrot
  * Amazon Simple Email Service (SES)

## [Release 2.7.0](https://github.com/aws/aws-sdk-android/releases/tag/release_v2.7.0)

### Enhancements

* **Amazon S3**
  * Starting version `2.7.0` of the SDK, `TransferService` logic has been refactored. This service now will be responsible only for monitoring network connectivity changes. When the network goes offline, the transfers that are in progress will be paused. When the network comes back online, the transfers that are paused will be resumed. If you expect your app to perform long-running transfers in the background, you need to initiate the transfers from a background service of your choice.

  * The `TransferService` will not be started or stopped by `TransferUtility` anymore. You have to start `TransferService` manually from your application. A recommended way is to start the service upon Application startup. One way you can do this is to include the following line in the `onCreate` method of your app's Application class.
  		  
	```java
	getApplicationContext().startService(new Intent(getApplicationContext(), TransferService.class));
	```

## [Release 2.6.31](https://github.com/aws/aws-sdk-android/releases/tag/release_v2.6.31)

### Enhancements

* **Amazon Polly**
  * Added support for new voice `Zhiyu`.

## [Release 2.6.30](https://github.com/aws/aws-sdk-android/releases/tag/release_v2.6.30)

### Bug Fixes

* **Amazon Cognito Identity Provider**
  * Compute and send secret hash when client secret is present for Custom Authentication Flow.

* **AWS Core**
  * Fixed a bug where getting a logger using Apache Commons Logging would crash starting Android 9.0 (Pie / API Level 28). See [pull #521](ttps://github.com/aws/aws-sdk-android/pull/521). Now, Apache Commons Logging would be used if it's being added as a dependency, otherwise `android.util.Log` will be used.

## [Release 2.6.29](https://github.com/aws/aws-sdk-android/releases/tag/release_v2.6.29)

### Bug Fixes

* **AWS IoT**
  * `setMaxAutoReconnectAttepts` method in `AWSIotMqttManager` is deprecated. Please use `setMaxAutoReconnectAttempts` instead.

### Misc. Updates

* Model updates for the following services
  * Amazon Cognito Identity Provider
  * Amazon DynamoDB
  * Amazon Lex
  * Amazon Rekognition

## [Release 2.6.28](https://github.com/aws/aws-sdk-android/releases/tag/release_v2.6.28)

### Bug Fixes

* **Amazon Cognito Auth**
  * Fix an issue where `getAppWebDomain` was used instead of  `getAppId`  which caused the SDK to return isAuthenticated as false for a logged in user. See [issue #508](https://github.com/aws/aws-sdk-android/issues/508)
  * Added identity provider as parameter to the CognitoAuth builder to allow developers to launch hosted UI directly to a certain social provider. See [issue ##494](https://github.com/aws/aws-sdk-android/issues/494) and [issue ##230](https://github.com/awslabs/aws-sdk-android-samples/issues/230)

### Misc. Updates

* Model updates for the following services
  * Amazon CloudWatch Logs
  * Amazon DynamoDB
  * Amazon KMS
  * Amazon Pinpoint
  * Amazon Transcribe

## [Release 2.6.27](https://github.com/aws/aws-sdk-android/releases/tag/release_v2.6.27)

### New Features

* **Amazon Polly**
  * Amazon Polly enables female voice Aditi to speak Hindi language.

### Bug Fixes

* **AWS IoT**
  * Add customer callback when exception is thrown in client connect.

* **Amazon Cognito Identity**
  * Fixes developer authentication flow in the `cn-north-1` region.

* **AWS Lambda**
  * Fix a bug in `LambdaInvocationHandler` where the `InvocationType` is always set to `RequestResponse` even if `LogType` is `None`. See [issue #459](https://github.com/aws/aws-sdk-android/issues/459)

### Misc. Updates

* Model updates for the following services
  * Amazon DynamoDB

## [Release 2.6.26](https://github.com/aws/aws-sdk-android/releases/tag/release_v2.6.26)

### Enhancements

* **Amazon Polly**
  * Added support for new `SynthesisTask` feature which allows asynchronous and batch processing.

### Misc. Updates

* Model updates for the following services
  * Amazon Comprehend
  * Amazon DynamoDB
  * AWS IoT
  * Amazon Pinpoint
  * Amazon Polly
  * Amazon Rekognition
  * Amazon Transcribe

## [Release 2.6.25](https://github.com/aws/aws-sdk-android/releases/tag/release_v2.6.25)

## New Features

* **Amazon Kinesis Video Streams**
  * Updated models for HLS streaming feature. Add `AWSKinesisVideoArchivedMediaClient`and dependency `implementation 'com.amazonaws:aws-android-sdk-kinesisvideo-archivedmedia:2.6.25'` to access HLS streaming feature.

## [Release 2.6.24](https://github.com/aws/aws-sdk-android/releases/tag/release_v2.6.24)

### Bug Fixes

* **Amazon Cognito Identity Provider**
  * Fix bug that prevents authentication with the username and password flow. See (issue #484)[https://github.com/aws/aws-sdk-android/issues/484]

## [Release 2.6.23](https://github.com/aws/aws-sdk-android/releases/tag/release_v2.6.23)

### Enhancements

* **Amazon S3**
  * Support user metadata headers.

## [Release 2.6.22](https://github.com/aws/aws-sdk-android/releases/tag/release_v2.6.22)

### Enhancements

- **Amazon Polly**
  - Added support for new voice - `Lea`.

## [Release 2.6.21](https://github.com/aws/aws-sdk-android/releases/tag/release_v2.6.21)

### Enhancements

* **Amazon Kinesis Streams** and **Amazon Kinesis Firehose**
  * Added `DeadLetterListener` to allow for records that cannot be retried or exceeded the retry limit to be handled.
  * Added one automatic retry for unmarshall errors when submitting all records.

### Misc. Updates

* Model updates for the following services
  * Amazon Auto Scaling
  * Amazon Cognito Identity
  * Amazon Cognito Identity Provider
  * Amazon Cognito Sync
  * Amazon DynamoDB
  * Amazon Elastic Load Balancing (ELB)
  * Amazon Kinesis Firehose
  * Amazon Kinesis Streams
  * Amazon Kinesis Video Streams
  * Amazon Lex
  * Amazon Machine Learning
  * Amazon Pinpoint
  * Amazon Polly
  * Amazon Rekoginiton
  * Amazon Security Token Service (STS)
  * Amazon Simple Email Service (SES)
  * AWS IoT
  * AWS Key Management Service (KMS)
  * AWS Lambda

## [Release 2.6.20](https://github.com/aws/aws-sdk-android/releases/tag/release_v2.6.20)

### New Features

 * **Amazon Comprehend**
  * Amazon Comprehend is a natural language processing (NLP) service that uses machine learning to find insights and relationships in text.

* **Amazon Translate**
  * Amazon Translate is a neural machine translation service that delivers fast, high-quality, and affordable language translation.

### Misc. Updates

* **Amazon CloudWatch Logs**
  * Update Amazon CloudWatch Logs client to the latest service model.

* **Amazon Cognito Identity**
  * Update Amazon Cognito Identity client to the latest service model.

* **Amazon Lex**
  * Update Amazon Lex client to the latest service model.

### Bug Fixes

* **Amazon S3**
  * Support Storage Class in `TransferUtility`. See [pr #398](https://github.com/aws/aws-sdk-android/pull/398/)

## [Release 2.6.19](https://github.com/aws/aws-sdk-android/releases/tag/release_v2.6.19)

### New Features

* **Amazon Transcribe**
  * Amazon Transcribe is an automatic speech recognition (ASR) service that makes it easy for developers to add speech to text capability to their applications.

### Bug Fixes

* **Amazon CloudWatch Logs**
  * Fix signing issue for `AmazonCloudWatchLogsClient`.  See [issue #453](https://github.com/aws/aws-sdk-android/issues/453)
  
* **AWS IoT**
  * Use `ConcurrentHashMap` to avoid `ConcurrentModificationException`. See [PR #330](https://github.com/aws/aws-sdk-android/issues/330)

## [Release 2.6.18](https://github.com/aws/aws-sdk-android/releases/tag/release_v2.6.18)

### Enhancements

* **Amazon Kinesis Video Streams**
  * Add handling of token rotation, error recovery and the re-streaming in general.
  * **Breaking API Changes**

	|Class|2.6.17 API|2.6.18 API
	|-----|----------|----------
	| KinesisVideoProducerStream|getStreamData(byte[], int, int)<br />return type: int|getStreamData(byte[], int, int, ReadResult)<br />return type: void
	| NativeKinesisVideoProducerJni|getStreamData(long, byte[], int, int)<br />return type: int|getStreamData(long, byte[], int, int , ReadResult)<br />return type: void
	| NativeKinesisVideoProducerStream|getStreamData(@ byte[], int, int)<br />return type: int|getStreamData(@ byte[], int, int, ReadResult)<br />return type: void

## [Release 2.6.17](https://github.com/aws/aws-sdk-android/releases/tag/release_v2.6.17)

### Bug Fixes

* **Amazon Pinpoint**
  * Issue with Android API level 23 causing crashes when generating notification icon from a bitmap. Updated SDK behavior to only generate icon from a bitmap on API level 24 and above.
  * Fixed an issue when the userId was unset, registering for notifications would clobber the userId on the server. This overwrote any value set by `updateEndpointProfile`. Set user id to empty string to reset server user id, null to retain server value.
  * Issue with ANRs (Application Not Responding) when downloading images for notifications. Updated SDK behavior to background download image tasks.
  * Added an option to specify a custom ExecutorService through PinpointConfiguration for the TargetingClient. Use `PinpointConfiguration.withExecutor(ExecutorService)` to choose an Executor to register for Pinpoint notifications and to run handlers. Choosing a single thread Executor can be used when running handlers sequentially on the same thread after registration.

* **Amazon S3**
  * Optimized the `TransferService.loadAndResumeTransfersFromDB` to minimize the time holding the database connection.

## [Release 2.6.16](https://github.com/aws/aws-sdk-android/releases/tag/release_v2.6.16)

### Enhancements

* **Amazon S3**
  * Added `TransferUtilityOptions` to configure the size of the transfer thread pool and the time interval in `TransferService` to check for unfinished transfers and resume them.
  * Fixed bugs and added some performance improvements.

## [Release 2.6.15](https://github.com/aws/aws-sdk-android/releases/tag/release_v2.6.15)

### New Features

* **Amazon Cognito Identity Provider**
  * Support for user migration over lambda trigger in Cognito User Pools.

### Enhancements

* **Amazon Kinesis Video Streams**
  * **Breaking API  Changes**: Added `uploadHandle` parameter to the following APIs.
      * `KinesisVideoProducerStream.getDataStream()`
      * `KinesisVideoProducerStream.fragmentAck()`
      * `KinesisVideoProducerStream.streamTerminated()`
      * `StremCallbacks.streamDataAvailable()`
      * `StremCallbacks.streamClosed()`
      * `NativeKinesisVideoProducerJni.streamClosed()`
      * `NativeKinesisVideoProducerJni.fragmentAck()`
      * `NativeKinesisVideoProducerJni.streamDataAvailable()`
      * `NativeKinesisVideoProducerJni.streamTerminated()`
      * `NativeKinesisVideoProducerStream.getDataStream()`
      * `NativeKinesisVideoProducerStream.fragmentAck()`
      * `NativeKinesisVideoProducerStream.parseFragmentAck()`
      * `NativeKinesisVideoProducerStream.streamTerminated()`
      * `NativeKinesisVideoProducerStream.streamDataAvailable()`
      * `NativeKinesisVideoProducerStream.streamClosed()`
      * `DefaultStreamCallbacks.streamDataAvailable()`
      * `DefaultStreamCallbacks.streamClosed()`
      * `AckConsumer.AckConsumer()`
      * `DefaultServiceCallbacksImpl.CompletionCallback()`

## [Release 2.6.14](https://github.com/aws/aws-sdk-android/releases/tag/release_v2.6.14)

### Bug Fixes

* **Amazon CloudWatch Logs**
  * Allow `Amazon CloudWatch Logs` SDK to be fetched via maven. See [issue #392](https://github.com/aws/aws-sdk-android/issues/392)

### Enhancements

* **Amazon Cognito Identity Provider**
  * Repackaged Amazon Cognito Identity Service Provider Android SDK to change dependency for ASF components.

* **Amazon Cognito Auth**
  * Repackaged Amazon Cognito Auth Android SDK to change dependency for ASF components. Use `{ transitive = true; }` while importing `aws-android-sdk-cognitoauth` via maven in gradle.

## [Release 2.6.13](https://github.com/aws/aws-sdk-android/releases/tag/release_v2.6.13)

### Bug Fixes

* **Amazon S3**
  * Fix the upload method with CannedAccessControlList and TransferListener in TransferUtility. See [issue #388](https://github.com/aws/aws-sdk-android/issues/388)

* **Amazon Cognito Auth**
  * Fixes bug - "Unexpected char 0x0a at 82 in header value" error, when using App clients with an associated secret. See [pr #367](https://github.com/aws/aws-sdk-android/pull/367)
  * Added `minSdkVersion` and `targetSdkVersion` in `AndroidManifest`

* **AWS Mobile Client**
  * Added `minSdkVersion` and `targetSdkVersion` in `AndroidManifest`

### New Features

* **AWS IoT**
  * Starting from this release, AWS IoT SDK by default sends metrics indicating which language and version of the SDK is being used. However, user may disable this by calling `setMetricsEnabled(false)` before calling `connect` method, if they do not want metrics to be sent.

## [Release 2.6.12](https://github.com/aws/aws-sdk-android/releases/tag/release_v2.6.12)

### New Features

* **AWS Core Runtime**
  * Added support for Europe (Paris) region `eu-west-3`.

### Bug Fixes

* **AWS Auth SDK**
  * Added minimum sdks and target sdk version.

* **Amazon Kinesis Video Streams**
  * Added minimum sdks and target sdk version.

## [Release 2.6.11](https://github.com/aws/aws-sdk-android/releases/tag/release_v2.6.11)

### New Features

* **AWS Core Runtime**
  * Added support for China (Ningxia) region `cn-northwest-1`.

## [Release 2.6.10](https://github.com/aws/aws-sdk-android/releases/tag/release_v2.6.10)

### New Features

* **Amazon Rekognition**
  * **Breaking API Change**
    * The `GenderType` enum entries have changed from `MALE` `FEMALE` to `Male` `Female`.
    * The `LandmarkType` enum entries have changed to camelcase. i.e. `EYE_LEFT` `LEFT_EYEBROW_LEFT` to `EyeLeft` `LeftEyebrowLeft`
  * Update the enum value of LandmarkType and GenderType to be consistent with service response.
  * Update to add face and text detection.
  * Update to Amazon Rekognition in general to latest API specifications.

### Bug Fixes:

- **Amazon Pinpoint**
  - Improve error handling during event submission to ensure DB event corruption is handled gracefully (without crashing the app due to an uncaught exception).

- **Amazon Kinesis Video Streams**
  - **Breaking API Change** `KinesisVideoAndroidServiceClient.getAwsAcuityClient()` is renamed to `KinesisVideoAndroidServiceClient.getAwsKinesisVideoClient()` for consistency.

## [Release 2.6.9](https://github.com/aws/aws-sdk-android/releases/tag/release_v2.6.9)

### Bug Fixes:

- **AWS Auth Core**
  - Fixed a bug where the `doStartupAuth` method in `IdentityManager` method introduced in 2.6.0 was misspelled as `doStartUpAuth` in SDK versions 2.6.7 and 2.6.8. The method now continues to have the name `doStartupAuth` from SDK version 2.6.9.

## [Release 2.6.8](https://github.com/aws/aws-sdk-android/releases/tag/release_v2.6.8)

### New Features

- **Support for Amazon Kinesis Video Streams**: Amazon Kinesis Video Streams is a fully managed video ingestion and storage service. It enables you to securely ingest, process, and store video at any scale for applications that power robots, smart cities, industrial automation, security monitoring, machine learning (ML), and more. Kinesis Video Streams also ingests other kinds of time-encoded data like audio, RADAR, and LIDAR signals. Kinesis Video Streams provides you SDKs to install on your devices to make it easy to securely stream video to AWS. Kinesis Video Streams automatically provisions and elastically scales all the infrastructure needed to ingest video streams from millions of devices. It also durably stores, encrypts, and indexes the video streams and provides easy-to-use APIs so that applications can access and retrieve indexed video fragments based on tags and timestamps. Kinesis Video Streams provides a library to integrate ML frameworks such as Apache MxNet, TensorFlow, and OpenCV with video streams to build machine learning applications.

- **Amazon Cognito Auth**
  - Add support for the adaptive authentication feature of Amazon Cognito advanced security features (Beta).

- **Amazon Cognito Identity Provider**
  - Add support for Time-based One-time Passcode multi-factor authentication.
  - Add support for the adaptive authentication feature of Amazon Cognito advanced security features (Beta).

## [Release 2.6.7](https://github.com/aws/aws-sdk-android/releases/tag/release_v2.6.7)

### New Features

- **AWS MobileClient**
  - Added `AWSMobileClient` to initialize the SDK and create instances of other SDK clients. Currently support is limited to `SignInUI`. AWSMobileClient creates the `AWSConfiguration` based on `awsconfiguration.json`, fetches the Cognito Identity and registers the SignIn providers with the permissions based on the  `AWSConfiguration`.

### Enhancements

- **Amazon Polly**
  - Added support for new voices - `Aditi` and `Seoyeon`.
  - Added support for new language code - `ko-KR`.

- **Amazon Pinpoint**
  - Added support for notification channel on Android SDK 26 (Oreo).
  - On Android SDK 23 (Marshmallow) and newer devices, the large icon is not set if it is not present from the push payload and a small icon is set in the push payload. This allows setting only the small icon from the campaign in the Pinpoint console.
  - On Android SDK 23 and newer devices, if the small icon is set in a format that is an opaque color image, it is now converted to greyscale to prevent displaying a grey box. Small icons in the correct format of opaque white with a transparent background will still render appropriately.

### Bug Fixes:

- **General**
  - Fixed domain returned for `cn-north-1` region and region parsing for `amazonaws.com.cn` domains. See [pr #362](https://github.com/aws/aws-sdk-android/pull/362).

- **AWS IoT**
  - Increased default time to keep alive to 300 seconds.

## [Release 2.6.6](https://github.com/aws/aws-sdk-android/releases/tag/release_v2.6.6)

### Bug Fixes:

- **Amazon Pinpoint**
  - Fix locale issue for endpoint profile updates. See [issue #355](https://github.com/aws/aws-sdk-android/issues/355) and see [issue #354](https://github.com/aws/aws-sdk-android/issues/354)

- **Amazon S3**
  - Fixed a bug in the download progress reporting for large files where the last status update could be a jump of 75% or more. The default for notification used to be 8K bytes chunks, it has been changed to 1024K bytes.  The value can be changed using the `setNotificationThreshold` method of AmazonS3Client instead of being a constant.  See [issue #333](https://github.com/aws/aws-sdk-android/issues/333)

- **AWS IoT**
  - Fix validation for endpoint in China that ends with ".cn". See [issue #337](https://github.com/aws/aws-sdk-android/issues/337)

## [Release 2.6.5](https://github.com/aws/aws-sdk-android/releases/tag/release_v2.6.5)

### Enhancements:

- **Amazon Polly**
  - Added support for new voices - `Matthew` and `Takumi`.
  - Polly is now available in `ap-northeast-1` region.

### Bug Fixes:

- **Amazon Cognito Identity Provider**
  - Fixed a bug in the deletion of CognitoUser where the callback function is not invoked when deletion is successful. See [issue #304](https://github.com/aws/aws-sdk-android/issues/304)

## [Release 2.6.4](https://github.com/aws/aws-sdk-android/releases/tag/release_v2.6.4)

### Bug Fixes:

- **Amazon Kinesis Firehose & Amazon Kinesis Streams**
  - Fixed a bug that caused infinite loops while reading local cache of streams used for batching. See [issue #182](https://github.com/aws/aws-sdk-android/issues/182)

## [Release 2.6.3](https://github.com/aws/aws-sdk-android/releases/tag/release_v2.6.3)

### New Features:

- **Amazon Pinpoint**
  - Add support for ADM and Baidu channels. Now Android developers will be able to target devices that leverage Amazon Device messaging and Baidu Cloud messaging. 
- **Amazon Cognito Identity Provider**
  - Support for Pinpoint Analytics integration in Cognito User Pools.

## [Release 2.6.2](https://github.com/aws/aws-sdk-android/releases/tag/release_v2.6.2)

### Bug Fixes:

- **AWS Auth SDK**
  - Fixed a bug in the creation of SignInButton.
  - Removed the manifest entries for Facebook Application ID and Google Play Services version.

## [Release 2.6.1](https://github.com/aws/aws-sdk-android/releases/tag/release_v2.6.1)

### Bug Fixes:

- **AWS Auth SDK**
  - Fixed border and shadow for Facebook and Google SignIn buttons.
  - Fixed the Android Support Package dependencies of the different auth clients. The Android Support Packages support-v4 and appcompat-v7 of all the auth clients now have the same version 23.0.1 and are optional dependencies. Apps consuming the auth clients will now declare the appcompat-v7 and support-v4 dependencies in the gradle manually.

- **Amazon Pinpoint**
  - Notification icon handling has been improved. By default, when the Notification icon uses the app icon, the icon will now be shown in color on Apps targeting SDK version 21 or greater. This will be achieved by setting the large icon to the app icon and generating the small icon by converting the app icon image to gray scale. For Apps targeting SDK version below 21, the behavior remains the same and the color icon is shown.

## [Release 2.6.0](https://github.com/aws/aws-sdk-android/releases/tag/release_v2.6.0)

### New Features:

- **AWS Auth SDK**
  - Added new SDK for configurable User SignIn Screen with Amazon Cognito UserPools, Facebook SignIn and Google SignIn.

- **AWS Core Runtime**
  - Added support for a configuration file `awsconfiguration.json` that can be used to construct:
    - `CognitoCredentialsProvider`, `CognitoCachingCredentialsProvider`, `CognitoUserPool`, `TransferUtility`, `DynamoDBMapper`, `PinpointConfiguration`, `CognitoSyncManager`, and `LambdaInvokerFactory`.

### Improvements:

- **AWS S3**
  - Add builder pattern constructor to `TransferUtility`.
  - Add default bucket property in `TransferUtility` builder. The default bucket will be used when no bucket is specified.

- **AWS Lambda**
  - Add builder pattern constructor to `LambdaInvokerFactory`.

- **Amazon DynamoDB**
  - Add builder pattern constructor to `DynamoDBMapper`.

- **Amazon Pinpoint**
  - Add configuration option to post notifications even if the app is in the foreground.

### Bug Fixes:

- **Amazon Pinpoint**
  - Fixed bug that caused Pinpoint endpoint profile to incorrectly calculate the number of profile attributes and metrics.

- **Amazon Lex**
  - Fixed aar file and added new architecture support arm64-v8a, mips, mips64, x86, x86_64. See [issue #298](https://github.com/aws/aws-sdk-android/issues/298)

## [Release 2.4.7](https://github.com/aws/aws-sdk-android/releases/tag/release_v2.4.7)

### Improvements:

- **Amazon Cognito Auth**
  - Making Cognito App Integration and Federation feature generally available

- **AWS IoT**
  - Add API to enable/disable auto-resubscribe feature.

### Bug Fixes:

- **AWS IoT**
  - Fixed bug that caused reconnecting to the session to throw an exception due to failure to obtain credentials.

## [Release 2.4.6](https://github.com/aws/aws-sdk-android/releases/tag/release_v2.4.6)

### Bug Fixes:

- **Amazon Cognito Identity Provider**
  - Fixed bug that caused `CognitoDeviceHelper.getDeviceKey` to return null on certain cases. See [issue #259](https://github.com/aws/aws-sdk-android/issues/259)
  - Fixed bug where `onSuccess` callback was missing from `verifyAttribute` function. See [issue #266](https://github.com/aws/aws-sdk-android/issues/266)

- **Amazon Pinpoint**
  - Fix crash in Pinpoint SDK when getting locale's country code.

## [Release 2.4.5](https://github.com/aws/aws-sdk-android/releases/tag/release_v2.4.5)

### Bug Fixes:

- **Amazon S3**
  - Fixed bug that caused keys to convert spaces to url encoded characters. See [issue #310](https://github.com/aws/aws-sdk-android/issues/310)

- **Amazon DynamoDB Document Model (Beta)**
  - Fixed bug that caused item updates to fail due to equality check error.

## [Release 2.4.4](https://github.com/aws/aws-sdk-android/releases/tag/release_v2.4.4)

### New Features:
- **Amazon DynamoDB Document Model (Beta)**
  - Added DynamoDB Document API: The Document API provides full JSON data support, use of Document Path to access part of a document, and new data types such as Map, Primitive, List, and Boolean. More information and sample code can be found in the [blog](https://aws.amazon.com/blogs/mobile/using-amazon-dynamodb-document-api-with-aws-mobile-sdk-for-android-part-1/).

* **Amazon Cognito Auth (Beta)**
  - A new SDK that enables sign-up and sign-in for Amazon Cognito Your User Pools via a lightweight hosted UI.

### Bug Fixes:
- **Amazon Pinpoint**
  - Change Pinpoint notification client to be a strong reference in Pinpoint notification receiver
  - **Breaking API Change** Please use `PinpointNotificationReceiver.setNotificationClient()` API instead of `setWeakNotificationClient`.

- **Amazon S3**
  - Fixed bug in `TransferUtility` which caused the app to crash due to a race condition when loading Transfer Records from Transfer Database. See [issue #288](https://github.com/aws/aws-sdk-android/issues/288)

## [Release 2.4.3](https://github.com/aws/aws-sdk-android/releases/tag/release_v2.4.3)

### Improvements:
- **AWS IoT**
  - Update API to latest spec.

- **Amazon Polly**
  - Added support for new voice id - `Vicki`.

- **Amazon Pinpoint**
  - Update logging to be more restrictive.
  - Added support for app-level opt-out.

### Bug Fixes:
- **All Services**
  - Fixed an issue where endpoint URLs were incorrectly set after using `setRegion.`. See [issue #290](https://github.com/aws/aws-sdk-android/issues/290)
- **Amazon S3**
  - Fixed bug which caused gradle build error on commons-io. See [issue #282](https://github.com/aws/aws-sdk-android/issues/282)
  - Fixed NPE error while resuming transfers using `TransferUtility`. See [issue #299](https://github.com/aws/aws-sdk-android/issues/299)
  - Fixed `TransferUtility` observer progress tracking bug. See [issue #257](https://github.com/aws/aws-sdk-android/issues/257)

## [Release 2.4.2](https://github.com/aws/aws-sdk-android/releases/tag/release_v2.4.2)

### Improvements:
- **Amazon Lex**
  - Amazon Lex is now Generally Available.
  - Added support for input transcripts.

- **Amazon Polly**
  - Added support for multiple Lexicons in presigned request.
  - Added support for speech marks.

- **Amazon Rekognition**
  - Added support for content moderation and age range estimation. See [issue #281](https://github.com/aws/aws-sdk-android/issues/281)

### Bug Fixes:
- **Amazon DynamoDB**
  - Fixed bug which did not use credentials provider when available in method `getClient(Region)`.
- **Amazon S3**
  - Fixed bug which caused gradle build error on commons-io. See [issue #282](https://github.com/aws/aws-sdk-android/issues/282)

## [Release 2.4.1](https://github.com/aws/aws-sdk-android/releases/tag/release_v2.4.1)

### New Features:
- **Support for Amazon Cloudwatch Logs**: Amazon CloudWatch is a monitoring service for AWS cloud resources and the applications you run on AWS. You can use Amazon CloudWatch to collect and track metrics, collect and monitor log files, and set alarms.

### Bug Fixes:
- **Amazon IoT**: fix an issue which triggers `NetworkOnMainThreadException` when calling `reconnectToSession()`. See [issue #261](https://github.com/aws/aws-sdk-android/issues/261)
- **Amazon S3**: fixed maven dependencies. See [issue #276](https://github.com/aws/aws-sdk-android/issues/276) & [issue #268](https://github.com/aws/aws-sdk-android/issues/268)
- **Amazon S3**: fixed an issue which caused resource path to be incorrectly encoded.See [AWS Forum Post](https://forums.aws.amazon.com/thread.jspa?threadID=252898)
- **General**: checkstyle fixes across the sdk.
- **General**: move all sdk's to use commons logging instead of LogCat.

## [Release 2.4.0](https://github.com/aws/aws-sdk-android/releases/tag/release_v2.4.0) (03/21/2017)

### Improvements:
- **Amazon Lex**:`LexVoiceButton` will now show an image of a bot when audio response from lex is being played.

### Bug Fixes:

- **Amazon API Gateway**: Allow marshalling alternative date formats in API Gateway.
- **Amazon Cognito Identity Provider**: Bug fix for missing required attribute Exception
- **Amazon IoT**: fix typo's with variable names in `AWSIoTMQTTManager`. See [issue #220](https://github.com/aws/aws-sdk-android/pull/220).
- **Amazon Lex**: Fix a bug which caused `readyToFulfill` to not file in `InteractionListener`.
- **Amazon Pinpoint**:Fix cursor leakage in Pinpoint.
- **Amazon Pinpoint**:Bug fixes for campaign open rate.
- **Amazon Pinpoint**:`PinpointEndpointClient` to retain instance of endpoint.
- **Amazon Pinpoint**:corrected the implemented for `optout` for profile.
- **Amazon Pinpoint**:Deprecated formatted price in `MonetizationEventBuilder`.
- **Amazon S3**: Bug Fixes with encryption client.
- **Amazon S3**: SigV4 signing is now default for S3. See [issue 234](https://github.com/aws/aws-sdk-android/issues/234) & [issue #108](https://github.com/awslabs/aws-sdk-android-samples/issues/108).
- **Amazon S3**: Added feature to specify listener in `TransferUtility.upload()`. See [issue #210](https://github.com/aws/aws-sdk-android/issues/210).
- **Amazon S3**: Fixed a bug where when using `setAccelerateModeEnabled` caused uploads to fail. See [issue #264](https://github.com/aws/aws-sdk-android/issues/264).
- **General** : Fixed a bug which caused incompatibility between maven releases and releases on [marketing page](https://aws.amazon.com/mobile/sdk).

## [Release 2.3.9](https://github.com/aws/aws-sdk-android/releases/tag/release_v2.3.9) (02/02/2017)

### Improvements:

- **Amazon Kinesis Firehose & Amazon Kinesis Streams**: Allow setting a static partition key in the KinesisRecorderConfig. See [issue #228](https://github.com/aws/aws-sdk-android/pull/228).
- **AWS KMS**: Updated service to latest spec.

### Bug Fixes:

- **Amazon Cognito Identity**: Fixed a bug that could cause a NullPointerException if credential refresh occured while another thread signed in with a provider. See [issue #247](https://github.com/aws/aws-sdk-android/pull/247).
- **Amazon Cognito Identity Provider**: Fixed bugs in SRP and exception handling.
- **Amazon Kinesis Firehose & Amazon Kinesis Streams**: Prevent KinesisRecorder.submitAllRecords() from potentially losing data if the service is killed by waiting until the data is transferred before removing it from the cache. See [issue #225](https://github.com/aws/aws-sdk-android/pull/225).
- **Amazon Pinpoint**: Fixed a bug that caused a crash when opening a deep link. See [issue #246](https://github.com/aws/aws-sdk-android/pull/246).
- **Amazon Lex**: Fix incorrect comparison for dialog states. See [issue #245](https://github.com/aws/aws-sdk-android/pull/245).

## [Release 2.3.8] (https://github.com/aws/aws-sdk-android/release/tag/release_v2.3.8) (12/20/2016)

### Bug Fixes:

- **Amazon Pinpoint**: Fixed incorrect signer config in Pinpoint Analytics.
- **Amazon S3**: Fixed a bug that caused TransferObserver.getBytesTransferred() to always return 0. See [issue #217](https://github.com/aws/aws-sdk-android/pull/217).
- **Amazon S3**: Fixed a race condition in TransferService. See [issue #197](https://github.com/aws/aws-sdk-android/pull/197).

## [Release 2.3.7](https://github.com/aws/aws-sdk-android/releases/tag/release_v2.3.7) (12/13/2016)

### New Features
- **Support for Amazon Rekognition**: Rekognition is a deep-learning based service to search, verify and organize images. With Rekognition, you can detect objects, scenes, and faces in images. You can also search and compare faces.
- **AWS Core Runtime**: Added Support for `eu-west-2`/LHR region in the SDK.

### Improvements
- **AWS Core Runtime**: Added support for enabling curl logging in the SDK. See [issue](https://github.com/aws/aws-sdk-android/pull/200)
- **AWS Lambda**: Update to Latest Models.

### Bug Fixes:
- **Amazon Pinpoint**: Fixed a bug that caused setting wrong endpoint for pinpoint client.
- **Amazon S3**: Fixed a bug that could cause NPE in Transfer Service. See [issue](https://github.com/aws/aws-sdk-android/issues/223).
- **Amazon Cognito Identity Provider**: Fix incorrect exception being thrown in `CognitoDevice`. See [issue](https://github.com/aws/aws-sdk-android/pull/224).
- **Amazon Cognito Identity Provider**: Fix a bug where `NewPasswordContinuation` throws `CognitoParameterInvalidException: Missing required attribute` even when the required user attributes have been set. See [issue](https://github.com/aws/aws-sdk-android/pull/216).


## [Release 2.3.6](https://github.com/aws/aws-sdk-android/releases/tag/release_v2.3.6) (12/07/2016)

### Improvements
- **AWS Core Runtime**: Added Support for `ca-central-1`/YUL region in the SDK.

### Bug Fixes
- **Amazon SQS**: Fixed a bug that caused SQS send message to fail. See [issue](https://github.com/aws/aws-sdk-android/issues/218).
- **Amazon Lex Runtime**: Fixed a bug where requests were not getting signed correctly.
- **Amazon Pinpoint**: Fix serialization of endpoint profile bug.
- **Amazon Mobile Analytics**: Ensure session file directories exist before saving


## [Release 2.3.5](https://github.com/aws/aws-sdk-android/releases/tag/release_v2.3.5) (12/01/2016)

### New Features
- **Support for Amazon Pinpoint**: Amazon Pinpoint makes it easy to run targeted campaigns to improve user engagement. Pinpoint helps you understand your users behavior, define who to target, what messages to send, when to deliver them, and tracks the results of the campaigns.


## [Release 2.3.4](https://github.com/aws/aws-sdk-android/releases/tag/release_v2.3.4) (11/30/2016)

### New Features
- **Support for Amazon Lex - Beta**: Amazon Lex is a service for building conversational interactions into any application using voice and text. With Lex, the same conversational engine that powers Amazon Alexa is now available to any developer, enabling you to build sophisticated, natural language, conversational bots (chatbots) into your new and existing applications. Amazon Lex provides the deep functionality and flexibility of automatic speech recognition (ASR) for converting speech to text and natural language understanding (NLU) to understand the intent of the text. This allows you to build highly engaging user experiences with lifelike, conversational interactions.

- **Support for Amazon Polly**: Amazon Polly is a service that turns text into lifelike speech, making it easy to develop applications that use high-quality speech to increase engagement and accessibility. With Amazon Polly the developers can build speech-enabled apps that work in multiple geographies.

## [Release 2.3.3](https://github.com/aws/aws-sdk-android/releases/tag/release_v2.3.3) (10/11/2016)

### Improvements
- **AWS Core Runtime Library**: Support for `us-east-2/CMH` region in SDK.

## [Release 2.3.2](https://github.com/aws/aws-sdk-android/releases/tag/release_v2.3.2) (10/06/2016)

### Improvements
- **Amazon Cognito Identity Provider**: 
- Support for Admin Create User feature.
- Allow SDK to refresh tokens which are about to expire within a pre-set threshold.

## [Release 2.3.1](https://github.com/aws/aws-sdk-android/releases/tag/release_v2.3.1) (09/08/2016)

### Improvements
- **API Gateway**: Added a generic invoker to execute requests for any path.

### Bug Fixes
- **Amazon Cognito Identity Provider**: 
- Fixed a bug introduced by StandardCharsets that caused the Android SDK to be unavailable for API 18 and below.

## [Release 2.3.0](https://github.com/aws/aws-sdk-android/releases/tag/release_v2.3.0) (07/28/2016)

### Improvements
- **AWS Core Runtime Library**: Added support for `us-west-2/PDX` region for cognito identity.
- **Amazon Cognito Identity Provider**: 
- Support for Custom authentication flows. Developers can implement custom authentication flows around Cognito Your User Pools.
- Support for devices.
- Global sign-out users, to sign-out from all devices.
- **Amazon Cognito Sync**: Added support for `us-west-2/PDX` region.

### Bug Fixes
- **Amazon Cognito Identity Provider**: 
- Authentication flow in Android SDK now uses Custom Authentication API.
- Two new exceptions added for getSession API. These exceptions have been added to accurately represent the user state when the username is invalid and when the user is not confirmed. You will have to update your application to handle these exceptions.
- UserNotFoundException: Returned when the username user does not exist.
- UserNotConfirmedException: Returned when the user has not been confirmed.

## [Release 2.2.22](https://github.com/aws/aws-sdk-android/releases/tag/release_v2.2.22) (07/27/2016)

### Bug Fixes
- **Amazon Simple Email Service**: Resolved an issue where some SES APIs were missing from the 2.2.21. [#179](https://github.com/aws/aws-sdk-android/issues/179)

## [Release 2.2.21](https://github.com/aws/aws-sdk-android/releases/tag/release_v2.2.21) (07/21/2016)

### Improvements
- **Amazon Web Services**: General service updates and documentation improvements.
- **AWS Core Runtime Library**: Allow custom `TrustManager` on `ClientConfiguration`. [#165](https://github.com/aws/aws-sdk-android/pull/165)
- **AWS IoT**: Updated Eclipse Paho MQTT client to v1.1.0. [#145](https://github.com/aws/aws-sdk-android/issues/145)

### Bug Fixes
- **Amazon Mobile Analytics**: Fixed crash while creating the base directory. [#126](https://github.com/aws/aws-sdk-android/issues/126)
- **Amazon Cognito**: Fixed a token refresh bug in Your User Pools.


## [Release 2.2.20](https://github.com/aws/aws-sdk-android/releases/tag/release_v2.2.20) (06/27/2016)

### New Features
- **Amazon Web Services**: Introducing new AWS region Asia Pacific (Mumbai) region, endpoint ap-south-1.

### Improvements
- **Amazon Web Services**: General service updates and documentation improvements.
- **API Gateway**: Expose client configuration through ApiFactory. [#158](https://github.com/aws/aws-sdk-android/issues/158)
- **Amazon Web Services**: Service clients are now generated with a new code gen system. Some trivial changes are listed below
- List members in POJO are defaulted to null instead of an empty list to align with map members. Please perform null check to avoid NPE. When marshalling a list member, a null list will be omitted and an empty list will result in an empty array.
- In `ListRecordsRequest` of Cognito Sync, the data type of `lastSyncCount` is changed from String to Long and that of `maxResult` from String to Integer.
- In DynamoDB, the method `setKey(java.util.Map.Entry<String, AttributeValue> hashKey, java.util.Map.Entry<String, AttributeValue> rangeKey)` is removed from `GetItemRequest`, `UpdateItemRequest`, `DeleteItemRequest`, and `DeleteRequest`. Use `addKeyEntry(String key, AttributeValue value)` instead. `setExclusiveStartKey(java.util.Map.Entry<String, AttributeValue> hashKey, java.util.Map.Entry<String, AttributeValue> rangeKey)` is also removed from `QueryRequest` and `ScanRequest`. The alternative is `addExclusiveStartKeyEntry(String key, AttributeValue value)`.

### Bug Fixes
- **API Gateway**: Fixed a bug where user agent is overwritten by `ApiHandler`. [#159](https://github.com/aws/aws-sdk-android/issues/159) 


## [Release 2.2.19](https://github.com/aws/aws-sdk-android/releases/tag/release_v2.2.19) (06/23/2016)

### New Features
- **Amazon Cognito Identity**: Added support for SAML role resolution.


## [Release 2.2.18](https://github.com/aws/aws-sdk-android/releases/tag/release_v2.2.18) (06/02/2016)

### Bug Fixes
- **AWS Core Runtime Library**: Removed testing implementation for `X509TrustManager`, for more information [see](https://support.google.com/faqs/answer/6346016).


## [Release 2.2.17](https://github.com/aws/aws-sdk-android/releases/tag/release_v2.2.17) (05/20/2016)

### New Features
- **Amazon S3**:
- Introducing a new version of the ListObjects (ListObjectsV2) API that allows listing objects with a large number of delete markers. See [GET Bucket (List Objects) Version 2](http://docs.aws.amazon.com/AmazonS3/latest/API/v2-RESTBucketGET.html) for more details.
- Added support for a new configuration named BucketAccelerateConfiguration which supports faster uploads/downloads to S3 buckets. See [Amazon S3 Transfer Acceleration](http://docs.aws.amazon.com/AmazonS3/latest/dev/transfer-acceleration.html).
- Amazon S3 now supports cross-region replication, which provides automatic, asynchronous copying of objects across buckets in different AWS regions. For more information, see [Cross-Region Replication](https://docs.aws.amazon.com/AmazonS3/latest/dev/crr.html) in the Amazon S3 Developer Guide.

### Bug Fixes
- **AWS Core Runtime Library**: Fixed a potential bug during retry where content input stream is not reset correctly.
- **Amazon Cognito**: Fixed a bug where Cognito Sign-in may fail on non US locale environment. [aws-sdk-android-samples #129](https://github.com/awslabs/aws-sdk-android-samples/issues/54)


## [Release 2.2.16](https://github.com/aws/aws-sdk-android/releases/tag/release_v2.2.16) (05/10/2016)

### New Features
- **AWS IoT**: The AWS IoT Device Gateway now supports MQTT over WebSockets. Build real-time mobile and web applications that interact over WebSockets, and easily scale to millions of simultaneous users. You can use WebSockets with Amazon Cognito to securely authenticate end-users to your apps and devices.

### Improvements
- **Amazon Web Services**: General service updates and documentation improvements.
- **AWS Core Runtime Library**: Removed verbose logging of errors in retries.
- **AWS IoT**: Added MQTT message delivery callback.

### Bug Fixes
- **Amazon S3**: Fixed a bug in TransferUtility caused by socket timeout exception. The exception is incorrectly treated as manually interrupt and thus is not reported to `TransferListener.onError(Exception)`. [#119](https://github.com/aws/aws-sdk-android/issues/119) and [#120](https://github.com/aws/aws-sdk-android/issues/120)
- **Amazon Cognito**: Fixed a bug caused by `StandardCharsets` which is available from API level 19. [#129](https://github.com/aws/aws-sdk-android/issues/129)


## [Release 2.2.15](https://github.com/aws/aws-sdk-android/releases/tag/release_v2.2.15) (04/19/2016)

### New Features
- **Amazon Cognito Identity Provider**: You can now use Amazon Cognito to easily add user sign-up and sign-in to your mobile and web apps. Your User Pool in Amazon Cognito is a fully managed user directory that can scale to hundreds of millions of users, so you don’t have to worry about building, securing, and scaling a solution to handle user management and authentication.
- **Amazon S3**: Canned ACL support when uploading objects to S3 with TransferUtility. [#63](https://github.com/aws/aws-sdk-android/issues/63)

### Bug Fixes
- **Amazon S3**: A NPE bug in TransferUtility caused by network receiver. [#117](https://github.com/aws/aws-sdk-android/issues/117) and [#118](https://github.com/aws/aws-sdk-android/issues/118)


## [Release 2.2.14](https://github.com/aws/aws-sdk-android/releases/tag/release_v2.2.14) (03/31/2016)

### New Features
- **AWS Iot**: Added support for LWT (last will and testimony).
- **Amazon SES**: Added support for custom MAIL FROM domains.

### Improvements
- **Amazon S3**: Improved performance of S3 TransferUtility.
- Now the number of parallel transfers is set to the number of processors (cores) + 1. [#111](https://github.com/aws/aws-sdk-android/issues/111)
- Removed unnecessary network requests in download task.

### Bug Fixes
- **AWS Core Runtime Library**: Addressed a potential bug in Cognito credentials provider.
- **Amazon S3**: Fixed RejectedExecutionException in TransferUtility which may occur when the service is shutting down. [#113](https://github.com/aws/aws-sdk-android/issues/113)


## [Release 2.2.13](https://github.com/aws/aws-sdk-android/releases/tag/release_v2.2.13) (02/25/2016)

### Improvements
- **Amazon S3**: Tweaked the usage of TransferListener in S3 TransferUtility.
- Now listeners are kept as strong references. They will be removed when transfers are completed. However user are still encouraged to clean up listeners themselves to prevent memory leak. [#93](https://github.com/aws/aws-sdk-android/issues/93) and [#101](https://github.com/aws/aws-sdk-android/issues/101)
- Transfers in WAITING_FOR_NETWORK state can now be paused or canceled. [#102](https://github.com/aws/aws-sdk-android/issues/102)
- Improved the experience to delete a transfer. [#104](https://github.com/aws/aws-sdk-android/issues/104)

### Bug Fixes
- **AWS Core Runtime Library**: Addressed potential internalization bugs. [#96](https://github.com/aws/aws-sdk-android/issues/96)
- **Amazon S3**: Fixed a ConcurrentModificationException bug caused by listeners being removed in their callbacks. [#103](https://github.com/aws/aws-sdk-android/issues/103)


## [Release 2.2.12](https://github.com/aws/aws-sdk-android/releases/tag/release_v2.2.12) (02/12/2016)

### New Features
- **AWS IoT**: [AWS IoT](https://aws.amazon.com/iot/) is now supported by the SDK. AWS IoT is a managed cloud platform that lets connected devices easily and securely interact with cloud applications and other devices. AWS IoT can support billions of devices and trillions of messages, and can process and route those messages to AWS endpoints and to other devices reliably and securely. With AWS IoT, your applications can keep track of and communicate with all your devices, all the time, even when they aren't connected.

### Improvements
- **Amazon Web Services**: General service updates and documentation improvements.


## [Release 2.2.11](https://github.com/aws/aws-sdk-android/releases/tag/release_v2.2.11) (01/28/2016)

### New Features
- **AWS Key Management Service**: [AWS Key Management Service (KMS)](https://aws.amazon.com/kms/) is now supported by the SDK. AWS Key Management Service (KMS) is a managed service that makes it easy for you to create and control the encryption keys used to encrypt your data, and uses Hardware Security Modules (HSMs) to protect the security of your keys. AWS Key Management Service is integrated with several other AWS services to help you protect your data you store with these services. AWS Key Management Service is also integrated with AWS CloudTrail to provide you with logs of all key usage to help meet your regulatory and compliance needs.

### Improvements
- **Amazon S3**: Revamped S3 TransferUtility. Huge performance boost and lots of enhancements.
- Offload most database operations to background thread.
- Re-architected transfer listeners. Moved away from ContentObserver.
- Reduced the frequency of writing transfer states to database.
- Better error reporting. Now the original exception is passed to [TransferListener.onError(int, Exception)](http://docs.aws.amazon.com/AWSAndroidSDK/latest/javadoc/com/amazonaws/mobileconnectors/s3/transferutility/TransferListener.html#onError(int,%20java.lang.Exception)). [#61](https://github.com/aws/aws-sdk-android/issues/61)
- Allow user to resume a transfer in any state other than `TransferState.COMPLETED`. [#81](https://github.com/aws/aws-sdk-android/issues/81) and [#87](https://github.com/aws/aws-sdk-android/issues/87)
- Better diagnostics of TransferService. You can dump its status with `adb shell dumpsys activity service com.amazonaws.mobileconnectors.s3.transferutility.TransferService`. It works only if the app is debuggable.
- Better handling of network connectivity changes.
- Other cleanups, bug fixes and improvements.
- **Amazon S3**: Adds support of server-side encryption with AWS Key Management Service. See [Amazon S3 developer guide](http://docs.aws.amazon.com/AmazonS3/latest/dev/UsingKMSEncryption.html) for more information.
- **Amazon S3**: Signature Version 4 is now the default signing methods for all S3 requests as long as a region is specified or can be easily determined from the given endpoint.


## [Release 2.2.10](https://github.com/aws/aws-sdk-android/releases/tag/release_v2.2.10) (01/06/2016)

### New Features
- **Amazon Web Services**: Added support for new AWS region in South Korea (ap-northeast-2).
- **Amazon Kinesis Firehose**: [Amazon Kinesis Firehose](https://aws.amazon.com/kinesis/firehose/) is the easiest way to load streaming data into AWS. It can capture and automatically load streaming data into Amazon S3 and Amazon Redshift, enabling near real-time analytics with existing business intelligence tools and dashboards you are already using today. See the [developer guide](http://docs.aws.amazon.com/mobile/sdkforandroid/developerguide/kinesis.html) for instructions about using `KinesisFirehoseRecorder`.

### Improvements
- **Amazon S3**: Allow user to add or overwrite file extension to MIME type mapping so that AmazonS3 can identify the MIME type of consequent uploads and set the content type correctly. [#83](https://github.com/aws/aws-sdk-android/issues/83)
- **AWS Lambda**: Added a method to access the installation id of the client context that is sent to AWS Lambda. [#74](https://github.com/aws/aws-sdk-android/issues/74)
- **Amazon Web Services**: General service updates and documentation improvements.

### Bug Fixes
- **Amazon S3**: Fixed the termination condition of TransferService so that it stays alive when there are active transfers waiting for network. [#70](https://github.com/aws/aws-sdk-android/issues/70)
- **Amazon S3**: Fixed a resource leak issue in TransferUtility caused by unclosed cursor.
- **AWS Lambda**: Fixed a potential issue with Lambda when invoking methods with no args. [#80](https://github.com/aws/aws-sdk-android/pull/80)
- **API Gateway**: Updated the message of ApiClientException to match exactly what the API responds. [#78](https://github.com/aws/aws-sdk-android/pull/78)


## [Release 2.2.9](https://github.com/aws/aws-sdk-android/releases/tag/release_v2.2.9) (11/18/2015)

### New Features
- **Amazon Web Services**: General service updates and documentation improvements.

### Bug Fixes
- **Amazon S3**: Fixed slow initialization of Amazon S3 client. [#69](https://github.com/aws/aws-sdk-android/issues/69)
- **General**: Updated instruction for proguard.

## [Release 2.2.8](https://github.com/aws/aws-sdk-android/releases/tag/release_v2.2.8) (11/05/2015)

### New Features
- **Amazon Web Services**: General service updates and documentation improvements.

### Bug Fixes
- **AWS Core Runtime Library**: Improved retry logic so that aborting a request will not cause a retry.


## [Release 2.2.7](https://github.com/aws/aws-sdk-android/releases/tag/release_v2.2.7) (10/08/2015)

### New Features
- **AWS Lambda**: You can now maintain multiple versions of your Lambda function code. Versioning allows you to control which Lambda function version is executed in your different environments (e.g., development, testing, or production).  You can also set up your Lambda functions to run for up to five minutes allowing longer running functions such as large volume data ingestion and processing jobs.

### Bug Fixes
- **Amazon S3**: Resolved a hostname verification issue when there is a . in the bucket name. [#59](https://github.com/aws/aws-sdk-android/issues/59) 
- **Amazon S3**: Resolved an issue when using  SSE-C with Transfer Manager 
- **Amazon API Gateway**: Fixed an issue where the incorrect content length was sent to the service when the body contained UTF-8 characters that were multiple bytes in length. [#62](https://github.com/aws/aws-sdk-android/issues/62)


## [Release 2.2.6](https://github.com/aws/aws-sdk-android/releases/tag/release_v2.2.6) (09/17/2015)

### New Features
- **Amazon Web Services**: General service updates and documentation improvements.
- **Amazon S3**: Added support of ObjectMetadata for upload in Amazon S3 `TransferUtility`. [#56](https://github.com/aws/aws-sdk-android/issues/56)

### Bug Fixes
- **AWS Core Runtime Library**: Fixed a potential NPE issue caused by ResponseCache by explicitly disabling HTTP response cache.
- **Amazon API Gateway**: Fixed a bug where the region for SigV4 signing is pinned to us-east-1. Now the region is deduced from API's invoke URL and can optionally be overwritten via `ApiClientFactory.region(String)`.


## [Release 2.2.5](https://github.com/aws/aws-sdk-android/releases/tag/release_v2.2.5) (08/07/2015)

### New Features
- **Amazon Web Services**: General service updates and documentation improvements on Amazon Elastic Compute Cloud (EC2) and Auto Scaling.
- **Github**: Open sourced unit tests and added this changelog.

### Bug Fixes
- **Amazon S3**: Fixed a bug when using Amazon S3 `TransferUtility` on a worker thread. [#51](https://github.com/aws/aws-sdk-android/issues/51)
- **AWS Core Runtime Library**: Fixed a bug caused by improper closing of a GZIP encoded content stream. See [AWS forum](https://forums.aws.amazon.com/thread.jspa?threadID=204659).
- **Maven**: Changed the dependency scope of Apache Commons Logging to [`provided`](https://maven.apache.org/guides/introduction/introduction-to-dependency-mechanism.html) which can remove compilation warnings and improve capability with Gradle.


## [Release 2.2.4](https://github.com/aws/aws-sdk-android/releases/tag/release_v2.2.4) (07/22/2015)

### New Features
- **Amazon S3**: The S3 transfer utility has been added to the SDK, which replaces the now deprecated transfer manager. This utility automatically pauses and resumes transfers when internet connectivity is lost and reestablished. The utility also automatically pauses transfers if an app crashes. Developers can manually pause and resume transfers without having to persist any data themselves. For more information, see our [blog](http://mobile.awsblog.com/post/Tx2KF0YUQITA164/AWS-SDK-for-Android-Transfer-Manager-to-Transfer-Utility-Migration-Guide) and [Getting Started documentation](http://docs.aws.amazon.com/mobile/sdkforandroid/developerguide/s3transferutility.html) for more info.
- **Amazon Mobile Analytics**: A new simpler constructor has been added to the MobileAnalyticsManager, and transmission of events over WAN is now enabled by default.


## [Release 2.2.3](https://github.com/aws/aws-sdk-android/releases/tag/release_v2.2.3) (07/09/2015)

### New Features
- **Amazon API Gateway**: Added a runtime library for the generated SDK of Amazon API Gateway. Amazon API Gateway makes it easy for AWS customers to publish, maintain, monitor, and secure application programming interfaces (APIs) at any scale. To know more please visit [Amazon API Gateway]( http://aws.amazon.com/api-gateway/).

### Bug Fixes
- **Amazon S3**: Fixed an issue in Amazon S3 where the range information is incorrect in PersistableTransfer. [#35](https://github.com/aws/aws-sdk-android/issues/35)
- **AWS Core Runtime Library**: Fixed an issue in `CognitoCachingCredentialsProvider` where the credentials might not be cached when using developer-authenticated identities. [#48](https://github.com/aws/aws-sdk-android/issues/48)


## [Release 2.2.2](https://github.com/aws/aws-sdk-android/releases/tag/release_v2.2.2) (06/11/2015)

### New Features
- **AWS Core Runtime Library**: Enabled HTTP compression by adding "Accept-Encoding:gzip" header. If the target AWS service (for example, Amazon DynamoDB) supports compression and returns compressed data, the SDK will handle the content correctly. [#41](https://github.com/aws/aws-sdk-android/issues/41)
- **Amazon Kinesis**: KinesisRecorder now sends compressed records to Amazon Kinesis.
- **Amazon Mobile Analytics**: Analytics events are compressed prior to sending the service in order to save network bandwidth.

### Bug Fixes
- **Amazon S3**: Fixed an issue that occurs when required headers are not properly signed. This issue affects S3 in two regions: Frankfurt (eu-central-1) and China (cn-north-1). [#42](https://github.com/aws/aws-sdk-android/issues/42)
- **AWS Core Runtime Library**: Fixed an issue in Maven distribution where an incorrect version string is set in "User-Agent".<|MERGE_RESOLUTION|>--- conflicted
+++ resolved
@@ -2,7 +2,6 @@
 
 ## [Release 2.15.0](https://github.com/aws/aws-sdk-android/releases/tag/release_v2.15.0)
 
-<<<<<<< HEAD
 ### New Features
 
 - **AWS Mobile Client**
@@ -13,14 +12,6 @@
   - `signUpInBackground` and `signUp` now receive `SignUpResult` in the `onSuccess` callback
 
 ### Misc. Updates
-=======
-### Bug Fixes
-
-- **AWS Core Runtime**
-  - Update `LogFactory.getLog` to automatically truncate the log tag to be within 23 character limit imposed by Android for Nougat(7.0) releases and prior(API <= 23). See [issue #1103](https://github.com/aws-amplify/aws-sdk-android/issues/1103)
-
-### Mis. Updates
->>>>>>> c7f30c19
 
 - **Breaking Changes**
   - Removed deprecated SDKGlobalConfiguration options:
@@ -32,6 +23,9 @@
 
 - **Amazon Pinpoint**
   - Removed the check for INTERNET and ACCESS_NETWORK_STATE permissions while initializing `PinpointManager`. These are [normal permissions](https://developer.android.com/guide/topics/permissions/overview#normal_permissions) and therefore are not required to be checked before performing corresponding app-op. This changes Pinpoint SDK behavior to match that of our other SDKs where an `UnknownHostException` or a corresponding RuntimeException would be thrown if connectivity is not present when network calls are made by the SDK. This fixes [Issue#1092](https://github.com/aws-amplify/aws-sdk-android/issues/1092).
+
+- **AWS Core Runtime**
+  - Update `LogFactory.getLog` to automatically truncate the log tag to be within 23 character limit imposed by Android for Nougat(7.0) releases and prior(API <= 23). See [issue #1103](https://github.com/aws-amplify/aws-sdk-android/issues/1103)
 
 ## [Release 2.14.2](https://github.com/aws/aws-sdk-android/releases/tag/release_v2.14.2)
 
