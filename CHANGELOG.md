# Change Log - AWS SDK for Android

## [Release 2.15.1](https://github.com/aws/aws-sdk-android/releases/tag/release_v2.15.1)

### Bug Fixes

<<<<<<< HEAD
- **AWS Core Runtime**
  - Fixed a bug where encrypted authentication data persisted by the SDK could not be recovered due to:
      * The encryption key being removed
      * The encryption key being replaced
      * The encryption key not being recoverable by the OS

    These conditions formerly resulted in an app crash. Now, the errors are logged (without logging sensitive data) and the decryption attempt returns `null`, as if the data simply isn't present in the persistent store.

    Classes affected:
    - `CognitoCachingCredentialsProvider`
    - `CognitoUserPool`
    - `CognitoAuth`
    - `AWSMobileClient`

    For more detail, see issues:
    - [#937](https://github.com/aws-amplify/aws-sdk-android/issues/937)
    - [#1108](https://github.com/aws-amplify/aws-sdk-android/issues/1108)
    - [#1109](https://github.com/aws-amplify/aws-sdk-android/issues/1109)
    - [#1115](https://github.com/aws-amplify/aws-sdk-android/issues/1115)
=======
- **Amazon S3**
  - Fixed a bug where multi-part uploads via `TransferUtility` would fail to propagate tags to `Amazon S3` from the `UserMetadata` passed through the `ObjectMetadata`. See [Issue#541](https://github.com/aws-amplify/aws-sdk-android/issues/541).
  - The following code should now attach a tag for both single-part and multi-part uploads:
  
	```java
	ObjectMetadata metadata = new ObjectMetadata();
	metadata.addUserMetadata(Headers.S3_TAGGING, "key=value");
	TransferObserver observer = transferUtility.upload(
		file.getName(),
		file,
		metadata
	);
	```
>>>>>>> 2a9bf648

## [Release 2.15.0](https://github.com/aws/aws-sdk-android/releases/tag/release_v2.15.0)

### Bug Fixes

- **AWS Core Runtime**
  - Update `LogFactory.getLog` to automatically truncate the log tag to be within 23 character limit imposed by Android for Nougat(7.0) releases and prior(API <= 23). See [issue #1103](https://github.com/aws-amplify/aws-sdk-android/issues/1103)
- **Amazon Pinpoint**
  - Removed the check for INTERNET and ACCESS_NETWORK_STATE permissions while initializing `PinpointManager`. These are [normal permissions](https://developer.android.com/guide/topics/permissions/overview#normal_permissions) and therefore are not required to be checked before performing corresponding app-op. This changes Pinpoint SDK behavior to match that of our other SDKs where an `UnknownHostException` or a corresponding RuntimeException would be thrown if connectivity is not present when network calls are made by the SDK. This fixes [Issue#1092](https://github.com/aws-amplify/aws-sdk-android/issues/1092).

### Misc. Updates

- **Breaking Changes**
  - Removed deprecated SDKGlobalConfiguration options:
    - `ENABLE_S3_SIGV4_SYSTEM_PROPERTY`
    - `ENFORCE_S3_SIGV4_SYSTEM_PROPERTY`
- Remove unused `mfaOption` property from `CognitoUserAttributes` class
- Model updates for the following services
  - AWS IoT
  - Amazon Lex
  - Amazon Rekognition
  - Amazon AutoScaling

## [Release 2.14.2](https://github.com/aws/aws-sdk-android/releases/tag/release_v2.14.2)

### New Features

- **AWS IoT**
  - Added an overloaded version of `subscribeToTopic()` method,
    `public void subscribeToTopic(final String topic, final AWSIotMqttQos qos, final AWSIotMqttSubscriptionStatusCallback subscriptionStatusCallback, final AWSIotMqttNewMessageCallback callback);`,
    in `AWSIotMqttManager` which accepts subscription status callback to notify users of the status of subscription operation.
    See [Issue#1005](https://github.com/aws-amplify/aws-sdk-android/issues/1005) for details.

### Misc. Updates

- Model updates for the following services
  - Amazon Polly

## [Release 2.14.1](https://github.com/aws/aws-sdk-android/releases/tag/release_v2.14.1)

### New Features

- **AWS Core Runtime**
  - Added support for `me-south-1` - Middle East (Bahrain) region.

### Bug Fixes
- **AWS Core Runtime**
  - Fixed response unmarshalling when response is gzip encoded without a CRC32 checksum. Also fixes bug decoding Kinesis responses with GZIP encoding.
- **Amazon Kinesis Video**
  - Fixed a bug when CreateStreamRequest is initialized without setting Tags, auto-generated empty HashMap of Tags would cause ValidationException from Kinesis Video.
  - Fixed incorrect timestamp unit for encoder input caused high bitrate issue for the stream.

### Misc. Updates

- Model updates for the following services
  - Amazon Comprehend
  - Amazon Security Token Service (STS)

## [Release 2.14.0](https://github.com/aws/aws-sdk-android/releases/tag/release_v2.14.0)

### New Features

* **Amazon Connect**
  * Amazon Connect is a self-service, cloud-based contact center service that makes it easy for any business to deliver better customer service at lower cost. Amazon Connect is based on the same contact center technology used by Amazon customer service associates around the world to power millions of customer conversations. The self-service graphical interface in Amazon Connect makes it easy for non-technical users to design contact flows, manage agents, and track performance metrics – no specialized skills required. There are no up-front payments or long-term commitments and no infrastructure to manage with Amazon Connect; customers pay by the minute for Amazon Connect usage plus any associated telephony services.  See [Amazon Connect Documentation](https://aws.amazon.com/connect/) for more details.

### Misc. Updates

- Model updates for the following services
  - Amazon Kinesis Video
  - Amazon Rekognition
    - **Breaking Change:** This SDK has been updated to the latest model after a long interval, and there have been several breaking changes in the
      intervening time. Please review the [API documentation](https://aws-amplify.github.io/aws-sdk-android/docs/reference/index.html)
      to see the latest API.

## [Release 2.13.7](https://github.com/aws/aws-sdk-android/releases/tag/release_v2.13.7)

### New Features

* **Amazon SageMaker**
  * Amazon SageMaker provides every developer and data scientist with the ability to build, train, and deploy machine learning models quickly. Amazon SageMaker is a fully-managed service that covers the entire machine learning workflow to label and prepare your data, choose an algorithm, train the model, tune and optimize it for deployment, make predictions, and take action. Your models get to production faster with much less effort and lower cost. See [Amazon SageMaker Documentation](https://aws.amazon.com/sagemaker/) for more details.
  
* **Amazon Textract**
  * Amazon Textract is a service that automatically extracts text and data from scanned documents. Amazon Textract goes beyond simple optical character recognition (OCR) to also identify the contents of fields in forms and information stored in tables. See [Amazon Textract Documentation](https://aws.amazon.com/textract/) for more details.

### Bug Fixes

* **Amazon S3**
  * Fix a bug where the `TransferNetworkLossHandler` crashes while pausing the on-going transfers when network connectivity goes offline. See [issue #777](https://github.com/aws-amplify/aws-sdk-android/issues/777) for details.

* **Amazon Pinpoint**
  * Added limits to batch submit events. A maximum of 100 events per batch as specified by the service. See [issue #977](https://github.com/aws-amplify/aws-sdk-android/issues/977) for details.
  
### Misc. Updates

* Model updates for the following services
  * Amazon AutoScaling
  * Amazon Cognito Identity Pools
  * Amazon Cognito UserPools
  * Amazon Comprehend
  * AWS IoT
  * Amazon Key Management Service (KMS)
  * Amazon Kinesis Firehose
  * Amazon Kinesis Video
  * AWS Lambda
  * Amazon Lex
  * Amazon Machine Learning
  * Amazon Polly
  * Amazon Security Token Service (STS)
  * Amazon Simple Email Service (SES)
  * Amazon Transcribe
  * Amazon Translate

## [Release 2.13.6](https://github.com/aws/aws-sdk-android/releases/tag/release_v2.13.6)

### New Features

* **AWS Core Runtime**
  * Add `AWSConfiguration(JSONObject)` constructor to construct a `AWSConfiguration` object from the configuration passed via a `JSONObject`.

### Misc. Updates

* Model updates for the following services
  * Amazon Transcribe

## [Release 2.13.5](https://github.com/aws/aws-sdk-android/releases/tag/release_v2.13.5)

### Bug Fixes

* **Amazon S3**
  * Fix a bug where the `TransferListener` is not triggered when the preferred network type is not available. See [issue #958](https://github.com/aws-amplify/aws-sdk-android/issues/958) for details.
  
* **AWS Core Runtime**
  * Fixed a bug where generating RSA keys for encryption of the credentials failed due to `setKeySize(int)` method not available in Android API level 18. See [issue #964](https://github.com/aws-amplify/aws-sdk-android/issues/964) for details.

* **Amazon Kinesis Video Streams**
  * Removed trailing zeroes from encoder output that caused 0x3200000d errors when frames contained more than 3 trailing zeroes. See AnnexB sepcification.

### Misc. Updates

* Model updates for the following services
  * Amazon Comprehend
  * Amazon Security Token Service (STS)
  * Amazon Transcribe

## [Release 2.13.4](https://github.com/aws/aws-sdk-android/releases/tag/release_v2.13.4)

### Bug Fixes

* **AWS Mobile Client**
  * Fix initialization NPE for Hosted UI feature. See [issue #888](https://github.com/aws-amplify/aws-sdk-android/issues/888)

### Enhancements

* **AWS Mobile Client**
  * Update logic to expose network related exceptions during API calls. The network related exceptions were not surfaced previously in API calls like getUserAttributes. Only the exceptions that conclusively indicate signed-out are used to trigger SIGNED_OUT_TOKENS_INVALID variants. See [issue #679](https://github.com/aws-amplify/aws-sdk-android/issues/679)
  * Reduced logging of unfound dependencies for the Hosted UI feature when not used.
  * Delay usage of drop-in UI dependencies until `showSignIn()` is called.
  
### Misc. Updates

* Model updates for the following services
  * AWS Lambda

## [Release 2.13.3](https://github.com/aws/aws-sdk-android/releases/tag/release_v2.13.3)

### New Features

* **AWS Core Runtime**
  * Added support for `ap-east-1` - AP (Hong Kong) region.

### Misc. Updates

* Model updates for the following services
  * Amazon Cognito Identity Provider
  * Amazon Polly
  * Amazon Transcribe

## [Release 2.13.2](https://github.com/aws/aws-sdk-android/releases/tag/release_v2.13.2)

### Enhancements

* **AWS IoT**
  * AWS IoT SDK for Android now supports connecting your devices to AWS IoT Core using Persistent Sessions. Please look at [this blog](https://aws.amazon.com/about-aws/whats-new/2019/01/aws-iot-core-now-enables-customers-to-store-messages-for-disconnected-devices/) for more details.

### Misc. Updates

* Model updates for the following services
  * Amazon Comprehend

### Bug Fixes

* **Amazon Cognito Auth**
  * Fixed erroneous user cancelled error when redirecting back to app. See [issue #328](https://github.com/aws-amplify/aws-sdk-android/issues/328), [issue #871](https://github.com/aws-amplify/aws-sdk-android/issues/871)

* **Amazon S3**
  * Fixed a bug where uploading a file using `AmazonS3Client.putObject(PutObjectRequest)` with `SSEAwsKeyManagementParams` fails with contentMD5 validation error. Now, the contentMd5 validation is skipped when a file is uploaded with `SSEAwsKeyManagementParams` through the `PutObjectRequest`.

* **Amazon Pinpoint**
  * Added `SocketException` to the list of client exceptions where the events submitted to Amazon Pinpoint will be saved in the local database. See [issue #773](https://github.com/aws-amplify/aws-sdk-android/issues/773).

## [Release 2.13.1](https://github.com/aws/aws-sdk-android/releases/tag/release_v2.13.1)

### Enhancements

* **AWS Mobile Client**
  * Updated Google or Facebook refresh when using the drop-in UI. See [issue #809](https://github.com/aws-amplify/aws-sdk-android/issues/809), [issue #700](https://github.com/aws-amplify/aws-sdk-android/issues/700).

### Bug Fixes

* **Amazon S3**
  * Fixed an issue where the transfer state is not set to `WAITING_FOR_NETWORK` when the network disconnects. See [issue #616](https://github.com/aws-amplify/aws-sdk-android/issues/616)
  * Shorten `RepeatableFileInputStream` log tag to be within the 23 character limit imposed by android on certain API Levels. See [issue #787](https://github.com/aws-amplify/aws-sdk-android/issues/787)

* **AWS Mobile Client**
  * Fixed a bug that caused repetitive sign-in using the drop-in UI to the same provider to not federate the correct credentials. See [issue #809](https://github.com/aws-amplify/aws-sdk-android/issues/809)

* **Amazon Cognito Auth**
  * Fixed a bug that caused `isAuthenticated()` to return false after sign-in when no scopes were requested. See [issue #813](https://github.com/aws-amplify/aws-sdk-android/issues/813)

* **Amazon Pinpoint**
  * Fix a bug where the image that is part of a push notification is persisted in the subsequent notifications.
  * Fix a bug where the events recorded and stored in the device will not be deleted when the network is not available. See [issue #773](https://github.com/aws-amplify/aws-sdk-android/issues/773). With this change, the events will be kept in the local database when there is a retryable error or device is offline. For all other exceptions during `submitEvents`, the exception is logged and the events will be removed from the local database.

## [Release 2.13.0](https://github.com/aws/aws-sdk-android/releases/tag/release_v2.13.0)

### Enhancements

* **AWS IoT**
  * AWS IoT SDK for Android now supports MQTT over TLS with X.509 client certificate authentication on port 443. Previously this combination of protocol and authentication mechanism was only supported on port 8883. `connectUsingALPN()` method allows developers to connect to AWS IoT using client certificate authentication on port 443. Please look at [this blog](https://aws.amazon.com/blogs/iot/mqtt-with-tls-client-authentication-on-port-443-why-it-is-useful-and-how-it-works/) for more details.
  * **Breaking Change:** Please note that the type of aws-android-sdk-iot artifact is being changed from a`jar` to an `aar`. Also note that the `aar` artifacts needs to be explicitly specified in the dependency as `implementation ("com.amazonaws:aws-android-sdk-iot:2.12.+@aar") { transitive =true }` on some of the older versions of gradle.

### Bug Fixes

* **AWS Mobile Client**
  * Fixed a bug when initializing drop-in UI that caused the Facebook, Google, or Userpools provider to not be instantiated.

### Misc. Updates

* Model updates for the following services
  * AWS IoT
  * Amazon Transcribe

## [Release 2.12.7](https://github.com/aws/aws-sdk-android/releases/tag/release_v2.12.7)

### Enhancements

* **AWS Mobile Client**
  * Updated `federatedSignIn()` method to contact the service immediately to validate tokens. The `signIn()` method will also attempt to federated immediately when applicable. See [issue #800](https://github.com/aws-amplify/aws-sdk-android/issues/800)
  * Fix Google or Facebook refresh when using the drop-in UI. See [issue #809](https://github.com/aws-amplify/aws-sdk-android/issues/809), [issue #700](https://github.com/aws-amplify/aws-sdk-android/issues/700).
  * Annotated methods that are designed to be called from UI thread or from a background thread with @AnyThread and @WorkerThread, respectively.

### Bug Fixes

* **AWS Core**
  * Fixed support for EU (Stockholm) region - `eu-north-1` by adding to `RegionDefaults`. See [issue #797](https://github.com/aws-amplify/aws-sdk-android/issues/797)
  * Fixed a bug where a stringSet stored in `SharedPreferences` cannot be migrated to the `AWSKeyValueStore`.
  * Propagate the exception when loading/creating the encryption key fails while trying to persist data through `AWSKeyValueStore`.

### Misc. Updates

* Model updates for the following services
  * AWS Autoscaling
  * Amazon Cognito Identity
  * Amazon Cognito Identity Provider
  * Amazon Comprehend
  * Amazon Kinesis Video

* **AWS IoT**
  * Fixed the timestamp used for signing requests to AWS IoT by accounting for the offset specified in `SDKGlobalConfiguration`. See [issue #814](https://github.com/aws-amplify/aws-sdk-android/issues/814)

* **Amazon Lex**
  * Set user-specified `RequestAttributes` for the `PostContentRequest` sent to Amazon Lex bots. See [issue #801](https://github.com/aws-amplify/aws-sdk-android/issues/801)

## [Release 2.12.6](https://github.com/aws/aws-sdk-android/releases/tag/release_v2.12.6)

### Misc. Updates

* **AWS IoT**
  * Fixed an internal SDK usage metrics tracker.

## [Release 2.12.5](https://github.com/aws/aws-sdk-android/releases/tag/release_v2.12.5)

### New Features

* **AWS Mobile Client**
  * Added support for SAML in `federatedSignIn()`.
  * Added support for developer authenticated identities in `federatedSignIn()`. See [issue #577](https://github.com/aws-amplify/aws-sdk-android/issues/577)
  * Added support Cognito Hosted UI in `showSignIn()`.
  * Added support to use OAuth 2.0 provider like `Auth0` in `showSignIn()`. Federation for AWS credentials requires OpenID support from the provider.
  * Added support for global sign out.
  * Added support for device features which include `list`, `get`, `updateStatus` and `forget`. These APIs are available through `getDeviceOperations()`.

* **Amazon Cognito Identity Provider**
  * Fixed threading issues to ensure callbacks are made from main looper when `xInBackground()` method variants are used. See [issue #722](https://github.com/aws-amplify/aws-sdk-android/issues/722)

* **Amazon Cognito Auth**
  * Fixed erroneous user cancelled error when redirecting back to app. See [issue #328](https://github.com/aws-amplify/aws-sdk-android/issues/328)

## [Release 2.12.4](https://github.com/aws/aws-sdk-android/releases/tag/release_v2.12.4)

* **AWS Core**
  * Fixed a crash in initializing `CognitoCachingCredentialsProvider` while migrating the data stored under `expirationDate`.

## [Release 2.12.3](https://github.com/aws/aws-sdk-android/releases/tag/release_v2.12.3)

### Enhancements

* **AWS Core**
  * Persistence of client state including user credentials is now enabled and encrypted by default.
  * Added a method `CognitoCachingCredentialsProvider.setPersistenceEnabled(boolean)`, which is enabled (set to true) by default therefore the information is persisted in SharedPreferences. When disabled (set to false), the information will only be kept in memory.

* **Amazon CognitoIdentityProvider**
  * Persistence of client state including user credentials is now enabled and encrypted by default. 
  * Added a method `CognitoUserPool.setPersistenceEnabled(boolean)`, which is enabled (set to true) by default therefore the information is persisted in SharedPreferences. When disabled (set to false), the information will only be kept in memory.

* **Amazon CognitoAuth**
  * Persistence of client state including user credentials is now enabled and encrypted by default. 
  * Added a method `Auth.setPersistenceEnabled(boolean)`, which is enabled (set to true) by default therefore the information is persisted in SharedPreferences. When disabled (set to false), the information will only be kept in memory.

* **AWSMobileClient**
  * Persistence of client state including user credentials is now enabled and encrypted by default.
  * Added an option through `awsconfiguration.json` to disable persistence. **Note:** The Amplify CLI (as of March 8th 2019) does not support this configuration and will remove it when auto-generating the `awsconfiguration.json`.
    ```
    {
      "Auth": {
        "Default": {
          "Persistence": false
        }
      }
    }
    ```

## [Release 2.12.2](https://github.com/aws/aws-sdk-android/releases/tag/release_v2.12.2)

### Misc. Updates

* Model updates for the following services
  * Amazon S3

## [Release 2.12.1](https://github.com/aws/aws-sdk-android/releases/tag/release_v2.12.1)

### Bug Fixes

* **AWS Mobile Client**
  * Fixed a bug that cause `changePassword(String, String, Callback)` to return error when successful. The error returned was null and will now call `onResult(Void)`

### Enhancements

* **Amazon Cognito Identity Provider**
  * The Amazon Cognito Identity Provider SDK now supports all Amazon Cognito Identity Provider APIs, including "CreateUserPool", "DescribeUserPool", "UpdateUserPool", "ListUserPools", "AdminEnableUser", "AdminDisableUser", "AdminConfirmRegisterUser", "AdminResetUserPassword", "AdminGetUser", "AdminUpdateUserAttributes", "AdminDeleteUserAttributes", "AdminDeleteUser". All admin APIs require developer credentials. Note that by using admin APIs, you are inherently dealing with privileged functions that could result in data loss, if improperly used.
  * Fixed `initiateUserAuthentication()` to respect `runInBackground` flag for network calls. See [pr #702](https://github.com/aws-amplify/aws-sdk-android/pull/702)

* **AWS Core Runtime**
  * Add templated callback structure for async methods across SDKs. Internal `ReturningRunnable` added to facilitate support for synchronous and asynchronous methods.

### Misc. Updates

* Model updates for the following services
  * AWS IoT
  * Amazon Lambda

## [Release 2.12.0](https://github.com/aws/aws-sdk-android/releases/tag/release_v2.12.0)

### Enhancements

* **Amazon Cognito Auth**
  * Allow user to unbind the service after being done with authentication. See [pr #615](https://github.com/aws-amplify/aws-sdk-android/pull/615). Thanks @rlatapy-luna!

* **Amazon Cognito User Pools**
  * Adds support for the SRP protocol at the beginning of custom auth. Please use `AuthenticationDetails(String, String, Map<String, String>, Map<String, String>)` to trigger custom auth flow with SRP protocol as the first step.

* **Amazon S3**
    * **Note:** AWS Signature Version 4 (`SigV4`) is recommended for signing Amazon S3 API requests over AWS Signature Version 2 (`SigV2`) as it provides improved security by using a signing key rather than your secret access key. SigV4 is currently supported in all AWS regions while SigV2 is only supported in regions launched prior to Jan 2014. Amazon S3 will stop accepting requests signed using SigV2 in all regions on June 24, 2019, any
requests signed using SigV2 made after this time will fail. Please visit the S3 documentation site to get more information on using SigV4: [Signing Aamzon S3 requests using SigV4](https://docs.aws.amazon.com/general/latest/gr/signing_aws_api_requests.html). You can find the list of
changes between versions here: [Changes in SigV4](https://docs.aws.amazon.com/general/latest/gr/sigv4_changes.html).
   * Deprecated the existing constructors in `AmazonS3Client` and introduced equivalent constructors that require the AWS region, because a valid AWS region is required to sign the request using SigV4. Please use the following constructors to specify the AWS region in order to sign the request to Amazon S3 using SigV4.

2.11.1 | 2.12.0
---------- | -------------
AmazonS3Client(AWSCredentials) | AmazonS3Client(AWSCredentials, com.amazonaws.regions.Region)
AmazonS3Client(AWSCredentials, ClientConfiguration) | AmazonS3Client(AWSCredentials, ClientConfiguration, com.amazonaws.regions.Region)
AmazonS3Client(AWSCredentialsProvider) | AmazonS3Client(AWSCredentialsProvider, com.amazonaws.regions.Region)
AmazonS3Client(AWSCredentialsProvider, ClientConfiguration) | AmazonS3Client(AWSCredentialsProvider, ClientConfiguration, com.amazonaws.regions.Region)
AmazonS3Client(AWSCredentialsProvider, ClientConfiguration, HttpClient) | AmazonS3Client(AWSCredentialsProvider, ClientConfiguration, HttpClient, com.amazonaws.regions.Region)
AmazonS3Client(ClientConfiguration) | AmazonS3Client(ClientConfiguration, com.amazonaws.regions.Region)

## [Release 2.11.1](https://github.com/aws/aws-sdk-android/releases/tag/release_v2.11.1)

### New Features

* **Amazon S3**
  * Add the ability to specify the type of network connection (`TransferNetworkConnectionType.ANY` - any network, `TransferNetworkConnectionType.MOBILE` - mobile only, `TransferNetworkConnectionType.WIFI` - WiFi only) for the transfers through `TransferUtilityOptions`. The `TransferUtilityOptions` is passed to the `TransferUtility` object and is used for all the transfers that are initiated through this object. The network connection type can be passed while constructing the `TransferUtilityOptions` object through `TransferUtilityOptions(int, TransferNetworkConnectionType)`. See [pr #575](https://github.com/aws-amplify/aws-sdk-android/pull/575). Thanks @nasdf!

### Bug Fixes

* **Amazon Cognito Identity Provider**
  * Fixed a bug that used a null username during custom auth challenge. See [issue #657](https://github.com/aws-amplify/aws-sdk-android/issues/657) & [issue #583](https://github.com/aws-amplify/aws-sdk-android/issues/583)

* **AWS IoT**
  - Fixed a bug that caused some IoT connections to not reconnect after errors.
    [See PR #660](https://github.com/aws-amplify/aws-sdk-android/pull/660).
    Thanks @sklikowicz!

* **Amazon S3**
  * Improved the state, progress and error reporting when the transfers are interrupted.
      * When the transfer is paused or cancelled by the user, the state is reported correctly.
      * When the transfer is interrupted because of a network drop, the state is set to WAITING_FOR_NETWORK when the `TransferNetworkLossHandler` is used.
      * When the transfer is interrupted otherwise, the transfer is set to FAILED and the exception is reported via `TransferListener.onError` callback.
  * Fixed the bug where progress is reported inaccurately (over 100%) when a transfer is paused by user or network drop and resumed before completion. See [issue #677](https://github.com/aws-amplify/aws-sdk-android/issues/677), [issue #667](https://github.com/aws-amplify/aws-sdk-android/issues/667), [issue #616](https://github.com/aws-amplify/aws-sdk-android/issues/616), [issue #406](https://github.com/aws-amplify/aws-sdk-android/issues/406)

### Enhancements

* **Amazon Cognito Identity**
  - The Amazon Cognito Identity SDK now supports all Amazon Cognito Identity
    APIs, including admin APIs that require developer credentials. Note that by
    using admin APIs, you are inherently dealing with privileged functions that
    could result in data loss of data if improperly used. [See issue
    #645](https://github.com/aws-amplify/aws-sdk-android/issues/645)

### Misc. Updates

* Model updates for the following services
  * AWS IoT
  * Amazon Comprehend
  * Amazon Cognito Identity Provider
  * Amazon Kinesis Firehose
  * Amazon Transcribe
  * Amazon Pinpoint
 
## [Release 2.11.0](https://github.com/aws/aws-sdk-android/releases/tag/release_v2.11.0)

### Enhancements

* **Amazon S3**
  * Introduced `TransferNetworkLossHandler`, a utility that listens for network connectivity changes. `TransferNetworkLossHandler` pauses the on-going transfers when the network goes offline and resumes the transfers that were paused when the network comes back online.
  * `TransferService` will be moved to foreground state when the device is running Android Oreo (API Level 26) and above. 
      * Transitioning to the foreground state requires a valid on-going `Notification` object, identifier for on-going notification and the flag that determines the ability to remove the on-going notification when the service transitions out of foreground state. If a valid notification object is not passed in, the service will not be transitioned into the foreground state.
      * The `TransferService` can now be started using `startForegroundService` method to move the service to foreground state. The service can be invoked in the following way to transition the service to foreground state: `getApplicationContext().startForegroundService(intent);`.

### Bug Fixes

* **Amazon S3**
  * Fixed a bug in `TransferUtility` where the state is not set to '`WAITING_FOR_NETWORK` when network goes offline during execution of transfers.
  * Fixed a bug where objects with key name containing characters that require special handling are uploaded with URL encoded key name on the S3 bucket.
      * Since `2.4.0` version of the SDK, the key name containing characters that require special handling are URL encoded and escaped `( space, %2A, ~, /, :, ', (, ), !, [, ] )` by the `AmazonS3Client`, after which the AWS Android Core Runtime encodes the URL resulting in double encoding of the key name.
      * Starting `2.11.0`, the additional layer of encoding and escaping done by `AmazonS3Client` is removed. The key name will not be encoded and escaped by `AmazonS3Client`. Now, the key name that is given to `AmazonS3Client` or `TransferUtility` will appear on the Amazon S3 console as is.
      * See [issue #526](https://github.com/aws-amplify/aws-sdk-android/issues/526), [issue #321](https://github.com/aws-amplify/aws-sdk-android/issues/321), [issue #360](https://github.com/aws-amplify/aws-sdk-android/issues/360)
, [issue #545](https://github.com/aws-amplify/aws-sdk-android/issues/545), [issue #597](https://github.com/aws-amplify/aws-sdk-android/issues/597).
  * Fixed a bug where `AmazonS3Client.listObjects` operation executed on a bucket, with key names containing characters that require special handling, returns the `ListObjectsResponse` with the key names being URL encoded.
      * When a S3 bucket contans objects with key names containing characters that require special handling, and since the SDK has an XML parser,  (XML 1.0 parser) which cannot parse some characters, the SDK is required to request that Amazon S3 encode the keys in the response. This can be done by passing in `url` as `encodingType` in the `ListObjectsRequest`.
      * Since `2.4.0`, there was a bug where the SDK did not decode the key names which are encoded by S3 when `url` is requested as the `encodingType`. This is fixed in `2.11.0`, where the SDK will decode the key names in the `ListObjectsResponse` sent by S3.
      * If you have objects in S3 bucket that has a key name containing characters that require special handling, you need to pass the `encodingType` as `url` in the `ListObjectsRequest`.

### Misc. Updates

* **Amazon S3**
  * Allow requester-pays access for `listObjects` and `listObjectsV2` requests.

## [Release 2.10.1](https://github.com/aws/aws-sdk-android/releases/tag/release_v2.10.1)

### Bug Fixes

* **Amazon Pinpoint**
  * Fixed a bug where `Attributes` were not being sent in the `Event` payload while submitting events to Pinpoint. See [PR #641](https://github.com/aws-amplify/aws-sdk-android/pull/641)

## [Release 2.10.0](https://github.com/aws/aws-sdk-android/releases/tag/release_v2.10.0)

### Misc. Updates

* Model updates for the following services
    * Amazon Lex
        * Added overrides to various `InteractionClient` and `LexServiceContinuation` methods, to allow passing request attributes
        * **Breaking API Changes:** The following APIs have been changed:
            * `PostContentRequest`, `PostContentResponse`
                * Certain properties which used to have a type of `Map<String, String>` are now `String`. This requires your calling code to 
                  JSON serialize and base64-encode the value. The `get`, `set` and `with` APIs of the following properties are affected:
                  - `PostContentRequest.requestAttributes`
                  - `PostContentRequest.sessionAttributes`
                  - `PostContentRequest.slots`
                  - `PostContentResponse.requestAttributes`
                  - `PostContentResponse.sessionAttributes`
                  - `PostContentResponse.slots`

## [Release 2.9.2](https://github.com/aws/aws-sdk-android/releases/tag/release_v2.9.2)

### Bug Fixes

* **AWS IoT**
  * `AWSIotMqttManager` passes publish exceptions via the callback. If callback is not provided it throws `AmazonClientException`.
  * `AWSIotMqttManager` logs the reconnection errors and pass it to the user provided connection callback.

* **Amazon Pinpoint**
  * Fixed bug that could potentially cause rejected events to be dropped incorrectly because service response could not be unmarshalled. The response will now be processed correctly and events rejected by the service will be retried.

* **Amazon S3**
  * Fixed a bug where a disk operation to remove completed transfers from database was performed on the main thread. See [issue #603](https://github.com/aws-amplify/aws-sdk-android/issues/603)

## [Release 2.9.1](https://github.com/aws/aws-sdk-android/releases/tag/release_v2.9.1)

### New Features

* **Amazon Cognito Auth**
  * Added customization for CustomTabs through `setCustomTabsExtras()` in the builder. See [PR #608](https://github.com/aws-amplify/aws-sdk-android/pull/608)

### Bug Fixes

* **AWS IoT**
  * Fixed bug that leaked threads during reconnect. See [PR #601](https://github.com/aws-amplify/aws-sdk-android/pull/601)
  * Fixed reporting of failed message publishes during reconnect. See [PR #407](https://github.com/aws-amplify/aws-sdk-android/pull/407)
  * Fix reconnection failure upon network disconnect. Any subsequent reconnect honors the value passed to the cleanSession flag. See [issue #584](https://github.com/aws-amplify/aws-sdk-android/issues/584) and [PR #612](https://github.com/aws-amplify/aws-sdk-android/pull/612)

* **AWS Mobile Client**
  * Fixed exception being thrown from `getCredentials()` and `refresh()` to adhere to `AmazonClientException` to allow other portions of SDK to catch properly. Previously a generic `RuntimeException` was being thrown; `AmazonClientException` is a subclass of `RuntimeException`. See [issue #588](https://github.com/aws-amplify/aws-sdk-android/issues/588)

## [Release 2.9.0](https://github.com/aws/aws-sdk-android/releases/tag/release_v2.9.0)

### New Features

* **AWS Core Runtime**
  * Added support for EU (Stockholm) region - `eu-north-1`.

### Bug Fixes

* **Amazon Pinpoint**
    * `AppPackageName`, `AppTitle`, `AppVersionCode`, `SdkName` fields will now be accepted as part of the `Event` when submitting events from your app to Amazon Pinpoint. This fixes the issue where the event when exported by Amazon Kinesis Streams was missing these fields in the exported event.

### Misc. Updates

* Model updates for the following services
    * Amazon Pinpoint
        * **Breaking API Changes:** The following APIs have been changed:
            * `PutEventsRequest`
                * The type of `Endpoint` field is now changed back from `EndpointRequest` to `PublicEndpoint`.
            * `PutEventsResponse`
                * `PutEventsResponse` will have an `EventsResponse` field. The `Results` object in the `PutEventsResponse` is now nested under `EventsResponse`.

* **Amazon Cognito Sync**
  * This library is deprecated. Please use [AWS AppSync](https://aws-amplify.github.io/docs/android/api#graphql-realtime-and-offline) for synchronizing data across devices.

* **Amazon Mobile Analytics**
  * This library is deprecated. Please use [Amazon Pinpoint](https://aws-amplify.github.io/docs/android/analytics#using-amazon-pinpoint) for analytics.

## [Release 2.8.5](https://github.com/aws/aws-sdk-android/releases/tag/release_v2.8.5)

### New Features

* **AWS Mobile Client**
  * Support `showSignIn` without Cognito Identity Pool configured. See [issue #592](https://github.com/aws-amplify/aws-sdk-android/issues/592)

* **Amazon Cognito Auth**
  * Support identity provider identifier setting. See [PR #602](https://github.com/aws-amplify/aws-sdk-android/pull/602)

### Bug Fixes

* **AWS Mobile Client**
  * Fix state change to `GUEST` mode which was not being triggered previously and would stay in `SIGNED_OUT` mode. This state is triggered by calling `getCredentials` or `getIdentityId` while signed-out and unauthenticated access is enabled in Cognito Identity Pools.

* **AWS Auth SDK**
  * Fix forced change password view's IDs to prevent crash. See [issue #586](https://github.com/aws-amplify/aws-sdk-android/issues/586)

* **Amazon Cognito Identity Provider**
  * Fix secret hash generation for empty value of client secret. Allows for operations such as sign-up to occur without client secret. See [issue #587](https://github.com/aws-amplify/aws-sdk-android/issues/587) [PR #593](https://github.com/aws-amplify/aws-sdk-android/pull/593)

* **Amazon Lex**
  * Fix race condition for microphone access when no speech is detected during interaction.

### Misc. Updates

* Model updates for the following services
  * AWS IoT
  * AWS Lambda

## [Release 2.8.4](https://github.com/aws/aws-sdk-android/releases/tag/release_v2.8.4)

### Bug Fixes

* **AWS Mobile Client**
  * Fix an issue persisting the username between launches. The method `getUsername()` should retain the username while signed-in.

* **AWS IoT**
  * Removed validation for IoT endpoint.
  * Fix an issue in parsing the region from ATS enabled endpoint. See [PR #580](https://github.com/aws-amplify/aws-sdk-android/pull/580)

## [Release 2.8.3](https://github.com/aws/aws-sdk-android/releases/tag/release_v2.8.3)

### Enhancements

* **Amazon Polly**
  * Add support for new voices `Bianca`, `Lucia` and `Mia`.

### Bug Fixes

* **Amazon DynamoDB Document Model**
  * Fixed the typo (`defination` -> `definition`) in the following `IllegalStateException` messages.
      * `hash key type does not match the one in table definition`
      * `range key type does not match that of table definition`

* **Amazon Pinpoint**
  *  Fix an issue where the consecutive direct send messages / send user messages (excluding campaign) replaces the previous notifications. Now the request identifier for the notification is changed from the hashcode of `<campaign_id>:<campaign_activity_id>` to the hashcode of a unique identifier for Direct send messages / send user messages (excluding campaign), so that the notifications are unique within the application. See [AWS Forums Post](https://forums.aws.amazon.com/thread.jspa?threadID=291743)

### Misc. Updates

* Model updates for the following services
  * Amazon Auto Scaling
  * Amazon Comprehend
  * Amazon Kinesis Firehose
  * Amazon Polly

## [Release 2.8.2](https://github.com/aws/aws-sdk-android/releases/tag/release_v2.8.2)

### Bug Fixes

* **AWS Core Runtime**
  * Fix logging detection to prevent crash during initialization on Android Oreo and above. [issue #562](https://github.com/aws-amplify/aws-sdk-android/issues/562)

## [Release 2.8.1](https://github.com/aws/aws-sdk-android/releases/tag/release_v2.8.1)

### New Features

* **AWS Core Runtime**
  * Added support for GovCloud US East region `us-gov-east-1`.

### Enhancements

* **AWS Mobile Client**
  * General improvements to synchronization, null checking, and state management.

## [Release 2.8.0](https://github.com/aws/aws-sdk-android/releases/tag/release_v2.8.0)

### New Features

* **AWS Mobile Client**
  * The `AWSMobileClient` provides client APIs and building blocks for developers who want to create user authentication experiences.  It supports the following new features:
    - User state tracking: `AWSMobileClient` offers on-demand querying for the “login state” of a user in the application.
    - Credentials management: Automatic refreshing of `Cognito User Pools` `JWT Token` and `AWS Credentials` from `Cognito Identity`.
    - Offline support: `AWSMobileClient` is optimized to account for applications transitioning from offline to online connectivity, and refreshing credentials at the appropriate time so that errors do not occur when actions are taken and connectivity is not available.
    - Drop-in Auth UI: `AWSMobileClient` client supports easy “drop-in” UI for your application.
    - Simple, declarative APIs `signUp`, `signIn`, `confirmSignIn`, etc.

> Note: The existing methods of `AWSMobileClient` are deprecated and will be removed in a future minor version. `AWSMobileClient` now takes a dependency on `AWSCognitoIdentityProvider`(Cognito User Pools SDK) package to offer integration with `CognitoUserPools`. When using the new drop-in UI, `AWSAuthUI` and `Social sign-in` features continue to be pluggable dependencies for `AWSMobileClient`.

All documentation is now centralized at https://aws-amplify.github.io/

### Enhancements

* **Amazon Kinesis Video Streams**
  * Improve exception handling.
  * Lower default memory allocation to 385MB to reduce crashes from over-allocation.
  * **Breaking API Changes**
    * Remove `streamName` parameter from `KinesisVideoClient.registerMediaSource()` as `MediaSource` already has the stream name in `StreamInfo`.
    * Add `KinesisVideoClient.unregisterMediaSource()` to remove `MediaSource` to `KinesisVideoProducerStream` binding from `KinesisVideoClient`. Customers can use `unregisterMediaSource()` after they stop streaming, so `MediaSource` data will not to be sent to Kinesis Video Streams.
    * Add `getStreamInfo()` to `MediaSource` instead of `MediaSourceConfiguration`. If customers have implemented their own `MediaSource` and `MediaSourceConfiguration`, they would need to provide stream information via `MediaSource.getStreamInfo()`. The `MediaSourceConfiguration.getStreamInfo()` will not work.
    * The following classes are no longer publicly available.
      * `MediaSource`
      * `MediaSourceConfiguration`
      * `MediaSourceSink`
      * `AbstractKinesisVideoClient`
      * `NativeKinesisVideoClient`
      * `BytesGenerator`
      * `BytesMediaSource`
      * `BytesMediaSourceConfiguration`
      * `ProducerStreamSink`
      * `KinesisVideoServiceClient`
      * `NativeKinesisVideoProducerJni`
      * `NativeKinesisVideoProducerStream`
      * `NativeLibraryLoader`
      * `KinesisVideoMetrics`
      * `KinesisVideoProducer`
      * `KinesisVideoProducerStream`
      * `KinesisVideoStreamMetrics`
      * `ReadResult`
      * `ServiceCallbacks`
      * `com.amazonaws.kinesisvideo.service.exception.AccessDeniedException`
      * `com.amazonaws.kinesisvideo.service.exception.AmazonServiceException`
      * `com.amazonaws.kinesisvideo.service.exception.ResourceInUseException`
      * `com.amazonaws.kinesisvideo.service.exception.ResourceNotFoundException`
      * `AckConsumer`
      * `BlockingAckConsumer`
      * `DefaultServiceCallbacksImpl`

## [Release 2.7.7](https://github.com/aws/aws-sdk-android/releases/tag/release_v2.7.7)

### Bug Fixes

* **AWS IoT**
  * Handle exception during `AWSIotMqttManager.connect` call and pass it through the status callback. See [issue #556](https://github.com/aws/aws-sdk-android/issues/556)

### Misc. Updates

* Generate Javadoc for Amazon Kinesis and Amazon Kinesis Firehose clients. See [issue #560](https://github.com/aws/aws-sdk-android/issues/560)
* Model updates for the following services
  * AWS IoT

## [Release 2.7.6](https://github.com/aws/aws-sdk-android/releases/tag/release_v2.7.6)

### Bug Fixes
* **Amazon S3**
  * Fixed the regression introduced in `2.7.4` to support transfer objects with name containing special characters.

### Enhancements

* **AWS Auth SDK**
  * Added support for forced changed password in the sign-in flow of the UI. [issue #374](https://github.com/aws/aws-sdk-android/issues/374)
  * UI activities will show keyboard by default when requesting input from the end-user. [issue #550](https://github.com/aws/aws-sdk-android/issues/550)
  * Preserve sign-up form fields when sign-up validation fails so that end-users can correct and try again. [issue #460](https://github.com/aws/aws-sdk-android/issues/460)
  * Automatically sign-in user after actions such as sign-up or forgot password. [issue #460](https://github.com/aws/aws-sdk-android/issues/460)
  * Show the partially redacted destination of the MFA code on the screen when end-user needs to input a code.

### Misc. Updates

* Model updates for the following services
  * Amazon Comprehend
  * Amazon Transcribe

## [Release 2.7.5](https://github.com/aws/aws-sdk-android/releases/tag/release_v2.7.5)

### Bug Fixes

* **Amazon Cognito Identity Provider**
  * Synchronize to reduce network calls when refreshing the Cognito User session. See [pr #272](https://github.com/aws/aws-sdk-android/pull/272)

* **AWS IoT**
  * Fix a bug to prevent crashes when concurrent threads publish messages. See [pr #532](https://github.com/aws/aws-sdk-android/pull/532/)

## [Release 2.7.4](https://github.com/aws/aws-sdk-android/releases/tag/release_v2.7.4)

### Bug Fixes

* **Amazon S3**
  * Fix a bug in specifying a custom Security Provider for client-side encryption.
  * `AmazonS3EncryptionClient` (Client-side encryption) is deprecated. You can secure your content in S3 in two ways: a) For uploads, you can encrypt the file locally using an algorithm of your choice and use the TransferUtility API to upload the encrypted file to S3. For downloads, you can use the TransferUtility API to download the file and then decrypt it using the algorithm that you used to upload the file. b) `ServerSideEncryption`: There are multiple options available for ServerSide Encryption. You can setup encryption at the S3 bucket level using the AWS S3 console. When encryption is setup at the bucket level, all objects in the bucket are encrypted. You can also use the AWS console to encrypt individual objects after they have been uploaded. Another option is to request ServerSide encryption for the object being uploaded using the SDK.
  * Fix a bug to support transfer objects with name containing special characters. '+', '*', '%7E' and '%2F' characters are URL-encoded.

## [Release 2.7.3](https://github.com/aws/aws-sdk-android/releases/tag/release_v2.7.3)

### Bug Fixes

* **Amazon Kinesis**
  * Use different patition keys for each record within a single batch when partition key is not specified by caller.

## [Release 2.7.2](https://github.com/aws/aws-sdk-android/releases/tag/release_v2.7.2)

### Bug Fixes

* **Amazon Pinpoint**
  * Fix notifications from not showing when notification image could not be loaded. Notifications are now expandable.

## [Release 2.7.1](https://github.com/aws/aws-sdk-android/releases/tag/release_v2.7.1)

### Enhancements

* **AWS IoT**
  * Added support for new BJS endpoint serving ATS server cert in format: [customer_id.ats.iot.cn-north-1.amazonaws.com.cn]

### Misc. Updates

* Model updates for the following services
  * Amazon CloudWatch Logs
  * Amazon DynamoDB
  * Amazon Elastic Load Balancing(ELB)
  * Amazon Parrot
  * Amazon Simple Email Service (SES)

## [Release 2.7.0](https://github.com/aws/aws-sdk-android/releases/tag/release_v2.7.0)

### Enhancements

* **Amazon S3**
  * Starting version `2.7.0` of the SDK, `TransferService` logic has been refactored. This service now will be responsible only for monitoring network connectivity changes. When the network goes offline, the transfers that are in progress will be paused. When the network comes back online, the transfers that are paused will be resumed. If you expect your app to perform long-running transfers in the background, you need to initiate the transfers from a background service of your choice.

  * The `TransferService` will not be started or stopped by `TransferUtility` anymore. You have to start `TransferService` manually from your application. A recommended way is to start the service upon Application startup. One way you can do this is to include the following line in the `onCreate` method of your app's Application class.
  		  
	```java
	getApplicationContext().startService(new Intent(getApplicationContext(), TransferService.class));
	```

## [Release 2.6.31](https://github.com/aws/aws-sdk-android/releases/tag/release_v2.6.31)

### Enhancements

* **Amazon Polly**
  * Added support for new voice `Zhiyu`.

## [Release 2.6.30](https://github.com/aws/aws-sdk-android/releases/tag/release_v2.6.30)

### Bug Fixes

* **Amazon Cognito Identity Provider**
  * Compute and send secret hash when client secret is present for Custom Authentication Flow.

* **AWS Core**
  * Fixed a bug where getting a logger using Apache Commons Logging would crash starting Android 9.0 (Pie / API Level 28). See [pull #521](ttps://github.com/aws/aws-sdk-android/pull/521). Now, Apache Commons Logging would be used if it's being added as a dependency, otherwise `android.util.Log` will be used.

## [Release 2.6.29](https://github.com/aws/aws-sdk-android/releases/tag/release_v2.6.29)

### Bug Fixes

* **AWS IoT**
  * `setMaxAutoReconnectAttepts` method in `AWSIotMqttManager` is deprecated. Please use `setMaxAutoReconnectAttempts` instead.

### Misc. Updates

* Model updates for the following services
  * Amazon Cognito Identity Provider
  * Amazon DynamoDB
  * Amazon Lex
  * Amazon Rekognition

## [Release 2.6.28](https://github.com/aws/aws-sdk-android/releases/tag/release_v2.6.28)

### Bug Fixes

* **Amazon Cognito Auth**
  * Fix an issue where `getAppWebDomain` was used instead of  `getAppId`  which caused the SDK to return isAuthenticated as false for a logged in user. See [issue #508](https://github.com/aws/aws-sdk-android/issues/508)
  * Added identity provider as parameter to the CognitoAuth builder to allow developers to launch hosted UI directly to a certain social provider. See [issue ##494](https://github.com/aws/aws-sdk-android/issues/494) and [issue ##230](https://github.com/awslabs/aws-sdk-android-samples/issues/230)

### Misc. Updates

* Model updates for the following services
  * Amazon CloudWatch Logs
  * Amazon DynamoDB
  * Amazon KMS
  * Amazon Pinpoint
  * Amazon Transcribe

## [Release 2.6.27](https://github.com/aws/aws-sdk-android/releases/tag/release_v2.6.27)

### New Features

* **Amazon Polly**
  * Amazon Polly enables female voice Aditi to speak Hindi language.

### Bug Fixes

* **AWS IoT**
  * Add customer callback when exception is thrown in client connect.

* **Amazon Cognito Identity**
  * Fixes developer authentication flow in the `cn-north-1` region.

* **AWS Lambda**
  * Fix a bug in `LambdaInvocationHandler` where the `InvocationType` is always set to `RequestResponse` even if `LogType` is `None`. See [issue #459](https://github.com/aws/aws-sdk-android/issues/459)

### Misc. Updates

* Model updates for the following services
  * Amazon DynamoDB

## [Release 2.6.26](https://github.com/aws/aws-sdk-android/releases/tag/release_v2.6.26)

### Enhancements

* **Amazon Polly**
  * Added support for new `SynthesisTask` feature which allows asynchronous and batch processing.

### Misc. Updates

* Model updates for the following services
  * Amazon Comprehend
  * Amazon DynamoDB
  * AWS IoT
  * Amazon Pinpoint
  * Amazon Polly
  * Amazon Rekognition
  * Amazon Transcribe

## [Release 2.6.25](https://github.com/aws/aws-sdk-android/releases/tag/release_v2.6.25)

## New Features

* **Amazon Kinesis Video Streams**
  * Updated models for HLS streaming feature. Add `AWSKinesisVideoArchivedMediaClient`and dependency `implementation 'com.amazonaws:aws-android-sdk-kinesisvideo-archivedmedia:2.6.25'` to access HLS streaming feature.

## [Release 2.6.24](https://github.com/aws/aws-sdk-android/releases/tag/release_v2.6.24)

### Bug Fixes

* **Amazon Cognito Identity Provider**
  * Fix bug that prevents authentication with the username and password flow. See (issue #484)[https://github.com/aws/aws-sdk-android/issues/484]

## [Release 2.6.23](https://github.com/aws/aws-sdk-android/releases/tag/release_v2.6.23)

### Enhancements

* **Amazon S3**
  * Support user metadata headers.

## [Release 2.6.22](https://github.com/aws/aws-sdk-android/releases/tag/release_v2.6.22)

### Enhancements

- **Amazon Polly**
  - Added support for new voice - `Lea`.

## [Release 2.6.21](https://github.com/aws/aws-sdk-android/releases/tag/release_v2.6.21)

### Enhancements

* **Amazon Kinesis Streams** and **Amazon Kinesis Firehose**
  * Added `DeadLetterListener` to allow for records that cannot be retried or exceeded the retry limit to be handled.
  * Added one automatic retry for unmarshall errors when submitting all records.

### Misc. Updates

* Model updates for the following services
  * Amazon Auto Scaling
  * Amazon Cognito Identity
  * Amazon Cognito Identity Provider
  * Amazon Cognito Sync
  * Amazon DynamoDB
  * Amazon Elastic Load Balancing (ELB)
  * Amazon Kinesis Firehose
  * Amazon Kinesis Streams
  * Amazon Kinesis Video Streams
  * Amazon Lex
  * Amazon Machine Learning
  * Amazon Pinpoint
  * Amazon Polly
  * Amazon Rekoginiton
  * Amazon Security Token Service (STS)
  * Amazon Simple Email Service (SES)
  * AWS IoT
  * AWS Key Management Service (KMS)
  * AWS Lambda

## [Release 2.6.20](https://github.com/aws/aws-sdk-android/releases/tag/release_v2.6.20)

### New Features

 * **Amazon Comprehend**
  * Amazon Comprehend is a natural language processing (NLP) service that uses machine learning to find insights and relationships in text.

* **Amazon Translate**
  * Amazon Translate is a neural machine translation service that delivers fast, high-quality, and affordable language translation.

### Misc. Updates

* **Amazon CloudWatch Logs**
  * Update Amazon CloudWatch Logs client to the latest service model.

* **Amazon Cognito Identity**
  * Update Amazon Cognito Identity client to the latest service model.

* **Amazon Lex**
  * Update Amazon Lex client to the latest service model.

### Bug Fixes

* **Amazon S3**
  * Support Storage Class in `TransferUtility`. See [pr #398](https://github.com/aws/aws-sdk-android/pull/398/)

## [Release 2.6.19](https://github.com/aws/aws-sdk-android/releases/tag/release_v2.6.19)

### New Features

* **Amazon Transcribe**
  * Amazon Transcribe is an automatic speech recognition (ASR) service that makes it easy for developers to add speech to text capability to their applications.

### Bug Fixes

* **Amazon CloudWatch Logs**
  * Fix signing issue for `AmazonCloudWatchLogsClient`.  See [issue #453](https://github.com/aws/aws-sdk-android/issues/453)
  
* **AWS IoT**
  * Use `ConcurrentHashMap` to avoid `ConcurrentModificationException`. See [PR #330](https://github.com/aws/aws-sdk-android/issues/330)

## [Release 2.6.18](https://github.com/aws/aws-sdk-android/releases/tag/release_v2.6.18)

### Enhancements

* **Amazon Kinesis Video Streams**
  * Add handling of token rotation, error recovery and the re-streaming in general.
  * **Breaking API Changes**

	|Class|2.6.17 API|2.6.18 API
	|-----|----------|----------
	| KinesisVideoProducerStream|getStreamData(byte[], int, int)<br />return type: int|getStreamData(byte[], int, int, ReadResult)<br />return type: void
	| NativeKinesisVideoProducerJni|getStreamData(long, byte[], int, int)<br />return type: int|getStreamData(long, byte[], int, int , ReadResult)<br />return type: void
	| NativeKinesisVideoProducerStream|getStreamData(@ byte[], int, int)<br />return type: int|getStreamData(@ byte[], int, int, ReadResult)<br />return type: void

## [Release 2.6.17](https://github.com/aws/aws-sdk-android/releases/tag/release_v2.6.17)

### Bug Fixes

* **Amazon Pinpoint**
  * Issue with Android API level 23 causing crashes when generating notification icon from a bitmap. Updated SDK behavior to only generate icon from a bitmap on API level 24 and above.
  * Fixed an issue when the userId was unset, registering for notifications would clobber the userId on the server. This overwrote any value set by `updateEndpointProfile`. Set user id to empty string to reset server user id, null to retain server value.
  * Issue with ANRs (Application Not Responding) when downloading images for notifications. Updated SDK behavior to background download image tasks.
  * Added an option to specify a custom ExecutorService through PinpointConfiguration for the TargetingClient. Use `PinpointConfiguration.withExecutor(ExecutorService)` to choose an Executor to register for Pinpoint notifications and to run handlers. Choosing a single thread Executor can be used when running handlers sequentially on the same thread after registration.

* **Amazon S3**
  * Optimized the `TransferService.loadAndResumeTransfersFromDB` to minimize the time holding the database connection.

## [Release 2.6.16](https://github.com/aws/aws-sdk-android/releases/tag/release_v2.6.16)

### Enhancements

* **Amazon S3**
  * Added `TransferUtilityOptions` to configure the size of the transfer thread pool and the time interval in `TransferService` to check for unfinished transfers and resume them.
  * Fixed bugs and added some performance improvements.

## [Release 2.6.15](https://github.com/aws/aws-sdk-android/releases/tag/release_v2.6.15)

### New Features

* **Amazon Cognito Identity Provider**
  * Support for user migration over lambda trigger in Cognito User Pools.

### Enhancements

* **Amazon Kinesis Video Streams**
  * **Breaking API  Changes**: Added `uploadHandle` parameter to the following APIs.
      * `KinesisVideoProducerStream.getDataStream()`
      * `KinesisVideoProducerStream.fragmentAck()`
      * `KinesisVideoProducerStream.streamTerminated()`
      * `StremCallbacks.streamDataAvailable()`
      * `StremCallbacks.streamClosed()`
      * `NativeKinesisVideoProducerJni.streamClosed()`
      * `NativeKinesisVideoProducerJni.fragmentAck()`
      * `NativeKinesisVideoProducerJni.streamDataAvailable()`
      * `NativeKinesisVideoProducerJni.streamTerminated()`
      * `NativeKinesisVideoProducerStream.getDataStream()`
      * `NativeKinesisVideoProducerStream.fragmentAck()`
      * `NativeKinesisVideoProducerStream.parseFragmentAck()`
      * `NativeKinesisVideoProducerStream.streamTerminated()`
      * `NativeKinesisVideoProducerStream.streamDataAvailable()`
      * `NativeKinesisVideoProducerStream.streamClosed()`
      * `DefaultStreamCallbacks.streamDataAvailable()`
      * `DefaultStreamCallbacks.streamClosed()`
      * `AckConsumer.AckConsumer()`
      * `DefaultServiceCallbacksImpl.CompletionCallback()`

## [Release 2.6.14](https://github.com/aws/aws-sdk-android/releases/tag/release_v2.6.14)

### Bug Fixes

* **Amazon CloudWatch Logs**
  * Allow `Amazon CloudWatch Logs` SDK to be fetched via maven. See [issue #392](https://github.com/aws/aws-sdk-android/issues/392)

### Enhancements

* **Amazon Cognito Identity Provider**
  * Repackaged Amazon Cognito Identity Service Provider Android SDK to change dependency for ASF components.

* **Amazon Cognito Auth**
  * Repackaged Amazon Cognito Auth Android SDK to change dependency for ASF components. Use `{ transitive = true; }` while importing `aws-android-sdk-cognitoauth` via maven in gradle.

## [Release 2.6.13](https://github.com/aws/aws-sdk-android/releases/tag/release_v2.6.13)

### Bug Fixes

* **Amazon S3**
  * Fix the upload method with CannedAccessControlList and TransferListener in TransferUtility. See [issue #388](https://github.com/aws/aws-sdk-android/issues/388)

* **Amazon Cognito Auth**
  * Fixes bug - "Unexpected char 0x0a at 82 in header value" error, when using App clients with an associated secret. See [pr #367](https://github.com/aws/aws-sdk-android/pull/367)
  * Added `minSdkVersion` and `targetSdkVersion` in `AndroidManifest`

* **AWS Mobile Client**
  * Added `minSdkVersion` and `targetSdkVersion` in `AndroidManifest`

### New Features

* **AWS IoT**
  * Starting from this release, AWS IoT SDK by default sends metrics indicating which language and version of the SDK is being used. However, user may disable this by calling `setMetricsEnabled(false)` before calling `connect` method, if they do not want metrics to be sent.

## [Release 2.6.12](https://github.com/aws/aws-sdk-android/releases/tag/release_v2.6.12)

### New Features

* **AWS Core Runtime**
  * Added support for Europe (Paris) region `eu-west-3`.

### Bug Fixes

* **AWS Auth SDK**
  * Added minimum sdks and target sdk version.

* **Amazon Kinesis Video Streams**
  * Added minimum sdks and target sdk version.

## [Release 2.6.11](https://github.com/aws/aws-sdk-android/releases/tag/release_v2.6.11)

### New Features

* **AWS Core Runtime**
  * Added support for China (Ningxia) region `cn-northwest-1`.

## [Release 2.6.10](https://github.com/aws/aws-sdk-android/releases/tag/release_v2.6.10)

### New Features

* **Amazon Rekognition**
  * **Breaking API Change**
    * The `GenderType` enum entries have changed from `MALE` `FEMALE` to `Male` `Female`.
    * The `LandmarkType` enum entries have changed to camelcase. i.e. `EYE_LEFT` `LEFT_EYEBROW_LEFT` to `EyeLeft` `LeftEyebrowLeft`
  * Update the enum value of LandmarkType and GenderType to be consistent with service response.
  * Update to add face and text detection.
  * Update to Amazon Rekognition in general to latest API specifications.

### Bug Fixes:

- **Amazon Pinpoint**
  - Improve error handling during event submission to ensure DB event corruption is handled gracefully (without crashing the app due to an uncaught exception).

- **Amazon Kinesis Video Streams**
  - **Breaking API Change** `KinesisVideoAndroidServiceClient.getAwsAcuityClient()` is renamed to `KinesisVideoAndroidServiceClient.getAwsKinesisVideoClient()` for consistency.

## [Release 2.6.9](https://github.com/aws/aws-sdk-android/releases/tag/release_v2.6.9)

### Bug Fixes:

- **AWS Auth Core**
  - Fixed a bug where the `doStartupAuth` method in `IdentityManager` method introduced in 2.6.0 was misspelled as `doStartUpAuth` in SDK versions 2.6.7 and 2.6.8. The method now continues to have the name `doStartupAuth` from SDK version 2.6.9.

## [Release 2.6.8](https://github.com/aws/aws-sdk-android/releases/tag/release_v2.6.8)

### New Features

- **Support for Amazon Kinesis Video Streams**: Amazon Kinesis Video Streams is a fully managed video ingestion and storage service. It enables you to securely ingest, process, and store video at any scale for applications that power robots, smart cities, industrial automation, security monitoring, machine learning (ML), and more. Kinesis Video Streams also ingests other kinds of time-encoded data like audio, RADAR, and LIDAR signals. Kinesis Video Streams provides you SDKs to install on your devices to make it easy to securely stream video to AWS. Kinesis Video Streams automatically provisions and elastically scales all the infrastructure needed to ingest video streams from millions of devices. It also durably stores, encrypts, and indexes the video streams and provides easy-to-use APIs so that applications can access and retrieve indexed video fragments based on tags and timestamps. Kinesis Video Streams provides a library to integrate ML frameworks such as Apache MxNet, TensorFlow, and OpenCV with video streams to build machine learning applications.

- **Amazon Cognito Auth**
  - Add support for the adaptive authentication feature of Amazon Cognito advanced security features (Beta).

- **Amazon Cognito Identity Provider**
  - Add support for Time-based One-time Passcode multi-factor authentication.
  - Add support for the adaptive authentication feature of Amazon Cognito advanced security features (Beta).

## [Release 2.6.7](https://github.com/aws/aws-sdk-android/releases/tag/release_v2.6.7)

### New Features

- **AWS MobileClient**
  - Added `AWSMobileClient` to initialize the SDK and create instances of other SDK clients. Currently support is limited to `SignInUI`. AWSMobileClient creates the `AWSConfiguration` based on `awsconfiguration.json`, fetches the Cognito Identity and registers the SignIn providers with the permissions based on the  `AWSConfiguration`.

### Enhancements

- **Amazon Polly**
  - Added support for new voices - `Aditi` and `Seoyeon`.
  - Added support for new language code - `ko-KR`.

- **Amazon Pinpoint**
  - Added support for notification channel on Android SDK 26 (Oreo).
  - On Android SDK 23 (Marshmallow) and newer devices, the large icon is not set if it is not present from the push payload and a small icon is set in the push payload. This allows setting only the small icon from the campaign in the Pinpoint console.
  - On Android SDK 23 and newer devices, if the small icon is set in a format that is an opaque color image, it is now converted to greyscale to prevent displaying a grey box. Small icons in the correct format of opaque white with a transparent background will still render appropriately.

### Bug Fixes:

- **General**
  - Fixed domain returned for `cn-north-1` region and region parsing for `amazonaws.com.cn` domains. See [pr #362](https://github.com/aws/aws-sdk-android/pull/362).

- **AWS IoT**
  - Increased default time to keep alive to 300 seconds.

## [Release 2.6.6](https://github.com/aws/aws-sdk-android/releases/tag/release_v2.6.6)

### Bug Fixes:

- **Amazon Pinpoint**
  - Fix locale issue for endpoint profile updates. See [issue #355](https://github.com/aws/aws-sdk-android/issues/355) and see [issue #354](https://github.com/aws/aws-sdk-android/issues/354)

- **Amazon S3**
  - Fixed a bug in the download progress reporting for large files where the last status update could be a jump of 75% or more. The default for notification used to be 8K bytes chunks, it has been changed to 1024K bytes.  The value can be changed using the `setNotificationThreshold` method of AmazonS3Client instead of being a constant.  See [issue #333](https://github.com/aws/aws-sdk-android/issues/333)

- **AWS IoT**
  - Fix validation for endpoint in China that ends with ".cn". See [issue #337](https://github.com/aws/aws-sdk-android/issues/337)

## [Release 2.6.5](https://github.com/aws/aws-sdk-android/releases/tag/release_v2.6.5)

### Enhancements:

- **Amazon Polly**
  - Added support for new voices - `Matthew` and `Takumi`.
  - Polly is now available in `ap-northeast-1` region.

### Bug Fixes:

- **Amazon Cognito Identity Provider**
  - Fixed a bug in the deletion of CognitoUser where the callback function is not invoked when deletion is successful. See [issue #304](https://github.com/aws/aws-sdk-android/issues/304)

## [Release 2.6.4](https://github.com/aws/aws-sdk-android/releases/tag/release_v2.6.4)

### Bug Fixes:

- **Amazon Kinesis Firehose & Amazon Kinesis Streams**
  - Fixed a bug that caused infinite loops while reading local cache of streams used for batching. See [issue #182](https://github.com/aws/aws-sdk-android/issues/182)

## [Release 2.6.3](https://github.com/aws/aws-sdk-android/releases/tag/release_v2.6.3)

### New Features:

- **Amazon Pinpoint**
  - Add support for ADM and Baidu channels. Now Android developers will be able to target devices that leverage Amazon Device messaging and Baidu Cloud messaging. 
- **Amazon Cognito Identity Provider**
  - Support for Pinpoint Analytics integration in Cognito User Pools.

## [Release 2.6.2](https://github.com/aws/aws-sdk-android/releases/tag/release_v2.6.2)

### Bug Fixes:

- **AWS Auth SDK**
  - Fixed a bug in the creation of SignInButton.
  - Removed the manifest entries for Facebook Application ID and Google Play Services version.

## [Release 2.6.1](https://github.com/aws/aws-sdk-android/releases/tag/release_v2.6.1)

### Bug Fixes:

- **AWS Auth SDK**
  - Fixed border and shadow for Facebook and Google SignIn buttons.
  - Fixed the Android Support Package dependencies of the different auth clients. The Android Support Packages support-v4 and appcompat-v7 of all the auth clients now have the same version 23.0.1 and are optional dependencies. Apps consuming the auth clients will now declare the appcompat-v7 and support-v4 dependencies in the gradle manually.

- **Amazon Pinpoint**
  - Notification icon handling has been improved. By default, when the Notification icon uses the app icon, the icon will now be shown in color on Apps targeting SDK version 21 or greater. This will be achieved by setting the large icon to the app icon and generating the small icon by converting the app icon image to gray scale. For Apps targeting SDK version below 21, the behavior remains the same and the color icon is shown.

## [Release 2.6.0](https://github.com/aws/aws-sdk-android/releases/tag/release_v2.6.0)

### New Features:

- **AWS Auth SDK**
  - Added new SDK for configurable User SignIn Screen with Amazon Cognito UserPools, Facebook SignIn and Google SignIn.

- **AWS Core Runtime**
  - Added support for a configuration file `awsconfiguration.json` that can be used to construct:
    - `CognitoCredentialsProvider`, `CognitoCachingCredentialsProvider`, `CognitoUserPool`, `TransferUtility`, `DynamoDBMapper`, `PinpointConfiguration`, `CognitoSyncManager`, and `LambdaInvokerFactory`.

### Improvements:

- **AWS S3**
  - Add builder pattern constructor to `TransferUtility`.
  - Add default bucket property in `TransferUtility` builder. The default bucket will be used when no bucket is specified.

- **AWS Lambda**
  - Add builder pattern constructor to `LambdaInvokerFactory`.

- **Amazon DynamoDB**
  - Add builder pattern constructor to `DynamoDBMapper`.

- **Amazon Pinpoint**
  - Add configuration option to post notifications even if the app is in the foreground.

### Bug Fixes:

- **Amazon Pinpoint**
  - Fixed bug that caused Pinpoint endpoint profile to incorrectly calculate the number of profile attributes and metrics.

- **Amazon Lex**
  - Fixed aar file and added new architecture support arm64-v8a, mips, mips64, x86, x86_64. See [issue #298](https://github.com/aws/aws-sdk-android/issues/298)

## [Release 2.4.7](https://github.com/aws/aws-sdk-android/releases/tag/release_v2.4.7)

### Improvements:

- **Amazon Cognito Auth**
  - Making Cognito App Integration and Federation feature generally available

- **AWS IoT**
  - Add API to enable/disable auto-resubscribe feature.

### Bug Fixes:

- **AWS IoT**
  - Fixed bug that caused reconnecting to the session to throw an exception due to failure to obtain credentials.

## [Release 2.4.6](https://github.com/aws/aws-sdk-android/releases/tag/release_v2.4.6)

### Bug Fixes:

- **Amazon Cognito Identity Provider**
  - Fixed bug that caused `CognitoDeviceHelper.getDeviceKey` to return null on certain cases. See [issue #259](https://github.com/aws/aws-sdk-android/issues/259)
  - Fixed bug where `onSuccess` callback was missing from `verifyAttribute` function. See [issue #266](https://github.com/aws/aws-sdk-android/issues/266)

- **Amazon Pinpoint**
  - Fix crash in Pinpoint SDK when getting locale's country code.

## [Release 2.4.5](https://github.com/aws/aws-sdk-android/releases/tag/release_v2.4.5)

### Bug Fixes:

- **Amazon S3**
  - Fixed bug that caused keys to convert spaces to url encoded characters. See [issue #310](https://github.com/aws/aws-sdk-android/issues/310)

- **Amazon DynamoDB Document Model (Beta)**
  - Fixed bug that caused item updates to fail due to equality check error.

## [Release 2.4.4](https://github.com/aws/aws-sdk-android/releases/tag/release_v2.4.4)

### New Features:
- **Amazon DynamoDB Document Model (Beta)**
  - Added DynamoDB Document API: The Document API provides full JSON data support, use of Document Path to access part of a document, and new data types such as Map, Primitive, List, and Boolean. More information and sample code can be found in the [blog](https://aws.amazon.com/blogs/mobile/using-amazon-dynamodb-document-api-with-aws-mobile-sdk-for-android-part-1/).

* **Amazon Cognito Auth (Beta)**
  - A new SDK that enables sign-up and sign-in for Amazon Cognito Your User Pools via a lightweight hosted UI.

### Bug Fixes:
- **Amazon Pinpoint**
  - Change Pinpoint notification client to be a strong reference in Pinpoint notification receiver
  - **Breaking API Change** Please use `PinpointNotificationReceiver.setNotificationClient()` API instead of `setWeakNotificationClient`.

- **Amazon S3**
  - Fixed bug in `TransferUtility` which caused the app to crash due to a race condition when loading Transfer Records from Transfer Database. See [issue #288](https://github.com/aws/aws-sdk-android/issues/288)

## [Release 2.4.3](https://github.com/aws/aws-sdk-android/releases/tag/release_v2.4.3)

### Improvements:
- **AWS IoT**
  - Update API to latest spec.

- **Amazon Polly**
  - Added support for new voice id - `Vicki`.

- **Amazon Pinpoint**
  - Update logging to be more restrictive.
  - Added support for app-level opt-out.

### Bug Fixes:
- **All Services**
  - Fixed an issue where endpoint URLs were incorrectly set after using `setRegion.`. See [issue #290](https://github.com/aws/aws-sdk-android/issues/290)
- **Amazon S3**
  - Fixed bug which caused gradle build error on commons-io. See [issue #282](https://github.com/aws/aws-sdk-android/issues/282)
  - Fixed NPE error while resuming transfers using `TransferUtility`. See [issue #299](https://github.com/aws/aws-sdk-android/issues/299)
  - Fixed `TransferUtility` observer progress tracking bug. See [issue #257](https://github.com/aws/aws-sdk-android/issues/257)

## [Release 2.4.2](https://github.com/aws/aws-sdk-android/releases/tag/release_v2.4.2)

### Improvements:
- **Amazon Lex**
  - Amazon Lex is now Generally Available.
  - Added support for input transcripts.

- **Amazon Polly**
  - Added support for multiple Lexicons in presigned request.
  - Added support for speech marks.

- **Amazon Rekognition**
  - Added support for content moderation and age range estimation. See [issue #281](https://github.com/aws/aws-sdk-android/issues/281)

### Bug Fixes:
- **Amazon DynamoDB**
  - Fixed bug which did not use credentials provider when available in method `getClient(Region)`.
- **Amazon S3**
  - Fixed bug which caused gradle build error on commons-io. See [issue #282](https://github.com/aws/aws-sdk-android/issues/282)

## [Release 2.4.1](https://github.com/aws/aws-sdk-android/releases/tag/release_v2.4.1)

### New Features:
- **Support for Amazon Cloudwatch Logs**: Amazon CloudWatch is a monitoring service for AWS cloud resources and the applications you run on AWS. You can use Amazon CloudWatch to collect and track metrics, collect and monitor log files, and set alarms.

### Bug Fixes:
- **Amazon IoT**: fix an issue which triggers `NetworkOnMainThreadException` when calling `reconnectToSession()`. See [issue #261](https://github.com/aws/aws-sdk-android/issues/261)
- **Amazon S3**: fixed maven dependencies. See [issue #276](https://github.com/aws/aws-sdk-android/issues/276) & [issue #268](https://github.com/aws/aws-sdk-android/issues/268)
- **Amazon S3**: fixed an issue which caused resource path to be incorrectly encoded.See [AWS Forum Post](https://forums.aws.amazon.com/thread.jspa?threadID=252898)
- **General**: checkstyle fixes across the sdk.
- **General**: move all sdk's to use commons logging instead of LogCat.

## [Release 2.4.0](https://github.com/aws/aws-sdk-android/releases/tag/release_v2.4.0) (03/21/2017)

### Improvements:
- **Amazon Lex**:`LexVoiceButton` will now show an image of a bot when audio response from lex is being played.

### Bug Fixes:

- **Amazon API Gateway**: Allow marshalling alternative date formats in API Gateway.
- **Amazon Cognito Identity Provider**: Bug fix for missing required attribute Exception
- **Amazon IoT**: fix typo's with variable names in `AWSIoTMQTTManager`. See [issue #220](https://github.com/aws/aws-sdk-android/pull/220).
- **Amazon Lex**: Fix a bug which caused `readyToFulfill` to not file in `InteractionListener`.
- **Amazon Pinpoint**:Fix cursor leakage in Pinpoint.
- **Amazon Pinpoint**:Bug fixes for campaign open rate.
- **Amazon Pinpoint**:`PinpointEndpointClient` to retain instance of endpoint.
- **Amazon Pinpoint**:corrected the implemented for `optout` for profile.
- **Amazon Pinpoint**:Deprecated formatted price in `MonetizationEventBuilder`.
- **Amazon S3**: Bug Fixes with encryption client.
- **Amazon S3**: SigV4 signing is now default for S3. See [issue 234](https://github.com/aws/aws-sdk-android/issues/234) & [issue #108](https://github.com/awslabs/aws-sdk-android-samples/issues/108).
- **Amazon S3**: Added feature to specify listener in `TransferUtility.upload()`. See [issue #210](https://github.com/aws/aws-sdk-android/issues/210).
- **Amazon S3**: Fixed a bug where when using `setAccelerateModeEnabled` caused uploads to fail. See [issue #264](https://github.com/aws/aws-sdk-android/issues/264).
- **General** : Fixed a bug which caused incompatibility between maven releases and releases on [marketing page](https://aws.amazon.com/mobile/sdk).

## [Release 2.3.9](https://github.com/aws/aws-sdk-android/releases/tag/release_v2.3.9) (02/02/2017)

### Improvements:

- **Amazon Kinesis Firehose & Amazon Kinesis Streams**: Allow setting a static partition key in the KinesisRecorderConfig. See [issue #228](https://github.com/aws/aws-sdk-android/pull/228).
- **AWS KMS**: Updated service to latest spec.

### Bug Fixes:

- **Amazon Cognito Identity**: Fixed a bug that could cause a NullPointerException if credential refresh occured while another thread signed in with a provider. See [issue #247](https://github.com/aws/aws-sdk-android/pull/247).
- **Amazon Cognito Identity Provider**: Fixed bugs in SRP and exception handling.
- **Amazon Kinesis Firehose & Amazon Kinesis Streams**: Prevent KinesisRecorder.submitAllRecords() from potentially losing data if the service is killed by waiting until the data is transferred before removing it from the cache. See [issue #225](https://github.com/aws/aws-sdk-android/pull/225).
- **Amazon Pinpoint**: Fixed a bug that caused a crash when opening a deep link. See [issue #246](https://github.com/aws/aws-sdk-android/pull/246).
- **Amazon Lex**: Fix incorrect comparison for dialog states. See [issue #245](https://github.com/aws/aws-sdk-android/pull/245).

## [Release 2.3.8] (https://github.com/aws/aws-sdk-android/release/tag/release_v2.3.8) (12/20/2016)

### Bug Fixes:

- **Amazon Pinpoint**: Fixed incorrect signer config in Pinpoint Analytics.
- **Amazon S3**: Fixed a bug that caused TransferObserver.getBytesTransferred() to always return 0. See [issue #217](https://github.com/aws/aws-sdk-android/pull/217).
- **Amazon S3**: Fixed a race condition in TransferService. See [issue #197](https://github.com/aws/aws-sdk-android/pull/197).

## [Release 2.3.7](https://github.com/aws/aws-sdk-android/releases/tag/release_v2.3.7) (12/13/2016)

### New Features
- **Support for Amazon Rekognition**: Rekognition is a deep-learning based service to search, verify and organize images. With Rekognition, you can detect objects, scenes, and faces in images. You can also search and compare faces.
- **AWS Core Runtime**: Added Support for `eu-west-2`/LHR region in the SDK.

### Improvements
- **AWS Core Runtime**: Added support for enabling curl logging in the SDK. See [issue](https://github.com/aws/aws-sdk-android/pull/200)
- **AWS Lambda**: Update to Latest Models.

### Bug Fixes:
- **Amazon Pinpoint**: Fixed a bug that caused setting wrong endpoint for pinpoint client.
- **Amazon S3**: Fixed a bug that could cause NPE in Transfer Service. See [issue](https://github.com/aws/aws-sdk-android/issues/223).
- **Amazon Cognito Identity Provider**: Fix incorrect exception being thrown in `CognitoDevice`. See [issue](https://github.com/aws/aws-sdk-android/pull/224).
- **Amazon Cognito Identity Provider**: Fix a bug where `NewPasswordContinuation` throws `CognitoParameterInvalidException: Missing required attribute` even when the required user attributes have been set. See [issue](https://github.com/aws/aws-sdk-android/pull/216).


## [Release 2.3.6](https://github.com/aws/aws-sdk-android/releases/tag/release_v2.3.6) (12/07/2016)

### Improvements
- **AWS Core Runtime**: Added Support for `ca-central-1`/YUL region in the SDK.

### Bug Fixes
- **Amazon SQS**: Fixed a bug that caused SQS send message to fail. See [issue](https://github.com/aws/aws-sdk-android/issues/218).
- **Amazon Lex Runtime**: Fixed a bug where requests were not getting signed correctly.
- **Amazon Pinpoint**: Fix serialization of endpoint profile bug.
- **Amazon Mobile Analytics**: Ensure session file directories exist before saving


## [Release 2.3.5](https://github.com/aws/aws-sdk-android/releases/tag/release_v2.3.5) (12/01/2016)

### New Features
- **Support for Amazon Pinpoint**: Amazon Pinpoint makes it easy to run targeted campaigns to improve user engagement. Pinpoint helps you understand your users behavior, define who to target, what messages to send, when to deliver them, and tracks the results of the campaigns.


## [Release 2.3.4](https://github.com/aws/aws-sdk-android/releases/tag/release_v2.3.4) (11/30/2016)

### New Features
- **Support for Amazon Lex - Beta**: Amazon Lex is a service for building conversational interactions into any application using voice and text. With Lex, the same conversational engine that powers Amazon Alexa is now available to any developer, enabling you to build sophisticated, natural language, conversational bots (chatbots) into your new and existing applications. Amazon Lex provides the deep functionality and flexibility of automatic speech recognition (ASR) for converting speech to text and natural language understanding (NLU) to understand the intent of the text. This allows you to build highly engaging user experiences with lifelike, conversational interactions.

- **Support for Amazon Polly**: Amazon Polly is a service that turns text into lifelike speech, making it easy to develop applications that use high-quality speech to increase engagement and accessibility. With Amazon Polly the developers can build speech-enabled apps that work in multiple geographies.

## [Release 2.3.3](https://github.com/aws/aws-sdk-android/releases/tag/release_v2.3.3) (10/11/2016)

### Improvements
- **AWS Core Runtime Library**: Support for `us-east-2/CMH` region in SDK.

## [Release 2.3.2](https://github.com/aws/aws-sdk-android/releases/tag/release_v2.3.2) (10/06/2016)

### Improvements
- **Amazon Cognito Identity Provider**: 
- Support for Admin Create User feature.
- Allow SDK to refresh tokens which are about to expire within a pre-set threshold.

## [Release 2.3.1](https://github.com/aws/aws-sdk-android/releases/tag/release_v2.3.1) (09/08/2016)

### Improvements
- **API Gateway**: Added a generic invoker to execute requests for any path.

### Bug Fixes
- **Amazon Cognito Identity Provider**: 
- Fixed a bug introduced by StandardCharsets that caused the Android SDK to be unavailable for API 18 and below.

## [Release 2.3.0](https://github.com/aws/aws-sdk-android/releases/tag/release_v2.3.0) (07/28/2016)

### Improvements
- **AWS Core Runtime Library**: Added support for `us-west-2/PDX` region for cognito identity.
- **Amazon Cognito Identity Provider**: 
- Support for Custom authentication flows. Developers can implement custom authentication flows around Cognito Your User Pools.
- Support for devices.
- Global sign-out users, to sign-out from all devices.
- **Amazon Cognito Sync**: Added support for `us-west-2/PDX` region.

### Bug Fixes
- **Amazon Cognito Identity Provider**: 
- Authentication flow in Android SDK now uses Custom Authentication API.
- Two new exceptions added for getSession API. These exceptions have been added to accurately represent the user state when the username is invalid and when the user is not confirmed. You will have to update your application to handle these exceptions.
- UserNotFoundException: Returned when the username user does not exist.
- UserNotConfirmedException: Returned when the user has not been confirmed.

## [Release 2.2.22](https://github.com/aws/aws-sdk-android/releases/tag/release_v2.2.22) (07/27/2016)

### Bug Fixes
- **Amazon Simple Email Service**: Resolved an issue where some SES APIs were missing from the 2.2.21. [#179](https://github.com/aws/aws-sdk-android/issues/179)

## [Release 2.2.21](https://github.com/aws/aws-sdk-android/releases/tag/release_v2.2.21) (07/21/2016)

### Improvements
- **Amazon Web Services**: General service updates and documentation improvements.
- **AWS Core Runtime Library**: Allow custom `TrustManager` on `ClientConfiguration`. [#165](https://github.com/aws/aws-sdk-android/pull/165)
- **AWS IoT**: Updated Eclipse Paho MQTT client to v1.1.0. [#145](https://github.com/aws/aws-sdk-android/issues/145)

### Bug Fixes
- **Amazon Mobile Analytics**: Fixed crash while creating the base directory. [#126](https://github.com/aws/aws-sdk-android/issues/126)
- **Amazon Cognito**: Fixed a token refresh bug in Your User Pools.


## [Release 2.2.20](https://github.com/aws/aws-sdk-android/releases/tag/release_v2.2.20) (06/27/2016)

### New Features
- **Amazon Web Services**: Introducing new AWS region Asia Pacific (Mumbai) region, endpoint ap-south-1.

### Improvements
- **Amazon Web Services**: General service updates and documentation improvements.
- **API Gateway**: Expose client configuration through ApiFactory. [#158](https://github.com/aws/aws-sdk-android/issues/158)
- **Amazon Web Services**: Service clients are now generated with a new code gen system. Some trivial changes are listed below
- List members in POJO are defaulted to null instead of an empty list to align with map members. Please perform null check to avoid NPE. When marshalling a list member, a null list will be omitted and an empty list will result in an empty array.
- In `ListRecordsRequest` of Cognito Sync, the data type of `lastSyncCount` is changed from String to Long and that of `maxResult` from String to Integer.
- In DynamoDB, the method `setKey(java.util.Map.Entry<String, AttributeValue> hashKey, java.util.Map.Entry<String, AttributeValue> rangeKey)` is removed from `GetItemRequest`, `UpdateItemRequest`, `DeleteItemRequest`, and `DeleteRequest`. Use `addKeyEntry(String key, AttributeValue value)` instead. `setExclusiveStartKey(java.util.Map.Entry<String, AttributeValue> hashKey, java.util.Map.Entry<String, AttributeValue> rangeKey)` is also removed from `QueryRequest` and `ScanRequest`. The alternative is `addExclusiveStartKeyEntry(String key, AttributeValue value)`.

### Bug Fixes
- **API Gateway**: Fixed a bug where user agent is overwritten by `ApiHandler`. [#159](https://github.com/aws/aws-sdk-android/issues/159) 


## [Release 2.2.19](https://github.com/aws/aws-sdk-android/releases/tag/release_v2.2.19) (06/23/2016)

### New Features
- **Amazon Cognito Identity**: Added support for SAML role resolution.


## [Release 2.2.18](https://github.com/aws/aws-sdk-android/releases/tag/release_v2.2.18) (06/02/2016)

### Bug Fixes
- **AWS Core Runtime Library**: Removed testing implementation for `X509TrustManager`, for more information [see](https://support.google.com/faqs/answer/6346016).


## [Release 2.2.17](https://github.com/aws/aws-sdk-android/releases/tag/release_v2.2.17) (05/20/2016)

### New Features
- **Amazon S3**:
- Introducing a new version of the ListObjects (ListObjectsV2) API that allows listing objects with a large number of delete markers. See [GET Bucket (List Objects) Version 2](http://docs.aws.amazon.com/AmazonS3/latest/API/v2-RESTBucketGET.html) for more details.
- Added support for a new configuration named BucketAccelerateConfiguration which supports faster uploads/downloads to S3 buckets. See [Amazon S3 Transfer Acceleration](http://docs.aws.amazon.com/AmazonS3/latest/dev/transfer-acceleration.html).
- Amazon S3 now supports cross-region replication, which provides automatic, asynchronous copying of objects across buckets in different AWS regions. For more information, see [Cross-Region Replication](https://docs.aws.amazon.com/AmazonS3/latest/dev/crr.html) in the Amazon S3 Developer Guide.

### Bug Fixes
- **AWS Core Runtime Library**: Fixed a potential bug during retry where content input stream is not reset correctly.
- **Amazon Cognito**: Fixed a bug where Cognito Sign-in may fail on non US locale environment. [aws-sdk-android-samples #129](https://github.com/awslabs/aws-sdk-android-samples/issues/54)


## [Release 2.2.16](https://github.com/aws/aws-sdk-android/releases/tag/release_v2.2.16) (05/10/2016)

### New Features
- **AWS IoT**: The AWS IoT Device Gateway now supports MQTT over WebSockets. Build real-time mobile and web applications that interact over WebSockets, and easily scale to millions of simultaneous users. You can use WebSockets with Amazon Cognito to securely authenticate end-users to your apps and devices.

### Improvements
- **Amazon Web Services**: General service updates and documentation improvements.
- **AWS Core Runtime Library**: Removed verbose logging of errors in retries.
- **AWS IoT**: Added MQTT message delivery callback.

### Bug Fixes
- **Amazon S3**: Fixed a bug in TransferUtility caused by socket timeout exception. The exception is incorrectly treated as manually interrupt and thus is not reported to `TransferListener.onError(Exception)`. [#119](https://github.com/aws/aws-sdk-android/issues/119) and [#120](https://github.com/aws/aws-sdk-android/issues/120)
- **Amazon Cognito**: Fixed a bug caused by `StandardCharsets` which is available from API level 19. [#129](https://github.com/aws/aws-sdk-android/issues/129)


## [Release 2.2.15](https://github.com/aws/aws-sdk-android/releases/tag/release_v2.2.15) (04/19/2016)

### New Features
- **Amazon Cognito Identity Provider**: You can now use Amazon Cognito to easily add user sign-up and sign-in to your mobile and web apps. Your User Pool in Amazon Cognito is a fully managed user directory that can scale to hundreds of millions of users, so you don’t have to worry about building, securing, and scaling a solution to handle user management and authentication.
- **Amazon S3**: Canned ACL support when uploading objects to S3 with TransferUtility. [#63](https://github.com/aws/aws-sdk-android/issues/63)

### Bug Fixes
- **Amazon S3**: A NPE bug in TransferUtility caused by network receiver. [#117](https://github.com/aws/aws-sdk-android/issues/117) and [#118](https://github.com/aws/aws-sdk-android/issues/118)


## [Release 2.2.14](https://github.com/aws/aws-sdk-android/releases/tag/release_v2.2.14) (03/31/2016)

### New Features
- **AWS Iot**: Added support for LWT (last will and testimony).
- **Amazon SES**: Added support for custom MAIL FROM domains.

### Improvements
- **Amazon S3**: Improved performance of S3 TransferUtility.
- Now the number of parallel transfers is set to the number of processors (cores) + 1. [#111](https://github.com/aws/aws-sdk-android/issues/111)
- Removed unnecessary network requests in download task.

### Bug Fixes
- **AWS Core Runtime Library**: Addressed a potential bug in Cognito credentials provider.
- **Amazon S3**: Fixed RejectedExecutionException in TransferUtility which may occur when the service is shutting down. [#113](https://github.com/aws/aws-sdk-android/issues/113)


## [Release 2.2.13](https://github.com/aws/aws-sdk-android/releases/tag/release_v2.2.13) (02/25/2016)

### Improvements
- **Amazon S3**: Tweaked the usage of TransferListener in S3 TransferUtility.
- Now listeners are kept as strong references. They will be removed when transfers are completed. However user are still encouraged to clean up listeners themselves to prevent memory leak. [#93](https://github.com/aws/aws-sdk-android/issues/93) and [#101](https://github.com/aws/aws-sdk-android/issues/101)
- Transfers in WAITING_FOR_NETWORK state can now be paused or canceled. [#102](https://github.com/aws/aws-sdk-android/issues/102)
- Improved the experience to delete a transfer. [#104](https://github.com/aws/aws-sdk-android/issues/104)

### Bug Fixes
- **AWS Core Runtime Library**: Addressed potential internalization bugs. [#96](https://github.com/aws/aws-sdk-android/issues/96)
- **Amazon S3**: Fixed a ConcurrentModificationException bug caused by listeners being removed in their callbacks. [#103](https://github.com/aws/aws-sdk-android/issues/103)


## [Release 2.2.12](https://github.com/aws/aws-sdk-android/releases/tag/release_v2.2.12) (02/12/2016)

### New Features
- **AWS IoT**: [AWS IoT](https://aws.amazon.com/iot/) is now supported by the SDK. AWS IoT is a managed cloud platform that lets connected devices easily and securely interact with cloud applications and other devices. AWS IoT can support billions of devices and trillions of messages, and can process and route those messages to AWS endpoints and to other devices reliably and securely. With AWS IoT, your applications can keep track of and communicate with all your devices, all the time, even when they aren't connected.

### Improvements
- **Amazon Web Services**: General service updates and documentation improvements.


## [Release 2.2.11](https://github.com/aws/aws-sdk-android/releases/tag/release_v2.2.11) (01/28/2016)

### New Features
- **AWS Key Management Service**: [AWS Key Management Service (KMS)](https://aws.amazon.com/kms/) is now supported by the SDK. AWS Key Management Service (KMS) is a managed service that makes it easy for you to create and control the encryption keys used to encrypt your data, and uses Hardware Security Modules (HSMs) to protect the security of your keys. AWS Key Management Service is integrated with several other AWS services to help you protect your data you store with these services. AWS Key Management Service is also integrated with AWS CloudTrail to provide you with logs of all key usage to help meet your regulatory and compliance needs.

### Improvements
- **Amazon S3**: Revamped S3 TransferUtility. Huge performance boost and lots of enhancements.
- Offload most database operations to background thread.
- Re-architected transfer listeners. Moved away from ContentObserver.
- Reduced the frequency of writing transfer states to database.
- Better error reporting. Now the original exception is passed to [TransferListener.onError(int, Exception)](http://docs.aws.amazon.com/AWSAndroidSDK/latest/javadoc/com/amazonaws/mobileconnectors/s3/transferutility/TransferListener.html#onError(int,%20java.lang.Exception)). [#61](https://github.com/aws/aws-sdk-android/issues/61)
- Allow user to resume a transfer in any state other than `TransferState.COMPLETED`. [#81](https://github.com/aws/aws-sdk-android/issues/81) and [#87](https://github.com/aws/aws-sdk-android/issues/87)
- Better diagnostics of TransferService. You can dump its status with `adb shell dumpsys activity service com.amazonaws.mobileconnectors.s3.transferutility.TransferService`. It works only if the app is debuggable.
- Better handling of network connectivity changes.
- Other cleanups, bug fixes and improvements.
- **Amazon S3**: Adds support of server-side encryption with AWS Key Management Service. See [Amazon S3 developer guide](http://docs.aws.amazon.com/AmazonS3/latest/dev/UsingKMSEncryption.html) for more information.
- **Amazon S3**: Signature Version 4 is now the default signing methods for all S3 requests as long as a region is specified or can be easily determined from the given endpoint.


## [Release 2.2.10](https://github.com/aws/aws-sdk-android/releases/tag/release_v2.2.10) (01/06/2016)

### New Features
- **Amazon Web Services**: Added support for new AWS region in South Korea (ap-northeast-2).
- **Amazon Kinesis Firehose**: [Amazon Kinesis Firehose](https://aws.amazon.com/kinesis/firehose/) is the easiest way to load streaming data into AWS. It can capture and automatically load streaming data into Amazon S3 and Amazon Redshift, enabling near real-time analytics with existing business intelligence tools and dashboards you are already using today. See the [developer guide](http://docs.aws.amazon.com/mobile/sdkforandroid/developerguide/kinesis.html) for instructions about using `KinesisFirehoseRecorder`.

### Improvements
- **Amazon S3**: Allow user to add or overwrite file extension to MIME type mapping so that AmazonS3 can identify the MIME type of consequent uploads and set the content type correctly. [#83](https://github.com/aws/aws-sdk-android/issues/83)
- **AWS Lambda**: Added a method to access the installation id of the client context that is sent to AWS Lambda. [#74](https://github.com/aws/aws-sdk-android/issues/74)
- **Amazon Web Services**: General service updates and documentation improvements.

### Bug Fixes
- **Amazon S3**: Fixed the termination condition of TransferService so that it stays alive when there are active transfers waiting for network. [#70](https://github.com/aws/aws-sdk-android/issues/70)
- **Amazon S3**: Fixed a resource leak issue in TransferUtility caused by unclosed cursor.
- **AWS Lambda**: Fixed a potential issue with Lambda when invoking methods with no args. [#80](https://github.com/aws/aws-sdk-android/pull/80)
- **API Gateway**: Updated the message of ApiClientException to match exactly what the API responds. [#78](https://github.com/aws/aws-sdk-android/pull/78)


## [Release 2.2.9](https://github.com/aws/aws-sdk-android/releases/tag/release_v2.2.9) (11/18/2015)

### New Features
- **Amazon Web Services**: General service updates and documentation improvements.

### Bug Fixes
- **Amazon S3**: Fixed slow initialization of Amazon S3 client. [#69](https://github.com/aws/aws-sdk-android/issues/69)
- **General**: Updated instruction for proguard.

## [Release 2.2.8](https://github.com/aws/aws-sdk-android/releases/tag/release_v2.2.8) (11/05/2015)

### New Features
- **Amazon Web Services**: General service updates and documentation improvements.

### Bug Fixes
- **AWS Core Runtime Library**: Improved retry logic so that aborting a request will not cause a retry.


## [Release 2.2.7](https://github.com/aws/aws-sdk-android/releases/tag/release_v2.2.7) (10/08/2015)

### New Features
- **AWS Lambda**: You can now maintain multiple versions of your Lambda function code. Versioning allows you to control which Lambda function version is executed in your different environments (e.g., development, testing, or production).  You can also set up your Lambda functions to run for up to five minutes allowing longer running functions such as large volume data ingestion and processing jobs.

### Bug Fixes
- **Amazon S3**: Resolved a hostname verification issue when there is a . in the bucket name. [#59](https://github.com/aws/aws-sdk-android/issues/59) 
- **Amazon S3**: Resolved an issue when using  SSE-C with Transfer Manager 
- **Amazon API Gateway**: Fixed an issue where the incorrect content length was sent to the service when the body contained UTF-8 characters that were multiple bytes in length. [#62](https://github.com/aws/aws-sdk-android/issues/62)


## [Release 2.2.6](https://github.com/aws/aws-sdk-android/releases/tag/release_v2.2.6) (09/17/2015)

### New Features
- **Amazon Web Services**: General service updates and documentation improvements.
- **Amazon S3**: Added support of ObjectMetadata for upload in Amazon S3 `TransferUtility`. [#56](https://github.com/aws/aws-sdk-android/issues/56)

### Bug Fixes
- **AWS Core Runtime Library**: Fixed a potential NPE issue caused by ResponseCache by explicitly disabling HTTP response cache.
- **Amazon API Gateway**: Fixed a bug where the region for SigV4 signing is pinned to us-east-1. Now the region is deduced from API's invoke URL and can optionally be overwritten via `ApiClientFactory.region(String)`.


## [Release 2.2.5](https://github.com/aws/aws-sdk-android/releases/tag/release_v2.2.5) (08/07/2015)

### New Features
- **Amazon Web Services**: General service updates and documentation improvements on Amazon Elastic Compute Cloud (EC2) and Auto Scaling.
- **Github**: Open sourced unit tests and added this changelog.

### Bug Fixes
- **Amazon S3**: Fixed a bug when using Amazon S3 `TransferUtility` on a worker thread. [#51](https://github.com/aws/aws-sdk-android/issues/51)
- **AWS Core Runtime Library**: Fixed a bug caused by improper closing of a GZIP encoded content stream. See [AWS forum](https://forums.aws.amazon.com/thread.jspa?threadID=204659).
- **Maven**: Changed the dependency scope of Apache Commons Logging to [`provided`](https://maven.apache.org/guides/introduction/introduction-to-dependency-mechanism.html) which can remove compilation warnings and improve capability with Gradle.


## [Release 2.2.4](https://github.com/aws/aws-sdk-android/releases/tag/release_v2.2.4) (07/22/2015)

### New Features
- **Amazon S3**: The S3 transfer utility has been added to the SDK, which replaces the now deprecated transfer manager. This utility automatically pauses and resumes transfers when internet connectivity is lost and reestablished. The utility also automatically pauses transfers if an app crashes. Developers can manually pause and resume transfers without having to persist any data themselves. For more information, see our [blog](http://mobile.awsblog.com/post/Tx2KF0YUQITA164/AWS-SDK-for-Android-Transfer-Manager-to-Transfer-Utility-Migration-Guide) and [Getting Started documentation](http://docs.aws.amazon.com/mobile/sdkforandroid/developerguide/s3transferutility.html) for more info.
- **Amazon Mobile Analytics**: A new simpler constructor has been added to the MobileAnalyticsManager, and transmission of events over WAN is now enabled by default.


## [Release 2.2.3](https://github.com/aws/aws-sdk-android/releases/tag/release_v2.2.3) (07/09/2015)

### New Features
- **Amazon API Gateway**: Added a runtime library for the generated SDK of Amazon API Gateway. Amazon API Gateway makes it easy for AWS customers to publish, maintain, monitor, and secure application programming interfaces (APIs) at any scale. To know more please visit [Amazon API Gateway]( http://aws.amazon.com/api-gateway/).

### Bug Fixes
- **Amazon S3**: Fixed an issue in Amazon S3 where the range information is incorrect in PersistableTransfer. [#35](https://github.com/aws/aws-sdk-android/issues/35)
- **AWS Core Runtime Library**: Fixed an issue in `CognitoCachingCredentialsProvider` where the credentials might not be cached when using developer-authenticated identities. [#48](https://github.com/aws/aws-sdk-android/issues/48)


## [Release 2.2.2](https://github.com/aws/aws-sdk-android/releases/tag/release_v2.2.2) (06/11/2015)

### New Features
- **AWS Core Runtime Library**: Enabled HTTP compression by adding "Accept-Encoding:gzip" header. If the target AWS service (for example, Amazon DynamoDB) supports compression and returns compressed data, the SDK will handle the content correctly. [#41](https://github.com/aws/aws-sdk-android/issues/41)
- **Amazon Kinesis**: KinesisRecorder now sends compressed records to Amazon Kinesis.
- **Amazon Mobile Analytics**: Analytics events are compressed prior to sending the service in order to save network bandwidth.

### Bug Fixes
- **Amazon S3**: Fixed an issue that occurs when required headers are not properly signed. This issue affects S3 in two regions: Frankfurt (eu-central-1) and China (cn-north-1). [#42](https://github.com/aws/aws-sdk-android/issues/42)
- **AWS Core Runtime Library**: Fixed an issue in Maven distribution where an incorrect version string is set in "User-Agent".<|MERGE_RESOLUTION|>--- conflicted
+++ resolved
@@ -4,7 +4,6 @@
 
 ### Bug Fixes
 
-<<<<<<< HEAD
 - **AWS Core Runtime**
   - Fixed a bug where encrypted authentication data persisted by the SDK could not be recovered due to:
       * The encryption key being removed
@@ -24,7 +23,7 @@
     - [#1108](https://github.com/aws-amplify/aws-sdk-android/issues/1108)
     - [#1109](https://github.com/aws-amplify/aws-sdk-android/issues/1109)
     - [#1115](https://github.com/aws-amplify/aws-sdk-android/issues/1115)
-=======
+
 - **Amazon S3**
   - Fixed a bug where multi-part uploads via `TransferUtility` would fail to propagate tags to `Amazon S3` from the `UserMetadata` passed through the `ObjectMetadata`. See [Issue#541](https://github.com/aws-amplify/aws-sdk-android/issues/541).
   - The following code should now attach a tag for both single-part and multi-part uploads:
@@ -38,7 +37,6 @@
 		metadata
 	);
 	```
->>>>>>> 2a9bf648
 
 ## [Release 2.15.0](https://github.com/aws/aws-sdk-android/releases/tag/release_v2.15.0)
 
