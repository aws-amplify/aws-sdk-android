--- conflicted
+++ resolved
@@ -1,7 +1,5 @@
 # Change Log - AWS SDK for Android
 
-<<<<<<< HEAD
-=======
 ## [Release 2.10.0](https://github.com/aws/aws-sdk-android/releases/tag/release_v2.10.0)
 
 ### Misc. Updates
@@ -51,7 +49,6 @@
 * **AWS Mobile Client**
   * Fixed exception being thrown from `getCredentials()` and `refresh()` to adhere to `AmazonClientException` to allow other portions of SDK to catch properly. Previously a generic `RuntimeException` was being thrown; `AmazonClientException` is a subclass of `RuntimeException`. See [issue #588](https://github.com/aws-amplify/aws-sdk-android/issues/588)
 
->>>>>>> 3bcbc844
 ## [Release 2.9.0](https://github.com/aws/aws-sdk-android/releases/tag/release_v2.9.0)
 
 ### New Features
