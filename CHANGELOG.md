--- conflicted
+++ resolved
@@ -5,11 +5,8 @@
 ### Bug Fixes
 
 - **Amazon S3**
-<<<<<<< HEAD
   - `PutObjectResult` object will now contain content MD5 that was used in data validation (if available). See [Issue# 1236](https://github.com/aws-amplify/aws-sdk-android/issues/1236).
-=======
   - Changed the default notification ID of the notification that will be displayed when the `TransferService` transitions to foreground from `0` to `1` because `0` is reserved and not recommended by Android. `TransferService` would fail to transition to foreground if notification ID is 0. See [Android guide](https://developer.android.com/guide/components/services.html) for details.
->>>>>>> dd17c402
 
 ## [Release 2.16.3](https://github.com/aws/aws-sdk-android/releases/tag/release_v2.16.3)
 
