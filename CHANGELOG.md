# Change Log - AWS SDK for Android

## [Release 2.15.1](https://github.com/aws/aws-sdk-android/releases/tag/release_v2.15.1)

### Bug Fixes

- **AWS Core Runtime**
  - Fixed a bug where encrypted authentication data persisted by the SDK could not be recovered due to:
      * The encryption key being removed
      * The encryption key being replaced
      * The encryption key not being recoverable by the OS

    These conditions formerly resulted in an app crash. Now, the errors are logged (without logging sensitive data) and the decryption attempt returns `null`, as if the data simply isn't present in the persistent store.

    Classes affected:
    - `CognitoCachingCredentialsProvider`
    - `CognitoUserPool`
    - `CognitoAuth`
    - `AWSMobileClient`

    For more detail, see issues:
    - [#937](https://github.com/aws-amplify/aws-sdk-android/issues/937)
    - [#1108](https://github.com/aws-amplify/aws-sdk-android/issues/1108)
    - [#1109](https://github.com/aws-amplify/aws-sdk-android/issues/1109)
    - [#1115](https://github.com/aws-amplify/aws-sdk-android/issues/1115)

- **Amazon S3**
  - Fixed a bug where multi-part uploads via `TransferUtility` would fail to propagate tags to `Amazon S3` from the `UserMetadata` passed through the `ObjectMetadata`. See [Issue#541](https://github.com/aws-amplify/aws-sdk-android/issues/541).
  - The following code should now attach a tag for both single-part and multi-part uploads:
  
	```java
	ObjectMetadata metadata = new ObjectMetadata();
	metadata.addUserMetadata(Headers.S3_TAGGING, "key=value");
	TransferObserver observer = transferUtility.upload(
		file.getName(),
		file,
		metadata
	);
	```

## [Release 2.15.0](https://github.com/aws/aws-sdk-android/releases/tag/release_v2.15.0)

### New Features

<<<<<<< HEAD
- **AWS Mobile Client**
  - **Breaking API Change** `SignUpResult` available in the user callback provided during sign up now contains UserSub(UID)

- **Amazon CognitoIdentityProvider**
  - **Breaking API Change** `SignUpHandler` now receives `SignUpResult` upon success instead of a ConfirmationState and `CognitoUserCodeDeliveryDetails`
  - `signUpInBackground` and `signUp` now receive `SignUpResult` in the `onSuccess` callback

=======
- **AWS Core Runtime**
  - Update `LogFactory.getLog` to automatically truncate the log tag to be within 23 character limit imposed by Android for Nougat(7.0) releases and prior(API <= 23). See [issue #1103](https://github.com/aws-amplify/aws-sdk-android/issues/1103)
- **Amazon Pinpoint**
  - Removed the check for INTERNET and ACCESS_NETWORK_STATE permissions while initializing `PinpointManager`. These are [normal permissions](https://developer.android.com/guide/topics/permissions/overview#normal_permissions) and therefore are not required to be checked before performing corresponding app-op. This changes Pinpoint SDK behavior to match that of our other SDKs where an `UnknownHostException` or a corresponding RuntimeException would be thrown if connectivity is not present when network calls are made by the SDK. This fixes [Issue#1092](https://github.com/aws-amplify/aws-sdk-android/issues/1092).

>>>>>>> d906fb8d
### Misc. Updates

- **Breaking Changes**
  - Removed deprecated SDKGlobalConfiguration options:
    - `ENABLE_S3_SIGV4_SYSTEM_PROPERTY`
    - `ENFORCE_S3_SIGV4_SYSTEM_PROPERTY`
- Remove unused `mfaOption` property from `CognitoUserAttributes` class
- Model updates for the following services
  - Amazon AutoScaling
  - AWS IoT
  - Amazon Lex
  - Amazon Rekognition

- **AWS Core Runtime**
  - Update `LogFactory.getLog` to automatically truncate the log tag to be within 23 character limit imposed by Android for Nougat(7.0) releases and prior(API <= 23). See [issue #1103](https://github.com/aws-amplify/aws-sdk-android/issues/1103)

## [Release 2.14.2](https://github.com/aws/aws-sdk-android/releases/tag/release_v2.14.2)

### New Features

- **AWS IoT**
  - Added an overloaded version of `subscribeToTopic()` method,
    `public void subscribeToTopic(final String topic, final AWSIotMqttQos qos, final AWSIotMqttSubscriptionStatusCallback subscriptionStatusCallback, final AWSIotMqttNewMessageCallback callback);`,
    in `AWSIotMqttManager` which accepts subscription status callback to notify users of the status of subscription operation.
    See [Issue#1005](https://github.com/aws-amplify/aws-sdk-android/issues/1005) for details.

### Misc. Updates

- Model updates for the following services
  - Amazon Polly

## [Release 2.14.1](https://github.com/aws/aws-sdk-android/releases/tag/release_v2.14.1)

### New Features

- **AWS Core Runtime**
  - Added support for `me-south-1` - Middle East (Bahrain) region.

### Bug Fixes
- **AWS Core Runtime**
  - Fixed response unmarshalling when response is gzip encoded without a CRC32 checksum. Also fixes bug decoding Kinesis responses with GZIP encoding.
- **Amazon Kinesis Video**
  - Fixed a bug when CreateStreamRequest is initialized without setting Tags, auto-generated empty HashMap of Tags would cause ValidationException from Kinesis Video.
  - Fixed incorrect timestamp unit for encoder input caused high bitrate issue for the stream.

### Misc. Updates

- Model updates for the following services
  - Amazon Comprehend
  - Amazon Security Token Service (STS)

## [Release 2.14.0](https://github.com/aws/aws-sdk-android/releases/tag/release_v2.14.0)

### New Features

* **Amazon Connect**
  * Amazon Connect is a self-service, cloud-based contact center service that makes it easy for any business to deliver better customer service at lower cost. Amazon Connect is based on the same contact center technology used by Amazon customer service associates around the world to power millions of customer conversations. The self-service graphical interface in Amazon Connect makes it easy for non-technical users to design contact flows, manage agents, and track performance metrics – no specialized skills required. There are no up-front payments or long-term commitments and no infrastructure to manage with Amazon Connect; customers pay by the minute for Amazon Connect usage plus any associated telephony services.  See [Amazon Connect Documentation](https://aws.amazon.com/connect/) for more details.

### Misc. Updates

- Model updates for the following services
  - Amazon Kinesis Video
  - Amazon Rekognition
    - **Breaking Change:** This SDK has been updated to the latest model after a long interval, and there have been several breaking changes in the
      intervening time. Please review the [API documentation](https://aws-amplify.github.io/aws-sdk-android/docs/reference/index.html)
      to see the latest API.

## [Release 2.13.7](https://github.com/aws/aws-sdk-android/releases/tag/release_v2.13.7)

### New Features

* **Amazon SageMaker**
  * Amazon SageMaker provides every developer and data scientist with the ability to build, train, and deploy machine learning models quickly. Amazon SageMaker is a fully-managed service that covers the entire machine learning workflow to label and prepare your data, choose an algorithm, train the model, tune and optimize it for deployment, make predictions, and take action. Your models get to production faster with much less effort and lower cost. See [Amazon SageMaker Documentation](https://aws.amazon.com/sagemaker/) for more details.
  
* **Amazon Textract**
  * Amazon Textract is a service that automatically extracts text and data from scanned documents. Amazon Textract goes beyond simple optical character recognition (OCR) to also identify the contents of fields in forms and information stored in tables. See [Amazon Textract Documentation](https://aws.amazon.com/textract/) for more details.

### Bug Fixes

* **Amazon S3**
  * Fix a bug where the `TransferNetworkLossHandler` crashes while pausing the on-going transfers when network connectivity goes offline. See [issue #777](https://github.com/aws-amplify/aws-sdk-android/issues/777) for details.

* **Amazon Pinpoint**
  * Added limits to batch submit events. A maximum of 100 events per batch as specified by the service. See [issue #977](https://github.com/aws-amplify/aws-sdk-android/issues/977) for details.
  
### Misc. Updates

* Model updates for the following services
  * Amazon AutoScaling
  * Amazon Cognito Identity Pools
  * Amazon Cognito UserPools
  * Amazon Comprehend
  * AWS IoT
  * Amazon Key Management Service (KMS)
  * Amazon Kinesis Firehose
  * Amazon Kinesis Video
  * AWS Lambda
  * Amazon Lex
  * Amazon Machine Learning
  * Amazon Polly
  * Amazon Security Token Service (STS)
  * Amazon Simple Email Service (SES)
  * Amazon Transcribe
  * Amazon Translate

## [Release 2.13.6](https://github.com/aws/aws-sdk-android/releases/tag/release_v2.13.6)

### New Features

* **AWS Core Runtime**
  * Add `AWSConfiguration(JSONObject)` constructor to construct a `AWSConfiguration` object from the configuration passed via a `JSONObject`.

### Misc. Updates

* Model updates for the following services
  * Amazon Transcribe

## [Release 2.13.5](https://github.com/aws/aws-sdk-android/releases/tag/release_v2.13.5)

### Bug Fixes

* **Amazon S3**
  * Fix a bug where the `TransferListener` is not triggered when the preferred network type is not available. See [issue #958](https://github.com/aws-amplify/aws-sdk-android/issues/958) for details.
  
* **AWS Core Runtime**
  * Fixed a bug where generating RSA keys for encryption of the credentials failed due to `setKeySize(int)` method not available in Android API level 18. See [issue #964](https://github.com/aws-amplify/aws-sdk-android/issues/964) for details.

* **Amazon Kinesis Video Streams**
  * Removed trailing zeroes from encoder output that caused 0x3200000d errors when frames contained more than 3 trailing zeroes. See AnnexB sepcification.

### Misc. Updates

* Model updates for the following services
  * Amazon Comprehend
  * Amazon Security Token Service (STS)
  * Amazon Transcribe

## [Release 2.13.4](https://github.com/aws/aws-sdk-android/releases/tag/release_v2.13.4)

### Bug Fixes

* **AWS Mobile Client**
  * Fix initialization NPE for Hosted UI feature. See [issue #888](https://github.com/aws-amplify/aws-sdk-android/issues/888)

### Enhancements

* **AWS Mobile Client**
  * Update logic to expose network related exceptions during API calls. The network related exceptions were not surfaced previously in API calls like getUserAttributes. Only the exceptions that conclusively indicate signed-out are used to trigger SIGNED_OUT_TOKENS_INVALID variants. See [issue #679](https://github.com/aws-amplify/aws-sdk-android/issues/679)
  * Reduced logging of unfound dependencies for the Hosted UI feature when not used.
  * Delay usage of drop-in UI dependencies until `showSignIn()` is called.
  
### Misc. Updates

* Model updates for the following services
  * AWS Lambda

## [Release 2.13.3](https://github.com/aws/aws-sdk-android/releases/tag/release_v2.13.3)

### New Features

* **AWS Core Runtime**
  * Added support for `ap-east-1` - AP (Hong Kong) region.

### Misc. Updates

* Model updates for the following services
  * Amazon Cognito Identity Provider
  * Amazon Polly
  * Amazon Transcribe

## [Release 2.13.2](https://github.com/aws/aws-sdk-android/releases/tag/release_v2.13.2)

### Enhancements

* **AWS IoT**
  * AWS IoT SDK for Android now supports connecting your devices to AWS IoT Core using Persistent Sessions. Please look at [this blog](https://aws.amazon.com/about-aws/whats-new/2019/01/aws-iot-core-now-enables-customers-to-store-messages-for-disconnected-devices/) for more details.

### Misc. Updates

* Model updates for the following services
  * Amazon Comprehend

### Bug Fixes

* **Amazon Cognito Auth**
  * Fixed erroneous user cancelled error when redirecting back to app. See [issue #328](https://github.com/aws-amplify/aws-sdk-android/issues/328), [issue #871](https://github.com/aws-amplify/aws-sdk-android/issues/871)

* **Amazon S3**
  * Fixed a bug where uploading a file using `AmazonS3Client.putObject(PutObjectRequest)` with `SSEAwsKeyManagementParams` fails with contentMD5 validation error. Now, the contentMd5 validation is skipped when a file is uploaded with `SSEAwsKeyManagementParams` through the `PutObjectRequest`.

* **Amazon Pinpoint**
  * Added `SocketException` to the list of client exceptions where the events submitted to Amazon Pinpoint will be saved in the local database. See [issue #773](https://github.com/aws-amplify/aws-sdk-android/issues/773).

## [Release 2.13.1](https://github.com/aws/aws-sdk-android/releases/tag/release_v2.13.1)

### Enhancements

* **AWS Mobile Client**
  * Updated Google or Facebook refresh when using the drop-in UI. See [issue #809](https://github.com/aws-amplify/aws-sdk-android/issues/809), [issue #700](https://github.com/aws-amplify/aws-sdk-android/issues/700).

### Bug Fixes

* **Amazon S3**
  * Fixed an issue where the transfer state is not set to `WAITING_FOR_NETWORK` when the network disconnects. See [issue #616](https://github.com/aws-amplify/aws-sdk-android/issues/616)
  * Shorten `RepeatableFileInputStream` log tag to be within the 23 character limit imposed by android on certain API Levels. See [issue #787](https://github.com/aws-amplify/aws-sdk-android/issues/787)

* **AWS Mobile Client**
  * Fixed a bug that caused repetitive sign-in using the drop-in UI to the same provider to not federate the correct credentials. See [issue #809](https://github.com/aws-amplify/aws-sdk-android/issues/809)

* **Amazon Cognito Auth**
  * Fixed a bug that caused `isAuthenticated()` to return false after sign-in when no scopes were requested. See [issue #813](https://github.com/aws-amplify/aws-sdk-android/issues/813)

* **Amazon Pinpoint**
  * Fix a bug where the image that is part of a push notification is persisted in the subsequent notifications.
  * Fix a bug where the events recorded and stored in the device will not be deleted when the network is not available. See [issue #773](https://github.com/aws-amplify/aws-sdk-android/issues/773). With this change, the events will be kept in the local database when there is a retryable error or device is offline. For all other exceptions during `submitEvents`, the exception is logged and the events will be removed from the local database.

## [Release 2.13.0](https://github.com/aws/aws-sdk-android/releases/tag/release_v2.13.0)

### Enhancements

* **AWS IoT**
  * AWS IoT SDK for Android now supports MQTT over TLS with X.509 client certificate authentication on port 443. Previously this combination of protocol and authentication mechanism was only supported on port 8883. `connectUsingALPN()` method allows developers to connect to AWS IoT using client certificate authentication on port 443. Please look at [this blog](https://aws.amazon.com/blogs/iot/mqtt-with-tls-client-authentication-on-port-443-why-it-is-useful-and-how-it-works/) for more details.
  * **Breaking Change:** Please note that the type of aws-android-sdk-iot artifact is being changed from a`jar` to an `aar`. Also note that the `aar` artifacts needs to be explicitly specified in the dependency as `implementation ("com.amazonaws:aws-android-sdk-iot:2.12.+@aar") { transitive =true }` on some of the older versions of gradle.

### Bug Fixes

* **AWS Mobile Client**
  * Fixed a bug when initializing drop-in UI that caused the Facebook, Google, or Userpools provider to not be instantiated.

### Misc. Updates

* Model updates for the following services
  * AWS IoT
  * Amazon Transcribe

## [Release 2.12.7](https://github.com/aws/aws-sdk-android/releases/tag/release_v2.12.7)

### Enhancements

* **AWS Mobile Client**
  * Updated `federatedSignIn()` method to contact the service immediately to validate tokens. The `signIn()` method will also attempt to federated immediately when applicable. See [issue #800](https://github.com/aws-amplify/aws-sdk-android/issues/800)
  * Fix Google or Facebook refresh when using the drop-in UI. See [issue #809](https://github.com/aws-amplify/aws-sdk-android/issues/809), [issue #700](https://github.com/aws-amplify/aws-sdk-android/issues/700).
  * Annotated methods that are designed to be called from UI thread or from a background thread with @AnyThread and @WorkerThread, respectively.

### Bug Fixes

* **AWS Core**
  * Fixed support for EU (Stockholm) region - `eu-north-1` by adding to `RegionDefaults`. See [issue #797](https://github.com/aws-amplify/aws-sdk-android/issues/797)
  * Fixed a bug where a stringSet stored in `SharedPreferences` cannot be migrated to the `AWSKeyValueStore`.
  * Propagate the exception when loading/creating the encryption key fails while trying to persist data through `AWSKeyValueStore`.

### Misc. Updates

* Model updates for the following services
  * AWS Autoscaling
  * Amazon Cognito Identity
  * Amazon Cognito Identity Provider
  * Amazon Comprehend
  * Amazon Kinesis Video

* **AWS IoT**
  * Fixed the timestamp used for signing requests to AWS IoT by accounting for the offset specified in `SDKGlobalConfiguration`. See [issue #814](https://github.com/aws-amplify/aws-sdk-android/issues/814)

* **Amazon Lex**
  * Set user-specified `RequestAttributes` for the `PostContentRequest` sent to Amazon Lex bots. See [issue #801](https://github.com/aws-amplify/aws-sdk-android/issues/801)

## [Release 2.12.6](https://github.com/aws/aws-sdk-android/releases/tag/release_v2.12.6)

### Misc. Updates

* **AWS IoT**
  * Fixed an internal SDK usage metrics tracker.

## [Release 2.12.5](https://github.com/aws/aws-sdk-android/releases/tag/release_v2.12.5)

### New Features

* **AWS Mobile Client**
  * Added support for SAML in `federatedSignIn()`.
  * Added support for developer authenticated identities in `federatedSignIn()`. See [issue #577](https://github.com/aws-amplify/aws-sdk-android/issues/577)
  * Added support Cognito Hosted UI in `showSignIn()`.
  * Added support to use OAuth 2.0 provider like `Auth0` in `showSignIn()`. Federation for AWS credentials requires OpenID support from the provider.
  * Added support for global sign out.
  * Added support for device features which include `list`, `get`, `updateStatus` and `forget`. These APIs are available through `getDeviceOperations()`.

* **Amazon Cognito Identity Provider**
  * Fixed threading issues to ensure callbacks are made from main looper when `xInBackground()` method variants are used. See [issue #722](https://github.com/aws-amplify/aws-sdk-android/issues/722)

* **Amazon Cognito Auth**
  * Fixed erroneous user cancelled error when redirecting back to app. See [issue #328](https://github.com/aws-amplify/aws-sdk-android/issues/328)

## [Release 2.12.4](https://github.com/aws/aws-sdk-android/releases/tag/release_v2.12.4)

* **AWS Core**
  * Fixed a crash in initializing `CognitoCachingCredentialsProvider` while migrating the data stored under `expirationDate`.

## [Release 2.12.3](https://github.com/aws/aws-sdk-android/releases/tag/release_v2.12.3)

### Enhancements

* **AWS Core**
  * Persistence of client state including user credentials is now enabled and encrypted by default.
  * Added a method `CognitoCachingCredentialsProvider.setPersistenceEnabled(boolean)`, which is enabled (set to true) by default therefore the information is persisted in SharedPreferences. When disabled (set to false), the information will only be kept in memory.

* **Amazon CognitoIdentityProvider**
  * Persistence of client state including user credentials is now enabled and encrypted by default. 
  * Added a method `CognitoUserPool.setPersistenceEnabled(boolean)`, which is enabled (set to true) by default therefore the information is persisted in SharedPreferences. When disabled (set to false), the information will only be kept in memory.

* **Amazon CognitoAuth**
  * Persistence of client state including user credentials is now enabled and encrypted by default. 
  * Added a method `Auth.setPersistenceEnabled(boolean)`, which is enabled (set to true) by default therefore the information is persisted in SharedPreferences. When disabled (set to false), the information will only be kept in memory.

* **AWSMobileClient**
  * Persistence of client state including user credentials is now enabled and encrypted by default.
  * Added an option through `awsconfiguration.json` to disable persistence. **Note:** The Amplify CLI (as of March 8th 2019) does not support this configuration and will remove it when auto-generating the `awsconfiguration.json`.
    ```
    {
      "Auth": {
        "Default": {
          "Persistence": false
        }
      }
    }
    ```

## [Release 2.12.2](https://github.com/aws/aws-sdk-android/releases/tag/release_v2.12.2)

### Misc. Updates

* Model updates for the following services
  * Amazon S3

## [Release 2.12.1](https://github.com/aws/aws-sdk-android/releases/tag/release_v2.12.1)

### Bug Fixes

* **AWS Mobile Client**
  * Fixed a bug that cause `changePassword(String, String, Callback)` to return error when successful. The error returned was null and will now call `onResult(Void)`

### Enhancements

* **Amazon Cognito Identity Provider**
  * The Amazon Cognito Identity Provider SDK now supports all Amazon Cognito Identity Provider APIs, including "CreateUserPool", "DescribeUserPool", "UpdateUserPool", "ListUserPools", "AdminEnableUser", "AdminDisableUser", "AdminConfirmRegisterUser", "AdminResetUserPassword", "AdminGetUser", "AdminUpdateUserAttributes", "AdminDeleteUserAttributes", "AdminDeleteUser". All admin APIs require developer credentials. Note that by using admin APIs, you are inherently dealing with privileged functions that could result in data loss, if improperly used.
  * Fixed `initiateUserAuthentication()` to respect `runInBackground` flag for network calls. See [pr #702](https://github.com/aws-amplify/aws-sdk-android/pull/702)

* **AWS Core Runtime**
  * Add templated callback structure for async methods across SDKs. Internal `ReturningRunnable` added to facilitate support for synchronous and asynchronous methods.

### Misc. Updates

* Model updates for the following services
  * AWS IoT
  * Amazon Lambda

## [Release 2.12.0](https://github.com/aws/aws-sdk-android/releases/tag/release_v2.12.0)

### Enhancements

* **Amazon Cognito Auth**
  * Allow user to unbind the service after being done with authentication. See [pr #615](https://github.com/aws-amplify/aws-sdk-android/pull/615). Thanks @rlatapy-luna!

* **Amazon Cognito User Pools**
  * Adds support for the SRP protocol at the beginning of custom auth. Please use `AuthenticationDetails(String, String, Map<String, String>, Map<String, String>)` to trigger custom auth flow with SRP protocol as the first step.

* **Amazon S3**
    * **Note:** AWS Signature Version 4 (`SigV4`) is recommended for signing Amazon S3 API requests over AWS Signature Version 2 (`SigV2`) as it provides improved security by using a signing key rather than your secret access key. SigV4 is currently supported in all AWS regions while SigV2 is only supported in regions launched prior to Jan 2014. Amazon S3 will stop accepting requests signed using SigV2 in all regions on June 24, 2019, any
requests signed using SigV2 made after this time will fail. Please visit the S3 documentation site to get more information on using SigV4: [Signing Aamzon S3 requests using SigV4](https://docs.aws.amazon.com/general/latest/gr/signing_aws_api_requests.html). You can find the list of
changes between versions here: [Changes in SigV4](https://docs.aws.amazon.com/general/latest/gr/sigv4_changes.html).
   * Deprecated the existing constructors in `AmazonS3Client` and introduced equivalent constructors that require the AWS region, because a valid AWS region is required to sign the request using SigV4. Please use the following constructors to specify the AWS region in order to sign the request to Amazon S3 using SigV4.

2.11.1 | 2.12.0
---------- | -------------
AmazonS3Client(AWSCredentials) | AmazonS3Client(AWSCredentials, com.amazonaws.regions.Region)
AmazonS3Client(AWSCredentials, ClientConfiguration) | AmazonS3Client(AWSCredentials, ClientConfiguration, com.amazonaws.regions.Region)
AmazonS3Client(AWSCredentialsProvider) | AmazonS3Client(AWSCredentialsProvider, com.amazonaws.regions.Region)
AmazonS3Client(AWSCredentialsProvider, ClientConfiguration) | AmazonS3Client(AWSCredentialsProvider, ClientConfiguration, com.amazonaws.regions.Region)
AmazonS3Client(AWSCredentialsProvider, ClientConfiguration, HttpClient) | AmazonS3Client(AWSCredentialsProvider, ClientConfiguration, HttpClient, com.amazonaws.regions.Region)
AmazonS3Client(ClientConfiguration) | AmazonS3Client(ClientConfiguration, com.amazonaws.regions.Region)

## [Release 2.11.1](https://github.com/aws/aws-sdk-android/releases/tag/release_v2.11.1)

### New Features

* **Amazon S3**
  * Add the ability to specify the type of network connection (`TransferNetworkConnectionType.ANY` - any network, `TransferNetworkConnectionType.MOBILE` - mobile only, `TransferNetworkConnectionType.WIFI` - WiFi only) for the transfers through `TransferUtilityOptions`. The `TransferUtilityOptions` is passed to the `TransferUtility` object and is used for all the transfers that are initiated through this object. The network connection type can be passed while constructing the `TransferUtilityOptions` object through `TransferUtilityOptions(int, TransferNetworkConnectionType)`. See [pr #575](https://github.com/aws-amplify/aws-sdk-android/pull/575). Thanks @nasdf!

### Bug Fixes

* **Amazon Cognito Identity Provider**
  * Fixed a bug that used a null username during custom auth challenge. See [issue #657](https://github.com/aws-amplify/aws-sdk-android/issues/657) & [issue #583](https://github.com/aws-amplify/aws-sdk-android/issues/583)

* **AWS IoT**
  - Fixed a bug that caused some IoT connections to not reconnect after errors.
    [See PR #660](https://github.com/aws-amplify/aws-sdk-android/pull/660).
    Thanks @sklikowicz!

* **Amazon S3**
  * Improved the state, progress and error reporting when the transfers are interrupted.
      * When the transfer is paused or cancelled by the user, the state is reported correctly.
      * When the transfer is interrupted because of a network drop, the state is set to WAITING_FOR_NETWORK when the `TransferNetworkLossHandler` is used.
      * When the transfer is interrupted otherwise, the transfer is set to FAILED and the exception is reported via `TransferListener.onError` callback.
  * Fixed the bug where progress is reported inaccurately (over 100%) when a transfer is paused by user or network drop and resumed before completion. See [issue #677](https://github.com/aws-amplify/aws-sdk-android/issues/677), [issue #667](https://github.com/aws-amplify/aws-sdk-android/issues/667), [issue #616](https://github.com/aws-amplify/aws-sdk-android/issues/616), [issue #406](https://github.com/aws-amplify/aws-sdk-android/issues/406)

### Enhancements

* **Amazon Cognito Identity**
  - The Amazon Cognito Identity SDK now supports all Amazon Cognito Identity
    APIs, including admin APIs that require developer credentials. Note that by
    using admin APIs, you are inherently dealing with privileged functions that
    could result in data loss of data if improperly used. [See issue
    #645](https://github.com/aws-amplify/aws-sdk-android/issues/645)

### Misc. Updates

* Model updates for the following services
  * AWS IoT
  * Amazon Comprehend
  * Amazon Cognito Identity Provider
  * Amazon Kinesis Firehose
  * Amazon Transcribe
  * Amazon Pinpoint
 
## [Release 2.11.0](https://github.com/aws/aws-sdk-android/releases/tag/release_v2.11.0)

### Enhancements

* **Amazon S3**
  * Introduced `TransferNetworkLossHandler`, a utility that listens for network connectivity changes. `TransferNetworkLossHandler` pauses the on-going transfers when the network goes offline and resumes the transfers that were paused when the network comes back online.
  * `TransferService` will be moved to foreground state when the device is running Android Oreo (API Level 26) and above. 
      * Transitioning to the foreground state requires a valid on-going `Notification` object, identifier for on-going notification and the flag that determines the ability to remove the on-going notification when the service transitions out of foreground state. If a valid notification object is not passed in, the service will not be transitioned into the foreground state.
      * The `TransferService` can now be started using `startForegroundService` method to move the service to foreground state. The service can be invoked in the following way to transition the service to foreground state: `getApplicationContext().startForegroundService(intent);`.

### Bug Fixes

* **Amazon S3**
  * Fixed a bug in `TransferUtility` where the state is not set to '`WAITING_FOR_NETWORK` when network goes offline during execution of transfers.
  * Fixed a bug where objects with key name containing characters that require special handling are uploaded with URL encoded key name on the S3 bucket.
      * Since `2.4.0` version of the SDK, the key name containing characters that require special handling are URL encoded and escaped `( space, %2A, ~, /, :, ', (, ), !, [, ] )` by the `AmazonS3Client`, after which the AWS Android Core Runtime encodes the URL resulting in double encoding of the key name.
      * Starting `2.11.0`, the additional layer of encoding and escaping done by `AmazonS3Client` is removed. The key name will not be encoded and escaped by `AmazonS3Client`. Now, the key name that is given to `AmazonS3Client` or `TransferUtility` will appear on the Amazon S3 console as is.
      * See [issue #526](https://github.com/aws-amplify/aws-sdk-android/issues/526), [issue #321](https://github.com/aws-amplify/aws-sdk-android/issues/321), [issue #360](https://github.com/aws-amplify/aws-sdk-android/issues/360)
, [issue #545](https://github.com/aws-amplify/aws-sdk-android/issues/545), [issue #597](https://github.com/aws-amplify/aws-sdk-android/issues/597).
  * Fixed a bug where `AmazonS3Client.listObjects` operation executed on a bucket, with key names containing characters that require special handling, returns the `ListObjectsResponse` with the key names being URL encoded.
      * When a S3 bucket contans objects with key names containing characters that require special handling, and since the SDK has an XML parser,  (XML 1.0 parser) which cannot parse some characters, the SDK is required to request that Amazon S3 encode the keys in the response. This can be done by passing in `url` as `encodingType` in the `ListObjectsRequest`.
      * Since `2.4.0`, there was a bug where the SDK did not decode the key names which are encoded by S3 when `url` is requested as the `encodingType`. This is fixed in `2.11.0`, where the SDK will decode the key names in the `ListObjectsResponse` sent by S3.
      * If you have objects in S3 bucket that has a key name containing characters that require special handling, you need to pass the `encodingType` as `url` in the `ListObjectsRequest`.

### Misc. Updates

* **Amazon S3**
  * Allow requester-pays access for `listObjects` and `listObjectsV2` requests.

## [Release 2.10.1](https://github.com/aws/aws-sdk-android/releases/tag/release_v2.10.1)

### Bug Fixes

* **Amazon Pinpoint**
  * Fixed a bug where `Attributes` were not being sent in the `Event` payload while submitting events to Pinpoint. See [PR #641](https://github.com/aws-amplify/aws-sdk-android/pull/641)

## [Release 2.10.0](https://github.com/aws/aws-sdk-android/releases/tag/release_v2.10.0)

### Misc. Updates

* Model updates for the following services
    * Amazon Lex
        * Added overrides to various `InteractionClient` and `LexServiceContinuation` methods, to allow passing request attributes
        * **Breaking API Changes:** The following APIs have been changed:
            * `PostContentRequest`, `PostContentResponse`
                * Certain properties which used to have a type of `Map<String, String>` are now `String`. This requires your calling code to 
                  JSON serialize and base64-encode the value. The `get`, `set` and `with` APIs of the following properties are affected:
                  - `PostContentRequest.requestAttributes`
                  - `PostContentRequest.sessionAttributes`
                  - `PostContentRequest.slots`
                  - `PostContentResponse.requestAttributes`
                  - `PostContentResponse.sessionAttributes`
                  - `PostContentResponse.slots`

## [Release 2.9.2](https://github.com/aws/aws-sdk-android/releases/tag/release_v2.9.2)

### Bug Fixes

* **AWS IoT**
  * `AWSIotMqttManager` passes publish exceptions via the callback. If callback is not provided it throws `AmazonClientException`.
  * `AWSIotMqttManager` logs the reconnection errors and pass it to the user provided connection callback.

* **Amazon Pinpoint**
  * Fixed bug that could potentially cause rejected events to be dropped incorrectly because service response could not be unmarshalled. The response will now be processed correctly and events rejected by the service will be retried.

* **Amazon S3**
  * Fixed a bug where a disk operation to remove completed transfers from database was performed on the main thread. See [issue #603](https://github.com/aws-amplify/aws-sdk-android/issues/603)

## [Release 2.9.1](https://github.com/aws/aws-sdk-android/releases/tag/release_v2.9.1)

### New Features

* **Amazon Cognito Auth**
  * Added customization for CustomTabs through `setCustomTabsExtras()` in the builder. See [PR #608](https://github.com/aws-amplify/aws-sdk-android/pull/608)

### Bug Fixes

* **AWS IoT**
  * Fixed bug that leaked threads during reconnect. See [PR #601](https://github.com/aws-amplify/aws-sdk-android/pull/601)
  * Fixed reporting of failed message publishes during reconnect. See [PR #407](https://github.com/aws-amplify/aws-sdk-android/pull/407)
  * Fix reconnection failure upon network disconnect. Any subsequent reconnect honors the value passed to the cleanSession flag. See [issue #584](https://github.com/aws-amplify/aws-sdk-android/issues/584) and [PR #612](https://github.com/aws-amplify/aws-sdk-android/pull/612)

* **AWS Mobile Client**
  * Fixed exception being thrown from `getCredentials()` and `refresh()` to adhere to `AmazonClientException` to allow other portions of SDK to catch properly. Previously a generic `RuntimeException` was being thrown; `AmazonClientException` is a subclass of `RuntimeException`. See [issue #588](https://github.com/aws-amplify/aws-sdk-android/issues/588)

## [Release 2.9.0](https://github.com/aws/aws-sdk-android/releases/tag/release_v2.9.0)

### New Features

* **AWS Core Runtime**
  * Added support for EU (Stockholm) region - `eu-north-1`.

### Bug Fixes

* **Amazon Pinpoint**
    * `AppPackageName`, `AppTitle`, `AppVersionCode`, `SdkName` fields will now be accepted as part of the `Event` when submitting events from your app to Amazon Pinpoint. This fixes the issue where the event when exported by Amazon Kinesis Streams was missing these fields in the exported event.

### Misc. Updates

* Model updates for the following services
    * Amazon Pinpoint
        * **Breaking API Changes:** The following APIs have been changed:
            * `PutEventsRequest`
                * The type of `Endpoint` field is now changed back from `EndpointRequest` to `PublicEndpoint`.
            * `PutEventsResponse`
                * `PutEventsResponse` will have an `EventsResponse` field. The `Results` object in the `PutEventsResponse` is now nested under `EventsResponse`.

* **Amazon Cognito Sync**
  * This library is deprecated. Please use [AWS AppSync](https://aws-amplify.github.io/docs/android/api#graphql-realtime-and-offline) for synchronizing data across devices.

* **Amazon Mobile Analytics**
  * This library is deprecated. Please use [Amazon Pinpoint](https://aws-amplify.github.io/docs/android/analytics#using-amazon-pinpoint) for analytics.

## [Release 2.8.5](https://github.com/aws/aws-sdk-android/releases/tag/release_v2.8.5)

### New Features

* **AWS Mobile Client**
  * Support `showSignIn` without Cognito Identity Pool configured. See [issue #592](https://github.com/aws-amplify/aws-sdk-android/issues/592)

* **Amazon Cognito Auth**
  * Support identity provider identifier setting. See [PR #602](https://github.com/aws-amplify/aws-sdk-android/pull/602)

### Bug Fixes

* **AWS Mobile Client**
  * Fix state change to `GUEST` mode which was not being triggered previously and would stay in `SIGNED_OUT` mode. This state is triggered by calling `getCredentials` or `getIdentityId` while signed-out and unauthenticated access is enabled in Cognito Identity Pools.

* **AWS Auth SDK**
  * Fix forced change password view's IDs to prevent crash. See [issue #586](https://github.com/aws-amplify/aws-sdk-android/issues/586)

* **Amazon Cognito Identity Provider**
  * Fix secret hash generation for empty value of client secret. Allows for operations such as sign-up to occur without client secret. See [issue #587](https://github.com/aws-amplify/aws-sdk-android/issues/587) [PR #593](https://github.com/aws-amplify/aws-sdk-android/pull/593)

* **Amazon Lex**
  * Fix race condition for microphone access when no speech is detected during interaction.

### Misc. Updates

* Model updates for the following services
  * AWS IoT
  * AWS Lambda

## [Release 2.8.4](https://github.com/aws/aws-sdk-android/releases/tag/release_v2.8.4)

### Bug Fixes

* **AWS Mobile Client**
  * Fix an issue persisting the username between launches. The method `getUsername()` should retain the username while signed-in.

* **AWS IoT**
  * Removed validation for IoT endpoint.
  * Fix an issue in parsing the region from ATS enabled endpoint. See [PR #580](https://github.com/aws-amplify/aws-sdk-android/pull/580)

## [Release 2.8.3](https://github.com/aws/aws-sdk-android/releases/tag/release_v2.8.3)

### Enhancements

* **Amazon Polly**
  * Add support for new voices `Bianca`, `Lucia` and `Mia`.

### Bug Fixes

* **Amazon DynamoDB Document Model**
  * Fixed the typo (`defination` -> `definition`) in the following `IllegalStateException` messages.
      * `hash key type does not match the one in table definition`
      * `range key type does not match that of table definition`

* **Amazon Pinpoint**
  *  Fix an issue where the consecutive direct send messages / send user messages (excluding campaign) replaces the previous notifications. Now the request identifier for the notification is changed from the hashcode of `<campaign_id>:<campaign_activity_id>` to the hashcode of a unique identifier for Direct send messages / send user messages (excluding campaign), so that the notifications are unique within the application. See [AWS Forums Post](https://forums.aws.amazon.com/thread.jspa?threadID=291743)

### Misc. Updates

* Model updates for the following services
  * Amazon Auto Scaling
  * Amazon Comprehend
  * Amazon Kinesis Firehose
  * Amazon Polly

## [Release 2.8.2](https://github.com/aws/aws-sdk-android/releases/tag/release_v2.8.2)

### Bug Fixes

* **AWS Core Runtime**
  * Fix logging detection to prevent crash during initialization on Android Oreo and above. [issue #562](https://github.com/aws-amplify/aws-sdk-android/issues/562)

## [Release 2.8.1](https://github.com/aws/aws-sdk-android/releases/tag/release_v2.8.1)

### New Features

* **AWS Core Runtime**
  * Added support for GovCloud US East region `us-gov-east-1`.

### Enhancements

* **AWS Mobile Client**
  * General improvements to synchronization, null checking, and state management.

## [Release 2.8.0](https://github.com/aws/aws-sdk-android/releases/tag/release_v2.8.0)

### New Features

* **AWS Mobile Client**
  * The `AWSMobileClient` provides client APIs and building blocks for developers who want to create user authentication experiences.  It supports the following new features:
    - User state tracking: `AWSMobileClient` offers on-demand querying for the “login state” of a user in the application.
    - Credentials management: Automatic refreshing of `Cognito User Pools` `JWT Token` and `AWS Credentials` from `Cognito Identity`.
    - Offline support: `AWSMobileClient` is optimized to account for applications transitioning from offline to online connectivity, and refreshing credentials at the appropriate time so that errors do not occur when actions are taken and connectivity is not available.
    - Drop-in Auth UI: `AWSMobileClient` client supports easy “drop-in” UI for your application.
    - Simple, declarative APIs `signUp`, `signIn`, `confirmSignIn`, etc.

> Note: The existing methods of `AWSMobileClient` are deprecated and will be removed in a future minor version. `AWSMobileClient` now takes a dependency on `AWSCognitoIdentityProvider`(Cognito User Pools SDK) package to offer integration with `CognitoUserPools`. When using the new drop-in UI, `AWSAuthUI` and `Social sign-in` features continue to be pluggable dependencies for `AWSMobileClient`.

All documentation is now centralized at https://aws-amplify.github.io/

### Enhancements

* **Amazon Kinesis Video Streams**
  * Improve exception handling.
  * Lower default memory allocation to 385MB to reduce crashes from over-allocation.
  * **Breaking API Changes**
    * Remove `streamName` parameter from `KinesisVideoClient.registerMediaSource()` as `MediaSource` already has the stream name in `StreamInfo`.
    * Add `KinesisVideoClient.unregisterMediaSource()` to remove `MediaSource` to `KinesisVideoProducerStream` binding from `KinesisVideoClient`. Customers can use `unregisterMediaSource()` after they stop streaming, so `MediaSource` data will not to be sent to Kinesis Video Streams.
    * Add `getStreamInfo()` to `MediaSource` instead of `MediaSourceConfiguration`. If customers have implemented their own `MediaSource` and `MediaSourceConfiguration`, they would need to provide stream information via `MediaSource.getStreamInfo()`. The `MediaSourceConfiguration.getStreamInfo()` will not work.
    * The following classes are no longer publicly available.
      * `MediaSource`
      * `MediaSourceConfiguration`
      * `MediaSourceSink`
      * `AbstractKinesisVideoClient`
      * `NativeKinesisVideoClient`
      * `BytesGenerator`
      * `BytesMediaSource`
      * `BytesMediaSourceConfiguration`
      * `ProducerStreamSink`
      * `KinesisVideoServiceClient`
      * `NativeKinesisVideoProducerJni`
      * `NativeKinesisVideoProducerStream`
      * `NativeLibraryLoader`
      * `KinesisVideoMetrics`
      * `KinesisVideoProducer`
      * `KinesisVideoProducerStream`
      * `KinesisVideoStreamMetrics`
      * `ReadResult`
      * `ServiceCallbacks`
      * `com.amazonaws.kinesisvideo.service.exception.AccessDeniedException`
      * `com.amazonaws.kinesisvideo.service.exception.AmazonServiceException`
      * `com.amazonaws.kinesisvideo.service.exception.ResourceInUseException`
      * `com.amazonaws.kinesisvideo.service.exception.ResourceNotFoundException`
      * `AckConsumer`
      * `BlockingAckConsumer`
      * `DefaultServiceCallbacksImpl`

## [Release 2.7.7](https://github.com/aws/aws-sdk-android/releases/tag/release_v2.7.7)

### Bug Fixes

* **AWS IoT**
  * Handle exception during `AWSIotMqttManager.connect` call and pass it through the status callback. See [issue #556](https://github.com/aws/aws-sdk-android/issues/556)

### Misc. Updates

* Generate Javadoc for Amazon Kinesis and Amazon Kinesis Firehose clients. See [issue #560](https://github.com/aws/aws-sdk-android/issues/560)
* Model updates for the following services
  * AWS IoT

## [Release 2.7.6](https://github.com/aws/aws-sdk-android/releases/tag/release_v2.7.6)

### Bug Fixes
* **Amazon S3**
  * Fixed the regression introduced in `2.7.4` to support transfer objects with name containing special characters.

### Enhancements

* **AWS Auth SDK**
  * Added support for forced changed password in the sign-in flow of the UI. [issue #374](https://github.com/aws/aws-sdk-android/issues/374)
  * UI activities will show keyboard by default when requesting input from the end-user. [issue #550](https://github.com/aws/aws-sdk-android/issues/550)
  * Preserve sign-up form fields when sign-up validation fails so that end-users can correct and try again. [issue #460](https://github.com/aws/aws-sdk-android/issues/460)
  * Automatically sign-in user after actions such as sign-up or forgot password. [issue #460](https://github.com/aws/aws-sdk-android/issues/460)
  * Show the partially redacted destination of the MFA code on the screen when end-user needs to input a code.

### Misc. Updates

* Model updates for the following services
  * Amazon Comprehend
  * Amazon Transcribe

## [Release 2.7.5](https://github.com/aws/aws-sdk-android/releases/tag/release_v2.7.5)

### Bug Fixes

* **Amazon Cognito Identity Provider**
  * Synchronize to reduce network calls when refreshing the Cognito User session. See [pr #272](https://github.com/aws/aws-sdk-android/pull/272)

* **AWS IoT**
  * Fix a bug to prevent crashes when concurrent threads publish messages. See [pr #532](https://github.com/aws/aws-sdk-android/pull/532/)

## [Release 2.7.4](https://github.com/aws/aws-sdk-android/releases/tag/release_v2.7.4)

### Bug Fixes

* **Amazon S3**
  * Fix a bug in specifying a custom Security Provider for client-side encryption.
  * `AmazonS3EncryptionClient` (Client-side encryption) is deprecated. You can secure your content in S3 in two ways: a) For uploads, you can encrypt the file locally using an algorithm of your choice and use the TransferUtility API to upload the encrypted file to S3. For downloads, you can use the TransferUtility API to download the file and then decrypt it using the algorithm that you used to upload the file. b) `ServerSideEncryption`: There are multiple options available for ServerSide Encryption. You can setup encryption at the S3 bucket level using the AWS S3 console. When encryption is setup at the bucket level, all objects in the bucket are encrypted. You can also use the AWS console to encrypt individual objects after they have been uploaded. Another option is to request ServerSide encryption for the object being uploaded using the SDK.
  * Fix a bug to support transfer objects with name containing special characters. '+', '*', '%7E' and '%2F' characters are URL-encoded.

## [Release 2.7.3](https://github.com/aws/aws-sdk-android/releases/tag/release_v2.7.3)

### Bug Fixes

* **Amazon Kinesis**
  * Use different patition keys for each record within a single batch when partition key is not specified by caller.

## [Release 2.7.2](https://github.com/aws/aws-sdk-android/releases/tag/release_v2.7.2)

### Bug Fixes

* **Amazon Pinpoint**
  * Fix notifications from not showing when notification image could not be loaded. Notifications are now expandable.

## [Release 2.7.1](https://github.com/aws/aws-sdk-android/releases/tag/release_v2.7.1)

### Enhancements

* **AWS IoT**
  * Added support for new BJS endpoint serving ATS server cert in format: [customer_id.ats.iot.cn-north-1.amazonaws.com.cn]

### Misc. Updates

* Model updates for the following services
  * Amazon CloudWatch Logs
  * Amazon DynamoDB
  * Amazon Elastic Load Balancing(ELB)
  * Amazon Parrot
  * Amazon Simple Email Service (SES)

## [Release 2.7.0](https://github.com/aws/aws-sdk-android/releases/tag/release_v2.7.0)

### Enhancements

* **Amazon S3**
  * Starting version `2.7.0` of the SDK, `TransferService` logic has been refactored. This service now will be responsible only for monitoring network connectivity changes. When the network goes offline, the transfers that are in progress will be paused. When the network comes back online, the transfers that are paused will be resumed. If you expect your app to perform long-running transfers in the background, you need to initiate the transfers from a background service of your choice.

  * The `TransferService` will not be started or stopped by `TransferUtility` anymore. You have to start `TransferService` manually from your application. A recommended way is to start the service upon Application startup. One way you can do this is to include the following line in the `onCreate` method of your app's Application class.
  		  
	```java
	getApplicationContext().startService(new Intent(getApplicationContext(), TransferService.class));
	```

## [Release 2.6.31](https://github.com/aws/aws-sdk-android/releases/tag/release_v2.6.31)

### Enhancements

* **Amazon Polly**
  * Added support for new voice `Zhiyu`.

## [Release 2.6.30](https://github.com/aws/aws-sdk-android/releases/tag/release_v2.6.30)

### Bug Fixes

* **Amazon Cognito Identity Provider**
  * Compute and send secret hash when client secret is present for Custom Authentication Flow.

* **AWS Core**
  * Fixed a bug where getting a logger using Apache Commons Logging would crash starting Android 9.0 (Pie / API Level 28). See [pull #521](ttps://github.com/aws/aws-sdk-android/pull/521). Now, Apache Commons Logging would be used if it's being added as a dependency, otherwise `android.util.Log` will be used.

## [Release 2.6.29](https://github.com/aws/aws-sdk-android/releases/tag/release_v2.6.29)

### Bug Fixes

* **AWS IoT**
  * `setMaxAutoReconnectAttepts` method in `AWSIotMqttManager` is deprecated. Please use `setMaxAutoReconnectAttempts` instead.

### Misc. Updates

* Model updates for the following services
  * Amazon Cognito Identity Provider
  * Amazon DynamoDB
  * Amazon Lex
  * Amazon Rekognition

## [Release 2.6.28](https://github.com/aws/aws-sdk-android/releases/tag/release_v2.6.28)

### Bug Fixes

* **Amazon Cognito Auth**
  * Fix an issue where `getAppWebDomain` was used instead of  `getAppId`  which caused the SDK to return isAuthenticated as false for a logged in user. See [issue #508](https://github.com/aws/aws-sdk-android/issues/508)
  * Added identity provider as parameter to the CognitoAuth builder to allow developers to launch hosted UI directly to a certain social provider. See [issue ##494](https://github.com/aws/aws-sdk-android/issues/494) and [issue ##230](https://github.com/awslabs/aws-sdk-android-samples/issues/230)

### Misc. Updates

* Model updates for the following services
  * Amazon CloudWatch Logs
  * Amazon DynamoDB
  * Amazon KMS
  * Amazon Pinpoint
  * Amazon Transcribe

## [Release 2.6.27](https://github.com/aws/aws-sdk-android/releases/tag/release_v2.6.27)

### New Features

* **Amazon Polly**
  * Amazon Polly enables female voice Aditi to speak Hindi language.

### Bug Fixes

* **AWS IoT**
  * Add customer callback when exception is thrown in client connect.

* **Amazon Cognito Identity**
  * Fixes developer authentication flow in the `cn-north-1` region.

* **AWS Lambda**
  * Fix a bug in `LambdaInvocationHandler` where the `InvocationType` is always set to `RequestResponse` even if `LogType` is `None`. See [issue #459](https://github.com/aws/aws-sdk-android/issues/459)

### Misc. Updates

* Model updates for the following services
  * Amazon DynamoDB

## [Release 2.6.26](https://github.com/aws/aws-sdk-android/releases/tag/release_v2.6.26)

### Enhancements

* **Amazon Polly**
  * Added support for new `SynthesisTask` feature which allows asynchronous and batch processing.

### Misc. Updates

* Model updates for the following services
  * Amazon Comprehend
  * Amazon DynamoDB
  * AWS IoT
  * Amazon Pinpoint
  * Amazon Polly
  * Amazon Rekognition
  * Amazon Transcribe

## [Release 2.6.25](https://github.com/aws/aws-sdk-android/releases/tag/release_v2.6.25)

## New Features

* **Amazon Kinesis Video Streams**
  * Updated models for HLS streaming feature. Add `AWSKinesisVideoArchivedMediaClient`and dependency `implementation 'com.amazonaws:aws-android-sdk-kinesisvideo-archivedmedia:2.6.25'` to access HLS streaming feature.

## [Release 2.6.24](https://github.com/aws/aws-sdk-android/releases/tag/release_v2.6.24)

### Bug Fixes

* **Amazon Cognito Identity Provider**
  * Fix bug that prevents authentication with the username and password flow. See (issue #484)[https://github.com/aws/aws-sdk-android/issues/484]

## [Release 2.6.23](https://github.com/aws/aws-sdk-android/releases/tag/release_v2.6.23)

### Enhancements

* **Amazon S3**
  * Support user metadata headers.

## [Release 2.6.22](https://github.com/aws/aws-sdk-android/releases/tag/release_v2.6.22)

### Enhancements

- **Amazon Polly**
  - Added support for new voice - `Lea`.

## [Release 2.6.21](https://github.com/aws/aws-sdk-android/releases/tag/release_v2.6.21)

### Enhancements

* **Amazon Kinesis Streams** and **Amazon Kinesis Firehose**
  * Added `DeadLetterListener` to allow for records that cannot be retried or exceeded the retry limit to be handled.
  * Added one automatic retry for unmarshall errors when submitting all records.

### Misc. Updates

* Model updates for the following services
  * Amazon Auto Scaling
  * Amazon Cognito Identity
  * Amazon Cognito Identity Provider
  * Amazon Cognito Sync
  * Amazon DynamoDB
  * Amazon Elastic Load Balancing (ELB)
  * Amazon Kinesis Firehose
  * Amazon Kinesis Streams
  * Amazon Kinesis Video Streams
  * Amazon Lex
  * Amazon Machine Learning
  * Amazon Pinpoint
  * Amazon Polly
  * Amazon Rekoginiton
  * Amazon Security Token Service (STS)
  * Amazon Simple Email Service (SES)
  * AWS IoT
  * AWS Key Management Service (KMS)
  * AWS Lambda

## [Release 2.6.20](https://github.com/aws/aws-sdk-android/releases/tag/release_v2.6.20)

### New Features

 * **Amazon Comprehend**
  * Amazon Comprehend is a natural language processing (NLP) service that uses machine learning to find insights and relationships in text.

* **Amazon Translate**
  * Amazon Translate is a neural machine translation service that delivers fast, high-quality, and affordable language translation.

### Misc. Updates

* **Amazon CloudWatch Logs**
  * Update Amazon CloudWatch Logs client to the latest service model.

* **Amazon Cognito Identity**
  * Update Amazon Cognito Identity client to the latest service model.

* **Amazon Lex**
  * Update Amazon Lex client to the latest service model.

### Bug Fixes

* **Amazon S3**
  * Support Storage Class in `TransferUtility`. See [pr #398](https://github.com/aws/aws-sdk-android/pull/398/)

## [Release 2.6.19](https://github.com/aws/aws-sdk-android/releases/tag/release_v2.6.19)

### New Features

* **Amazon Transcribe**
  * Amazon Transcribe is an automatic speech recognition (ASR) service that makes it easy for developers to add speech to text capability to their applications.

### Bug Fixes

* **Amazon CloudWatch Logs**
  * Fix signing issue for `AmazonCloudWatchLogsClient`.  See [issue #453](https://github.com/aws/aws-sdk-android/issues/453)
  
* **AWS IoT**
  * Use `ConcurrentHashMap` to avoid `ConcurrentModificationException`. See [PR #330](https://github.com/aws/aws-sdk-android/issues/330)

## [Release 2.6.18](https://github.com/aws/aws-sdk-android/releases/tag/release_v2.6.18)

### Enhancements

* **Amazon Kinesis Video Streams**
  * Add handling of token rotation, error recovery and the re-streaming in general.
  * **Breaking API Changes**

	|Class|2.6.17 API|2.6.18 API
	|-----|----------|----------
	| KinesisVideoProducerStream|getStreamData(byte[], int, int)<br />return type: int|getStreamData(byte[], int, int, ReadResult)<br />return type: void
	| NativeKinesisVideoProducerJni|getStreamData(long, byte[], int, int)<br />return type: int|getStreamData(long, byte[], int, int , ReadResult)<br />return type: void
	| NativeKinesisVideoProducerStream|getStreamData(@ byte[], int, int)<br />return type: int|getStreamData(@ byte[], int, int, ReadResult)<br />return type: void

## [Release 2.6.17](https://github.com/aws/aws-sdk-android/releases/tag/release_v2.6.17)

### Bug Fixes

* **Amazon Pinpoint**
  * Issue with Android API level 23 causing crashes when generating notification icon from a bitmap. Updated SDK behavior to only generate icon from a bitmap on API level 24 and above.
  * Fixed an issue when the userId was unset, registering for notifications would clobber the userId on the server. This overwrote any value set by `updateEndpointProfile`. Set user id to empty string to reset server user id, null to retain server value.
  * Issue with ANRs (Application Not Responding) when downloading images for notifications. Updated SDK behavior to background download image tasks.
  * Added an option to specify a custom ExecutorService through PinpointConfiguration for the TargetingClient. Use `PinpointConfiguration.withExecutor(ExecutorService)` to choose an Executor to register for Pinpoint notifications and to run handlers. Choosing a single thread Executor can be used when running handlers sequentially on the same thread after registration.

* **Amazon S3**
  * Optimized the `TransferService.loadAndResumeTransfersFromDB` to minimize the time holding the database connection.

## [Release 2.6.16](https://github.com/aws/aws-sdk-android/releases/tag/release_v2.6.16)

### Enhancements

* **Amazon S3**
  * Added `TransferUtilityOptions` to configure the size of the transfer thread pool and the time interval in `TransferService` to check for unfinished transfers and resume them.
  * Fixed bugs and added some performance improvements.

## [Release 2.6.15](https://github.com/aws/aws-sdk-android/releases/tag/release_v2.6.15)

### New Features

* **Amazon Cognito Identity Provider**
  * Support for user migration over lambda trigger in Cognito User Pools.

### Enhancements

* **Amazon Kinesis Video Streams**
  * **Breaking API  Changes**: Added `uploadHandle` parameter to the following APIs.
      * `KinesisVideoProducerStream.getDataStream()`
      * `KinesisVideoProducerStream.fragmentAck()`
      * `KinesisVideoProducerStream.streamTerminated()`
      * `StremCallbacks.streamDataAvailable()`
      * `StremCallbacks.streamClosed()`
      * `NativeKinesisVideoProducerJni.streamClosed()`
      * `NativeKinesisVideoProducerJni.fragmentAck()`
      * `NativeKinesisVideoProducerJni.streamDataAvailable()`
      * `NativeKinesisVideoProducerJni.streamTerminated()`
      * `NativeKinesisVideoProducerStream.getDataStream()`
      * `NativeKinesisVideoProducerStream.fragmentAck()`
      * `NativeKinesisVideoProducerStream.parseFragmentAck()`
      * `NativeKinesisVideoProducerStream.streamTerminated()`
      * `NativeKinesisVideoProducerStream.streamDataAvailable()`
      * `NativeKinesisVideoProducerStream.streamClosed()`
      * `DefaultStreamCallbacks.streamDataAvailable()`
      * `DefaultStreamCallbacks.streamClosed()`
      * `AckConsumer.AckConsumer()`
      * `DefaultServiceCallbacksImpl.CompletionCallback()`

## [Release 2.6.14](https://github.com/aws/aws-sdk-android/releases/tag/release_v2.6.14)

### Bug Fixes

* **Amazon CloudWatch Logs**
  * Allow `Amazon CloudWatch Logs` SDK to be fetched via maven. See [issue #392](https://github.com/aws/aws-sdk-android/issues/392)

### Enhancements

* **Amazon Cognito Identity Provider**
  * Repackaged Amazon Cognito Identity Service Provider Android SDK to change dependency for ASF components.

* **Amazon Cognito Auth**
  * Repackaged Amazon Cognito Auth Android SDK to change dependency for ASF components. Use `{ transitive = true; }` while importing `aws-android-sdk-cognitoauth` via maven in gradle.

## [Release 2.6.13](https://github.com/aws/aws-sdk-android/releases/tag/release_v2.6.13)

### Bug Fixes

* **Amazon S3**
  * Fix the upload method with CannedAccessControlList and TransferListener in TransferUtility. See [issue #388](https://github.com/aws/aws-sdk-android/issues/388)

* **Amazon Cognito Auth**
  * Fixes bug - "Unexpected char 0x0a at 82 in header value" error, when using App clients with an associated secret. See [pr #367](https://github.com/aws/aws-sdk-android/pull/367)
  * Added `minSdkVersion` and `targetSdkVersion` in `AndroidManifest`

* **AWS Mobile Client**
  * Added `minSdkVersion` and `targetSdkVersion` in `AndroidManifest`

### New Features

* **AWS IoT**
  * Starting from this release, AWS IoT SDK by default sends metrics indicating which language and version of the SDK is being used. However, user may disable this by calling `setMetricsEnabled(false)` before calling `connect` method, if they do not want metrics to be sent.

## [Release 2.6.12](https://github.com/aws/aws-sdk-android/releases/tag/release_v2.6.12)

### New Features

* **AWS Core Runtime**
  * Added support for Europe (Paris) region `eu-west-3`.

### Bug Fixes

* **AWS Auth SDK**
  * Added minimum sdks and target sdk version.

* **Amazon Kinesis Video Streams**
  * Added minimum sdks and target sdk version.

## [Release 2.6.11](https://github.com/aws/aws-sdk-android/releases/tag/release_v2.6.11)

### New Features

* **AWS Core Runtime**
  * Added support for China (Ningxia) region `cn-northwest-1`.

## [Release 2.6.10](https://github.com/aws/aws-sdk-android/releases/tag/release_v2.6.10)

### New Features

* **Amazon Rekognition**
  * **Breaking API Change**
    * The `GenderType` enum entries have changed from `MALE` `FEMALE` to `Male` `Female`.
    * The `LandmarkType` enum entries have changed to camelcase. i.e. `EYE_LEFT` `LEFT_EYEBROW_LEFT` to `EyeLeft` `LeftEyebrowLeft`
  * Update the enum value of LandmarkType and GenderType to be consistent with service response.
  * Update to add face and text detection.
  * Update to Amazon Rekognition in general to latest API specifications.

### Bug Fixes:

- **Amazon Pinpoint**
  - Improve error handling during event submission to ensure DB event corruption is handled gracefully (without crashing the app due to an uncaught exception).

- **Amazon Kinesis Video Streams**
  - **Breaking API Change** `KinesisVideoAndroidServiceClient.getAwsAcuityClient()` is renamed to `KinesisVideoAndroidServiceClient.getAwsKinesisVideoClient()` for consistency.

## [Release 2.6.9](https://github.com/aws/aws-sdk-android/releases/tag/release_v2.6.9)

### Bug Fixes:

- **AWS Auth Core**
  - Fixed a bug where the `doStartupAuth` method in `IdentityManager` method introduced in 2.6.0 was misspelled as `doStartUpAuth` in SDK versions 2.6.7 and 2.6.8. The method now continues to have the name `doStartupAuth` from SDK version 2.6.9.

## [Release 2.6.8](https://github.com/aws/aws-sdk-android/releases/tag/release_v2.6.8)

### New Features

- **Support for Amazon Kinesis Video Streams**: Amazon Kinesis Video Streams is a fully managed video ingestion and storage service. It enables you to securely ingest, process, and store video at any scale for applications that power robots, smart cities, industrial automation, security monitoring, machine learning (ML), and more. Kinesis Video Streams also ingests other kinds of time-encoded data like audio, RADAR, and LIDAR signals. Kinesis Video Streams provides you SDKs to install on your devices to make it easy to securely stream video to AWS. Kinesis Video Streams automatically provisions and elastically scales all the infrastructure needed to ingest video streams from millions of devices. It also durably stores, encrypts, and indexes the video streams and provides easy-to-use APIs so that applications can access and retrieve indexed video fragments based on tags and timestamps. Kinesis Video Streams provides a library to integrate ML frameworks such as Apache MxNet, TensorFlow, and OpenCV with video streams to build machine learning applications.

- **Amazon Cognito Auth**
  - Add support for the adaptive authentication feature of Amazon Cognito advanced security features (Beta).

- **Amazon Cognito Identity Provider**
  - Add support for Time-based One-time Passcode multi-factor authentication.
  - Add support for the adaptive authentication feature of Amazon Cognito advanced security features (Beta).

## [Release 2.6.7](https://github.com/aws/aws-sdk-android/releases/tag/release_v2.6.7)

### New Features

- **AWS MobileClient**
  - Added `AWSMobileClient` to initialize the SDK and create instances of other SDK clients. Currently support is limited to `SignInUI`. AWSMobileClient creates the `AWSConfiguration` based on `awsconfiguration.json`, fetches the Cognito Identity and registers the SignIn providers with the permissions based on the  `AWSConfiguration`.

### Enhancements

- **Amazon Polly**
  - Added support for new voices - `Aditi` and `Seoyeon`.
  - Added support for new language code - `ko-KR`.

- **Amazon Pinpoint**
  - Added support for notification channel on Android SDK 26 (Oreo).
  - On Android SDK 23 (Marshmallow) and newer devices, the large icon is not set if it is not present from the push payload and a small icon is set in the push payload. This allows setting only the small icon from the campaign in the Pinpoint console.
  - On Android SDK 23 and newer devices, if the small icon is set in a format that is an opaque color image, it is now converted to greyscale to prevent displaying a grey box. Small icons in the correct format of opaque white with a transparent background will still render appropriately.

### Bug Fixes:

- **General**
  - Fixed domain returned for `cn-north-1` region and region parsing for `amazonaws.com.cn` domains. See [pr #362](https://github.com/aws/aws-sdk-android/pull/362).

- **AWS IoT**
  - Increased default time to keep alive to 300 seconds.

## [Release 2.6.6](https://github.com/aws/aws-sdk-android/releases/tag/release_v2.6.6)

### Bug Fixes:

- **Amazon Pinpoint**
  - Fix locale issue for endpoint profile updates. See [issue #355](https://github.com/aws/aws-sdk-android/issues/355) and see [issue #354](https://github.com/aws/aws-sdk-android/issues/354)

- **Amazon S3**
  - Fixed a bug in the download progress reporting for large files where the last status update could be a jump of 75% or more. The default for notification used to be 8K bytes chunks, it has been changed to 1024K bytes.  The value can be changed using the `setNotificationThreshold` method of AmazonS3Client instead of being a constant.  See [issue #333](https://github.com/aws/aws-sdk-android/issues/333)

- **AWS IoT**
  - Fix validation for endpoint in China that ends with ".cn". See [issue #337](https://github.com/aws/aws-sdk-android/issues/337)

## [Release 2.6.5](https://github.com/aws/aws-sdk-android/releases/tag/release_v2.6.5)

### Enhancements:

- **Amazon Polly**
  - Added support for new voices - `Matthew` and `Takumi`.
  - Polly is now available in `ap-northeast-1` region.

### Bug Fixes:

- **Amazon Cognito Identity Provider**
  - Fixed a bug in the deletion of CognitoUser where the callback function is not invoked when deletion is successful. See [issue #304](https://github.com/aws/aws-sdk-android/issues/304)

## [Release 2.6.4](https://github.com/aws/aws-sdk-android/releases/tag/release_v2.6.4)

### Bug Fixes:

- **Amazon Kinesis Firehose & Amazon Kinesis Streams**
  - Fixed a bug that caused infinite loops while reading local cache of streams used for batching. See [issue #182](https://github.com/aws/aws-sdk-android/issues/182)

## [Release 2.6.3](https://github.com/aws/aws-sdk-android/releases/tag/release_v2.6.3)

### New Features:

- **Amazon Pinpoint**
  - Add support for ADM and Baidu channels. Now Android developers will be able to target devices that leverage Amazon Device messaging and Baidu Cloud messaging. 
- **Amazon Cognito Identity Provider**
  - Support for Pinpoint Analytics integration in Cognito User Pools.

## [Release 2.6.2](https://github.com/aws/aws-sdk-android/releases/tag/release_v2.6.2)

### Bug Fixes:

- **AWS Auth SDK**
  - Fixed a bug in the creation of SignInButton.
  - Removed the manifest entries for Facebook Application ID and Google Play Services version.

## [Release 2.6.1](https://github.com/aws/aws-sdk-android/releases/tag/release_v2.6.1)

### Bug Fixes:

- **AWS Auth SDK**
  - Fixed border and shadow for Facebook and Google SignIn buttons.
  - Fixed the Android Support Package dependencies of the different auth clients. The Android Support Packages support-v4 and appcompat-v7 of all the auth clients now have the same version 23.0.1 and are optional dependencies. Apps consuming the auth clients will now declare the appcompat-v7 and support-v4 dependencies in the gradle manually.

- **Amazon Pinpoint**
  - Notification icon handling has been improved. By default, when the Notification icon uses the app icon, the icon will now be shown in color on Apps targeting SDK version 21 or greater. This will be achieved by setting the large icon to the app icon and generating the small icon by converting the app icon image to gray scale. For Apps targeting SDK version below 21, the behavior remains the same and the color icon is shown.

## [Release 2.6.0](https://github.com/aws/aws-sdk-android/releases/tag/release_v2.6.0)

### New Features:

- **AWS Auth SDK**
  - Added new SDK for configurable User SignIn Screen with Amazon Cognito UserPools, Facebook SignIn and Google SignIn.

- **AWS Core Runtime**
  - Added support for a configuration file `awsconfiguration.json` that can be used to construct:
    - `CognitoCredentialsProvider`, `CognitoCachingCredentialsProvider`, `CognitoUserPool`, `TransferUtility`, `DynamoDBMapper`, `PinpointConfiguration`, `CognitoSyncManager`, and `LambdaInvokerFactory`.

### Improvements:

- **AWS S3**
  - Add builder pattern constructor to `TransferUtility`.
  - Add default bucket property in `TransferUtility` builder. The default bucket will be used when no bucket is specified.

- **AWS Lambda**
  - Add builder pattern constructor to `LambdaInvokerFactory`.

- **Amazon DynamoDB**
  - Add builder pattern constructor to `DynamoDBMapper`.

- **Amazon Pinpoint**
  - Add configuration option to post notifications even if the app is in the foreground.

### Bug Fixes:

- **Amazon Pinpoint**
  - Fixed bug that caused Pinpoint endpoint profile to incorrectly calculate the number of profile attributes and metrics.

- **Amazon Lex**
  - Fixed aar file and added new architecture support arm64-v8a, mips, mips64, x86, x86_64. See [issue #298](https://github.com/aws/aws-sdk-android/issues/298)

## [Release 2.4.7](https://github.com/aws/aws-sdk-android/releases/tag/release_v2.4.7)

### Improvements:

- **Amazon Cognito Auth**
  - Making Cognito App Integration and Federation feature generally available

- **AWS IoT**
  - Add API to enable/disable auto-resubscribe feature.

### Bug Fixes:

- **AWS IoT**
  - Fixed bug that caused reconnecting to the session to throw an exception due to failure to obtain credentials.

## [Release 2.4.6](https://github.com/aws/aws-sdk-android/releases/tag/release_v2.4.6)

### Bug Fixes:

- **Amazon Cognito Identity Provider**
  - Fixed bug that caused `CognitoDeviceHelper.getDeviceKey` to return null on certain cases. See [issue #259](https://github.com/aws/aws-sdk-android/issues/259)
  - Fixed bug where `onSuccess` callback was missing from `verifyAttribute` function. See [issue #266](https://github.com/aws/aws-sdk-android/issues/266)

- **Amazon Pinpoint**
  - Fix crash in Pinpoint SDK when getting locale's country code.

## [Release 2.4.5](https://github.com/aws/aws-sdk-android/releases/tag/release_v2.4.5)

### Bug Fixes:

- **Amazon S3**
  - Fixed bug that caused keys to convert spaces to url encoded characters. See [issue #310](https://github.com/aws/aws-sdk-android/issues/310)

- **Amazon DynamoDB Document Model (Beta)**
  - Fixed bug that caused item updates to fail due to equality check error.

## [Release 2.4.4](https://github.com/aws/aws-sdk-android/releases/tag/release_v2.4.4)

### New Features:
- **Amazon DynamoDB Document Model (Beta)**
  - Added DynamoDB Document API: The Document API provides full JSON data support, use of Document Path to access part of a document, and new data types such as Map, Primitive, List, and Boolean. More information and sample code can be found in the [blog](https://aws.amazon.com/blogs/mobile/using-amazon-dynamodb-document-api-with-aws-mobile-sdk-for-android-part-1/).

* **Amazon Cognito Auth (Beta)**
  - A new SDK that enables sign-up and sign-in for Amazon Cognito Your User Pools via a lightweight hosted UI.

### Bug Fixes:
- **Amazon Pinpoint**
  - Change Pinpoint notification client to be a strong reference in Pinpoint notification receiver
  - **Breaking API Change** Please use `PinpointNotificationReceiver.setNotificationClient()` API instead of `setWeakNotificationClient`.

- **Amazon S3**
  - Fixed bug in `TransferUtility` which caused the app to crash due to a race condition when loading Transfer Records from Transfer Database. See [issue #288](https://github.com/aws/aws-sdk-android/issues/288)

## [Release 2.4.3](https://github.com/aws/aws-sdk-android/releases/tag/release_v2.4.3)

### Improvements:
- **AWS IoT**
  - Update API to latest spec.

- **Amazon Polly**
  - Added support for new voice id - `Vicki`.

- **Amazon Pinpoint**
  - Update logging to be more restrictive.
  - Added support for app-level opt-out.

### Bug Fixes:
- **All Services**
  - Fixed an issue where endpoint URLs were incorrectly set after using `setRegion.`. See [issue #290](https://github.com/aws/aws-sdk-android/issues/290)
- **Amazon S3**
  - Fixed bug which caused gradle build error on commons-io. See [issue #282](https://github.com/aws/aws-sdk-android/issues/282)
  - Fixed NPE error while resuming transfers using `TransferUtility`. See [issue #299](https://github.com/aws/aws-sdk-android/issues/299)
  - Fixed `TransferUtility` observer progress tracking bug. See [issue #257](https://github.com/aws/aws-sdk-android/issues/257)

## [Release 2.4.2](https://github.com/aws/aws-sdk-android/releases/tag/release_v2.4.2)

### Improvements:
- **Amazon Lex**
  - Amazon Lex is now Generally Available.
  - Added support for input transcripts.

- **Amazon Polly**
  - Added support for multiple Lexicons in presigned request.
  - Added support for speech marks.

- **Amazon Rekognition**
  - Added support for content moderation and age range estimation. See [issue #281](https://github.com/aws/aws-sdk-android/issues/281)

### Bug Fixes:
- **Amazon DynamoDB**
  - Fixed bug which did not use credentials provider when available in method `getClient(Region)`.
- **Amazon S3**
  - Fixed bug which caused gradle build error on commons-io. See [issue #282](https://github.com/aws/aws-sdk-android/issues/282)

## [Release 2.4.1](https://github.com/aws/aws-sdk-android/releases/tag/release_v2.4.1)

### New Features:
- **Support for Amazon Cloudwatch Logs**: Amazon CloudWatch is a monitoring service for AWS cloud resources and the applications you run on AWS. You can use Amazon CloudWatch to collect and track metrics, collect and monitor log files, and set alarms.

### Bug Fixes:
- **Amazon IoT**: fix an issue which triggers `NetworkOnMainThreadException` when calling `reconnectToSession()`. See [issue #261](https://github.com/aws/aws-sdk-android/issues/261)
- **Amazon S3**: fixed maven dependencies. See [issue #276](https://github.com/aws/aws-sdk-android/issues/276) & [issue #268](https://github.com/aws/aws-sdk-android/issues/268)
- **Amazon S3**: fixed an issue which caused resource path to be incorrectly encoded.See [AWS Forum Post](https://forums.aws.amazon.com/thread.jspa?threadID=252898)
- **General**: checkstyle fixes across the sdk.
- **General**: move all sdk's to use commons logging instead of LogCat.

## [Release 2.4.0](https://github.com/aws/aws-sdk-android/releases/tag/release_v2.4.0) (03/21/2017)

### Improvements:
- **Amazon Lex**:`LexVoiceButton` will now show an image of a bot when audio response from lex is being played.

### Bug Fixes:

- **Amazon API Gateway**: Allow marshalling alternative date formats in API Gateway.
- **Amazon Cognito Identity Provider**: Bug fix for missing required attribute Exception
- **Amazon IoT**: fix typo's with variable names in `AWSIoTMQTTManager`. See [issue #220](https://github.com/aws/aws-sdk-android/pull/220).
- **Amazon Lex**: Fix a bug which caused `readyToFulfill` to not file in `InteractionListener`.
- **Amazon Pinpoint**:Fix cursor leakage in Pinpoint.
- **Amazon Pinpoint**:Bug fixes for campaign open rate.
- **Amazon Pinpoint**:`PinpointEndpointClient` to retain instance of endpoint.
- **Amazon Pinpoint**:corrected the implemented for `optout` for profile.
- **Amazon Pinpoint**:Deprecated formatted price in `MonetizationEventBuilder`.
- **Amazon S3**: Bug Fixes with encryption client.
- **Amazon S3**: SigV4 signing is now default for S3. See [issue 234](https://github.com/aws/aws-sdk-android/issues/234) & [issue #108](https://github.com/awslabs/aws-sdk-android-samples/issues/108).
- **Amazon S3**: Added feature to specify listener in `TransferUtility.upload()`. See [issue #210](https://github.com/aws/aws-sdk-android/issues/210).
- **Amazon S3**: Fixed a bug where when using `setAccelerateModeEnabled` caused uploads to fail. See [issue #264](https://github.com/aws/aws-sdk-android/issues/264).
- **General** : Fixed a bug which caused incompatibility between maven releases and releases on [marketing page](https://aws.amazon.com/mobile/sdk).

## [Release 2.3.9](https://github.com/aws/aws-sdk-android/releases/tag/release_v2.3.9) (02/02/2017)

### Improvements:

- **Amazon Kinesis Firehose & Amazon Kinesis Streams**: Allow setting a static partition key in the KinesisRecorderConfig. See [issue #228](https://github.com/aws/aws-sdk-android/pull/228).
- **AWS KMS**: Updated service to latest spec.

### Bug Fixes:

- **Amazon Cognito Identity**: Fixed a bug that could cause a NullPointerException if credential refresh occured while another thread signed in with a provider. See [issue #247](https://github.com/aws/aws-sdk-android/pull/247).
- **Amazon Cognito Identity Provider**: Fixed bugs in SRP and exception handling.
- **Amazon Kinesis Firehose & Amazon Kinesis Streams**: Prevent KinesisRecorder.submitAllRecords() from potentially losing data if the service is killed by waiting until the data is transferred before removing it from the cache. See [issue #225](https://github.com/aws/aws-sdk-android/pull/225).
- **Amazon Pinpoint**: Fixed a bug that caused a crash when opening a deep link. See [issue #246](https://github.com/aws/aws-sdk-android/pull/246).
- **Amazon Lex**: Fix incorrect comparison for dialog states. See [issue #245](https://github.com/aws/aws-sdk-android/pull/245).

## [Release 2.3.8] (https://github.com/aws/aws-sdk-android/release/tag/release_v2.3.8) (12/20/2016)

### Bug Fixes:

- **Amazon Pinpoint**: Fixed incorrect signer config in Pinpoint Analytics.
- **Amazon S3**: Fixed a bug that caused TransferObserver.getBytesTransferred() to always return 0. See [issue #217](https://github.com/aws/aws-sdk-android/pull/217).
- **Amazon S3**: Fixed a race condition in TransferService. See [issue #197](https://github.com/aws/aws-sdk-android/pull/197).

## [Release 2.3.7](https://github.com/aws/aws-sdk-android/releases/tag/release_v2.3.7) (12/13/2016)

### New Features
- **Support for Amazon Rekognition**: Rekognition is a deep-learning based service to search, verify and organize images. With Rekognition, you can detect objects, scenes, and faces in images. You can also search and compare faces.
- **AWS Core Runtime**: Added Support for `eu-west-2`/LHR region in the SDK.

### Improvements
- **AWS Core Runtime**: Added support for enabling curl logging in the SDK. See [issue](https://github.com/aws/aws-sdk-android/pull/200)
- **AWS Lambda**: Update to Latest Models.

### Bug Fixes:
- **Amazon Pinpoint**: Fixed a bug that caused setting wrong endpoint for pinpoint client.
- **Amazon S3**: Fixed a bug that could cause NPE in Transfer Service. See [issue](https://github.com/aws/aws-sdk-android/issues/223).
- **Amazon Cognito Identity Provider**: Fix incorrect exception being thrown in `CognitoDevice`. See [issue](https://github.com/aws/aws-sdk-android/pull/224).
- **Amazon Cognito Identity Provider**: Fix a bug where `NewPasswordContinuation` throws `CognitoParameterInvalidException: Missing required attribute` even when the required user attributes have been set. See [issue](https://github.com/aws/aws-sdk-android/pull/216).


## [Release 2.3.6](https://github.com/aws/aws-sdk-android/releases/tag/release_v2.3.6) (12/07/2016)

### Improvements
- **AWS Core Runtime**: Added Support for `ca-central-1`/YUL region in the SDK.

### Bug Fixes
- **Amazon SQS**: Fixed a bug that caused SQS send message to fail. See [issue](https://github.com/aws/aws-sdk-android/issues/218).
- **Amazon Lex Runtime**: Fixed a bug where requests were not getting signed correctly.
- **Amazon Pinpoint**: Fix serialization of endpoint profile bug.
- **Amazon Mobile Analytics**: Ensure session file directories exist before saving


## [Release 2.3.5](https://github.com/aws/aws-sdk-android/releases/tag/release_v2.3.5) (12/01/2016)

### New Features
- **Support for Amazon Pinpoint**: Amazon Pinpoint makes it easy to run targeted campaigns to improve user engagement. Pinpoint helps you understand your users behavior, define who to target, what messages to send, when to deliver them, and tracks the results of the campaigns.


## [Release 2.3.4](https://github.com/aws/aws-sdk-android/releases/tag/release_v2.3.4) (11/30/2016)

### New Features
- **Support for Amazon Lex - Beta**: Amazon Lex is a service for building conversational interactions into any application using voice and text. With Lex, the same conversational engine that powers Amazon Alexa is now available to any developer, enabling you to build sophisticated, natural language, conversational bots (chatbots) into your new and existing applications. Amazon Lex provides the deep functionality and flexibility of automatic speech recognition (ASR) for converting speech to text and natural language understanding (NLU) to understand the intent of the text. This allows you to build highly engaging user experiences with lifelike, conversational interactions.

- **Support for Amazon Polly**: Amazon Polly is a service that turns text into lifelike speech, making it easy to develop applications that use high-quality speech to increase engagement and accessibility. With Amazon Polly the developers can build speech-enabled apps that work in multiple geographies.

## [Release 2.3.3](https://github.com/aws/aws-sdk-android/releases/tag/release_v2.3.3) (10/11/2016)

### Improvements
- **AWS Core Runtime Library**: Support for `us-east-2/CMH` region in SDK.

## [Release 2.3.2](https://github.com/aws/aws-sdk-android/releases/tag/release_v2.3.2) (10/06/2016)

### Improvements
- **Amazon Cognito Identity Provider**: 
- Support for Admin Create User feature.
- Allow SDK to refresh tokens which are about to expire within a pre-set threshold.

## [Release 2.3.1](https://github.com/aws/aws-sdk-android/releases/tag/release_v2.3.1) (09/08/2016)

### Improvements
- **API Gateway**: Added a generic invoker to execute requests for any path.

### Bug Fixes
- **Amazon Cognito Identity Provider**: 
- Fixed a bug introduced by StandardCharsets that caused the Android SDK to be unavailable for API 18 and below.

## [Release 2.3.0](https://github.com/aws/aws-sdk-android/releases/tag/release_v2.3.0) (07/28/2016)

### Improvements
- **AWS Core Runtime Library**: Added support for `us-west-2/PDX` region for cognito identity.
- **Amazon Cognito Identity Provider**: 
- Support for Custom authentication flows. Developers can implement custom authentication flows around Cognito Your User Pools.
- Support for devices.
- Global sign-out users, to sign-out from all devices.
- **Amazon Cognito Sync**: Added support for `us-west-2/PDX` region.

### Bug Fixes
- **Amazon Cognito Identity Provider**: 
- Authentication flow in Android SDK now uses Custom Authentication API.
- Two new exceptions added for getSession API. These exceptions have been added to accurately represent the user state when the username is invalid and when the user is not confirmed. You will have to update your application to handle these exceptions.
- UserNotFoundException: Returned when the username user does not exist.
- UserNotConfirmedException: Returned when the user has not been confirmed.

## [Release 2.2.22](https://github.com/aws/aws-sdk-android/releases/tag/release_v2.2.22) (07/27/2016)

### Bug Fixes
- **Amazon Simple Email Service**: Resolved an issue where some SES APIs were missing from the 2.2.21. [#179](https://github.com/aws/aws-sdk-android/issues/179)

## [Release 2.2.21](https://github.com/aws/aws-sdk-android/releases/tag/release_v2.2.21) (07/21/2016)

### Improvements
- **Amazon Web Services**: General service updates and documentation improvements.
- **AWS Core Runtime Library**: Allow custom `TrustManager` on `ClientConfiguration`. [#165](https://github.com/aws/aws-sdk-android/pull/165)
- **AWS IoT**: Updated Eclipse Paho MQTT client to v1.1.0. [#145](https://github.com/aws/aws-sdk-android/issues/145)

### Bug Fixes
- **Amazon Mobile Analytics**: Fixed crash while creating the base directory. [#126](https://github.com/aws/aws-sdk-android/issues/126)
- **Amazon Cognito**: Fixed a token refresh bug in Your User Pools.


## [Release 2.2.20](https://github.com/aws/aws-sdk-android/releases/tag/release_v2.2.20) (06/27/2016)

### New Features
- **Amazon Web Services**: Introducing new AWS region Asia Pacific (Mumbai) region, endpoint ap-south-1.

### Improvements
- **Amazon Web Services**: General service updates and documentation improvements.
- **API Gateway**: Expose client configuration through ApiFactory. [#158](https://github.com/aws/aws-sdk-android/issues/158)
- **Amazon Web Services**: Service clients are now generated with a new code gen system. Some trivial changes are listed below
- List members in POJO are defaulted to null instead of an empty list to align with map members. Please perform null check to avoid NPE. When marshalling a list member, a null list will be omitted and an empty list will result in an empty array.
- In `ListRecordsRequest` of Cognito Sync, the data type of `lastSyncCount` is changed from String to Long and that of `maxResult` from String to Integer.
- In DynamoDB, the method `setKey(java.util.Map.Entry<String, AttributeValue> hashKey, java.util.Map.Entry<String, AttributeValue> rangeKey)` is removed from `GetItemRequest`, `UpdateItemRequest`, `DeleteItemRequest`, and `DeleteRequest`. Use `addKeyEntry(String key, AttributeValue value)` instead. `setExclusiveStartKey(java.util.Map.Entry<String, AttributeValue> hashKey, java.util.Map.Entry<String, AttributeValue> rangeKey)` is also removed from `QueryRequest` and `ScanRequest`. The alternative is `addExclusiveStartKeyEntry(String key, AttributeValue value)`.

### Bug Fixes
- **API Gateway**: Fixed a bug where user agent is overwritten by `ApiHandler`. [#159](https://github.com/aws/aws-sdk-android/issues/159) 


## [Release 2.2.19](https://github.com/aws/aws-sdk-android/releases/tag/release_v2.2.19) (06/23/2016)

### New Features
- **Amazon Cognito Identity**: Added support for SAML role resolution.


## [Release 2.2.18](https://github.com/aws/aws-sdk-android/releases/tag/release_v2.2.18) (06/02/2016)

### Bug Fixes
- **AWS Core Runtime Library**: Removed testing implementation for `X509TrustManager`, for more information [see](https://support.google.com/faqs/answer/6346016).


## [Release 2.2.17](https://github.com/aws/aws-sdk-android/releases/tag/release_v2.2.17) (05/20/2016)

### New Features
- **Amazon S3**:
- Introducing a new version of the ListObjects (ListObjectsV2) API that allows listing objects with a large number of delete markers. See [GET Bucket (List Objects) Version 2](http://docs.aws.amazon.com/AmazonS3/latest/API/v2-RESTBucketGET.html) for more details.
- Added support for a new configuration named BucketAccelerateConfiguration which supports faster uploads/downloads to S3 buckets. See [Amazon S3 Transfer Acceleration](http://docs.aws.amazon.com/AmazonS3/latest/dev/transfer-acceleration.html).
- Amazon S3 now supports cross-region replication, which provides automatic, asynchronous copying of objects across buckets in different AWS regions. For more information, see [Cross-Region Replication](https://docs.aws.amazon.com/AmazonS3/latest/dev/crr.html) in the Amazon S3 Developer Guide.

### Bug Fixes
- **AWS Core Runtime Library**: Fixed a potential bug during retry where content input stream is not reset correctly.
- **Amazon Cognito**: Fixed a bug where Cognito Sign-in may fail on non US locale environment. [aws-sdk-android-samples #129](https://github.com/awslabs/aws-sdk-android-samples/issues/54)


## [Release 2.2.16](https://github.com/aws/aws-sdk-android/releases/tag/release_v2.2.16) (05/10/2016)

### New Features
- **AWS IoT**: The AWS IoT Device Gateway now supports MQTT over WebSockets. Build real-time mobile and web applications that interact over WebSockets, and easily scale to millions of simultaneous users. You can use WebSockets with Amazon Cognito to securely authenticate end-users to your apps and devices.

### Improvements
- **Amazon Web Services**: General service updates and documentation improvements.
- **AWS Core Runtime Library**: Removed verbose logging of errors in retries.
- **AWS IoT**: Added MQTT message delivery callback.

### Bug Fixes
- **Amazon S3**: Fixed a bug in TransferUtility caused by socket timeout exception. The exception is incorrectly treated as manually interrupt and thus is not reported to `TransferListener.onError(Exception)`. [#119](https://github.com/aws/aws-sdk-android/issues/119) and [#120](https://github.com/aws/aws-sdk-android/issues/120)
- **Amazon Cognito**: Fixed a bug caused by `StandardCharsets` which is available from API level 19. [#129](https://github.com/aws/aws-sdk-android/issues/129)


## [Release 2.2.15](https://github.com/aws/aws-sdk-android/releases/tag/release_v2.2.15) (04/19/2016)

### New Features
- **Amazon Cognito Identity Provider**: You can now use Amazon Cognito to easily add user sign-up and sign-in to your mobile and web apps. Your User Pool in Amazon Cognito is a fully managed user directory that can scale to hundreds of millions of users, so you don’t have to worry about building, securing, and scaling a solution to handle user management and authentication.
- **Amazon S3**: Canned ACL support when uploading objects to S3 with TransferUtility. [#63](https://github.com/aws/aws-sdk-android/issues/63)

### Bug Fixes
- **Amazon S3**: A NPE bug in TransferUtility caused by network receiver. [#117](https://github.com/aws/aws-sdk-android/issues/117) and [#118](https://github.com/aws/aws-sdk-android/issues/118)


## [Release 2.2.14](https://github.com/aws/aws-sdk-android/releases/tag/release_v2.2.14) (03/31/2016)

### New Features
- **AWS Iot**: Added support for LWT (last will and testimony).
- **Amazon SES**: Added support for custom MAIL FROM domains.

### Improvements
- **Amazon S3**: Improved performance of S3 TransferUtility.
- Now the number of parallel transfers is set to the number of processors (cores) + 1. [#111](https://github.com/aws/aws-sdk-android/issues/111)
- Removed unnecessary network requests in download task.

### Bug Fixes
- **AWS Core Runtime Library**: Addressed a potential bug in Cognito credentials provider.
- **Amazon S3**: Fixed RejectedExecutionException in TransferUtility which may occur when the service is shutting down. [#113](https://github.com/aws/aws-sdk-android/issues/113)


## [Release 2.2.13](https://github.com/aws/aws-sdk-android/releases/tag/release_v2.2.13) (02/25/2016)

### Improvements
- **Amazon S3**: Tweaked the usage of TransferListener in S3 TransferUtility.
- Now listeners are kept as strong references. They will be removed when transfers are completed. However user are still encouraged to clean up listeners themselves to prevent memory leak. [#93](https://github.com/aws/aws-sdk-android/issues/93) and [#101](https://github.com/aws/aws-sdk-android/issues/101)
- Transfers in WAITING_FOR_NETWORK state can now be paused or canceled. [#102](https://github.com/aws/aws-sdk-android/issues/102)
- Improved the experience to delete a transfer. [#104](https://github.com/aws/aws-sdk-android/issues/104)

### Bug Fixes
- **AWS Core Runtime Library**: Addressed potential internalization bugs. [#96](https://github.com/aws/aws-sdk-android/issues/96)
- **Amazon S3**: Fixed a ConcurrentModificationException bug caused by listeners being removed in their callbacks. [#103](https://github.com/aws/aws-sdk-android/issues/103)


## [Release 2.2.12](https://github.com/aws/aws-sdk-android/releases/tag/release_v2.2.12) (02/12/2016)

### New Features
- **AWS IoT**: [AWS IoT](https://aws.amazon.com/iot/) is now supported by the SDK. AWS IoT is a managed cloud platform that lets connected devices easily and securely interact with cloud applications and other devices. AWS IoT can support billions of devices and trillions of messages, and can process and route those messages to AWS endpoints and to other devices reliably and securely. With AWS IoT, your applications can keep track of and communicate with all your devices, all the time, even when they aren't connected.

### Improvements
- **Amazon Web Services**: General service updates and documentation improvements.


## [Release 2.2.11](https://github.com/aws/aws-sdk-android/releases/tag/release_v2.2.11) (01/28/2016)

### New Features
- **AWS Key Management Service**: [AWS Key Management Service (KMS)](https://aws.amazon.com/kms/) is now supported by the SDK. AWS Key Management Service (KMS) is a managed service that makes it easy for you to create and control the encryption keys used to encrypt your data, and uses Hardware Security Modules (HSMs) to protect the security of your keys. AWS Key Management Service is integrated with several other AWS services to help you protect your data you store with these services. AWS Key Management Service is also integrated with AWS CloudTrail to provide you with logs of all key usage to help meet your regulatory and compliance needs.

### Improvements
- **Amazon S3**: Revamped S3 TransferUtility. Huge performance boost and lots of enhancements.
- Offload most database operations to background thread.
- Re-architected transfer listeners. Moved away from ContentObserver.
- Reduced the frequency of writing transfer states to database.
- Better error reporting. Now the original exception is passed to [TransferListener.onError(int, Exception)](http://docs.aws.amazon.com/AWSAndroidSDK/latest/javadoc/com/amazonaws/mobileconnectors/s3/transferutility/TransferListener.html#onError(int,%20java.lang.Exception)). [#61](https://github.com/aws/aws-sdk-android/issues/61)
- Allow user to resume a transfer in any state other than `TransferState.COMPLETED`. [#81](https://github.com/aws/aws-sdk-android/issues/81) and [#87](https://github.com/aws/aws-sdk-android/issues/87)
- Better diagnostics of TransferService. You can dump its status with `adb shell dumpsys activity service com.amazonaws.mobileconnectors.s3.transferutility.TransferService`. It works only if the app is debuggable.
- Better handling of network connectivity changes.
- Other cleanups, bug fixes and improvements.
- **Amazon S3**: Adds support of server-side encryption with AWS Key Management Service. See [Amazon S3 developer guide](http://docs.aws.amazon.com/AmazonS3/latest/dev/UsingKMSEncryption.html) for more information.
- **Amazon S3**: Signature Version 4 is now the default signing methods for all S3 requests as long as a region is specified or can be easily determined from the given endpoint.


## [Release 2.2.10](https://github.com/aws/aws-sdk-android/releases/tag/release_v2.2.10) (01/06/2016)

### New Features
- **Amazon Web Services**: Added support for new AWS region in South Korea (ap-northeast-2).
- **Amazon Kinesis Firehose**: [Amazon Kinesis Firehose](https://aws.amazon.com/kinesis/firehose/) is the easiest way to load streaming data into AWS. It can capture and automatically load streaming data into Amazon S3 and Amazon Redshift, enabling near real-time analytics with existing business intelligence tools and dashboards you are already using today. See the [developer guide](http://docs.aws.amazon.com/mobile/sdkforandroid/developerguide/kinesis.html) for instructions about using `KinesisFirehoseRecorder`.

### Improvements
- **Amazon S3**: Allow user to add or overwrite file extension to MIME type mapping so that AmazonS3 can identify the MIME type of consequent uploads and set the content type correctly. [#83](https://github.com/aws/aws-sdk-android/issues/83)
- **AWS Lambda**: Added a method to access the installation id of the client context that is sent to AWS Lambda. [#74](https://github.com/aws/aws-sdk-android/issues/74)
- **Amazon Web Services**: General service updates and documentation improvements.

### Bug Fixes
- **Amazon S3**: Fixed the termination condition of TransferService so that it stays alive when there are active transfers waiting for network. [#70](https://github.com/aws/aws-sdk-android/issues/70)
- **Amazon S3**: Fixed a resource leak issue in TransferUtility caused by unclosed cursor.
- **AWS Lambda**: Fixed a potential issue with Lambda when invoking methods with no args. [#80](https://github.com/aws/aws-sdk-android/pull/80)
- **API Gateway**: Updated the message of ApiClientException to match exactly what the API responds. [#78](https://github.com/aws/aws-sdk-android/pull/78)


## [Release 2.2.9](https://github.com/aws/aws-sdk-android/releases/tag/release_v2.2.9) (11/18/2015)

### New Features
- **Amazon Web Services**: General service updates and documentation improvements.

### Bug Fixes
- **Amazon S3**: Fixed slow initialization of Amazon S3 client. [#69](https://github.com/aws/aws-sdk-android/issues/69)
- **General**: Updated instruction for proguard.

## [Release 2.2.8](https://github.com/aws/aws-sdk-android/releases/tag/release_v2.2.8) (11/05/2015)

### New Features
- **Amazon Web Services**: General service updates and documentation improvements.

### Bug Fixes
- **AWS Core Runtime Library**: Improved retry logic so that aborting a request will not cause a retry.


## [Release 2.2.7](https://github.com/aws/aws-sdk-android/releases/tag/release_v2.2.7) (10/08/2015)

### New Features
- **AWS Lambda**: You can now maintain multiple versions of your Lambda function code. Versioning allows you to control which Lambda function version is executed in your different environments (e.g., development, testing, or production).  You can also set up your Lambda functions to run for up to five minutes allowing longer running functions such as large volume data ingestion and processing jobs.

### Bug Fixes
- **Amazon S3**: Resolved a hostname verification issue when there is a . in the bucket name. [#59](https://github.com/aws/aws-sdk-android/issues/59) 
- **Amazon S3**: Resolved an issue when using  SSE-C with Transfer Manager 
- **Amazon API Gateway**: Fixed an issue where the incorrect content length was sent to the service when the body contained UTF-8 characters that were multiple bytes in length. [#62](https://github.com/aws/aws-sdk-android/issues/62)


## [Release 2.2.6](https://github.com/aws/aws-sdk-android/releases/tag/release_v2.2.6) (09/17/2015)

### New Features
- **Amazon Web Services**: General service updates and documentation improvements.
- **Amazon S3**: Added support of ObjectMetadata for upload in Amazon S3 `TransferUtility`. [#56](https://github.com/aws/aws-sdk-android/issues/56)

### Bug Fixes
- **AWS Core Runtime Library**: Fixed a potential NPE issue caused by ResponseCache by explicitly disabling HTTP response cache.
- **Amazon API Gateway**: Fixed a bug where the region for SigV4 signing is pinned to us-east-1. Now the region is deduced from API's invoke URL and can optionally be overwritten via `ApiClientFactory.region(String)`.


## [Release 2.2.5](https://github.com/aws/aws-sdk-android/releases/tag/release_v2.2.5) (08/07/2015)

### New Features
- **Amazon Web Services**: General service updates and documentation improvements on Amazon Elastic Compute Cloud (EC2) and Auto Scaling.
- **Github**: Open sourced unit tests and added this changelog.

### Bug Fixes
- **Amazon S3**: Fixed a bug when using Amazon S3 `TransferUtility` on a worker thread. [#51](https://github.com/aws/aws-sdk-android/issues/51)
- **AWS Core Runtime Library**: Fixed a bug caused by improper closing of a GZIP encoded content stream. See [AWS forum](https://forums.aws.amazon.com/thread.jspa?threadID=204659).
- **Maven**: Changed the dependency scope of Apache Commons Logging to [`provided`](https://maven.apache.org/guides/introduction/introduction-to-dependency-mechanism.html) which can remove compilation warnings and improve capability with Gradle.


## [Release 2.2.4](https://github.com/aws/aws-sdk-android/releases/tag/release_v2.2.4) (07/22/2015)

### New Features
- **Amazon S3**: The S3 transfer utility has been added to the SDK, which replaces the now deprecated transfer manager. This utility automatically pauses and resumes transfers when internet connectivity is lost and reestablished. The utility also automatically pauses transfers if an app crashes. Developers can manually pause and resume transfers without having to persist any data themselves. For more information, see our [blog](http://mobile.awsblog.com/post/Tx2KF0YUQITA164/AWS-SDK-for-Android-Transfer-Manager-to-Transfer-Utility-Migration-Guide) and [Getting Started documentation](http://docs.aws.amazon.com/mobile/sdkforandroid/developerguide/s3transferutility.html) for more info.
- **Amazon Mobile Analytics**: A new simpler constructor has been added to the MobileAnalyticsManager, and transmission of events over WAN is now enabled by default.


## [Release 2.2.3](https://github.com/aws/aws-sdk-android/releases/tag/release_v2.2.3) (07/09/2015)

### New Features
- **Amazon API Gateway**: Added a runtime library for the generated SDK of Amazon API Gateway. Amazon API Gateway makes it easy for AWS customers to publish, maintain, monitor, and secure application programming interfaces (APIs) at any scale. To know more please visit [Amazon API Gateway]( http://aws.amazon.com/api-gateway/).

### Bug Fixes
- **Amazon S3**: Fixed an issue in Amazon S3 where the range information is incorrect in PersistableTransfer. [#35](https://github.com/aws/aws-sdk-android/issues/35)
- **AWS Core Runtime Library**: Fixed an issue in `CognitoCachingCredentialsProvider` where the credentials might not be cached when using developer-authenticated identities. [#48](https://github.com/aws/aws-sdk-android/issues/48)


## [Release 2.2.2](https://github.com/aws/aws-sdk-android/releases/tag/release_v2.2.2) (06/11/2015)

### New Features
- **AWS Core Runtime Library**: Enabled HTTP compression by adding "Accept-Encoding:gzip" header. If the target AWS service (for example, Amazon DynamoDB) supports compression and returns compressed data, the SDK will handle the content correctly. [#41](https://github.com/aws/aws-sdk-android/issues/41)
- **Amazon Kinesis**: KinesisRecorder now sends compressed records to Amazon Kinesis.
- **Amazon Mobile Analytics**: Analytics events are compressed prior to sending the service in order to save network bandwidth.

### Bug Fixes
- **Amazon S3**: Fixed an issue that occurs when required headers are not properly signed. This issue affects S3 in two regions: Frankfurt (eu-central-1) and China (cn-north-1). [#42](https://github.com/aws/aws-sdk-android/issues/42)
- **AWS Core Runtime Library**: Fixed an issue in Maven distribution where an incorrect version string is set in "User-Agent".<|MERGE_RESOLUTION|>--- conflicted
+++ resolved
@@ -1,6 +1,15 @@
 # Change Log - AWS SDK for Android
 
 ## [Release 2.15.1](https://github.com/aws/aws-sdk-android/releases/tag/release_v2.15.1)
+
+### New Features
+
+- **AWS Mobile Client**
+  - **Breaking API Change** `SignUpResult` available in the user callback provided during sign up now contains UserSub(UID)
+
+- **Amazon CognitoIdentityProvider**
+  - **Breaking API Change** `SignUpHandler` now receives `SignUpResult` upon success instead of a ConfirmationState and `CognitoUserCodeDeliveryDetails`
+  - `signUpInBackground` and `signUp` now receive `SignUpResult` in the `onSuccess` callback
 
 ### Bug Fixes
 
@@ -42,21 +51,11 @@
 
 ### New Features
 
-<<<<<<< HEAD
-- **AWS Mobile Client**
-  - **Breaking API Change** `SignUpResult` available in the user callback provided during sign up now contains UserSub(UID)
-
-- **Amazon CognitoIdentityProvider**
-  - **Breaking API Change** `SignUpHandler` now receives `SignUpResult` upon success instead of a ConfirmationState and `CognitoUserCodeDeliveryDetails`
-  - `signUpInBackground` and `signUp` now receive `SignUpResult` in the `onSuccess` callback
-
-=======
 - **AWS Core Runtime**
   - Update `LogFactory.getLog` to automatically truncate the log tag to be within 23 character limit imposed by Android for Nougat(7.0) releases and prior(API <= 23). See [issue #1103](https://github.com/aws-amplify/aws-sdk-android/issues/1103)
 - **Amazon Pinpoint**
   - Removed the check for INTERNET and ACCESS_NETWORK_STATE permissions while initializing `PinpointManager`. These are [normal permissions](https://developer.android.com/guide/topics/permissions/overview#normal_permissions) and therefore are not required to be checked before performing corresponding app-op. This changes Pinpoint SDK behavior to match that of our other SDKs where an `UnknownHostException` or a corresponding RuntimeException would be thrown if connectivity is not present when network calls are made by the SDK. This fixes [Issue#1092](https://github.com/aws-amplify/aws-sdk-android/issues/1092).
 
->>>>>>> d906fb8d
 ### Misc. Updates
 
 - **Breaking Changes**
