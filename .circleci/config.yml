--- conflicted
+++ resolved
@@ -984,25 +984,23 @@
           command: |
             latest_release_tag=$(git describe --abbrev=0 --tags)
             latest_release_version=$(echo "$latest_release_tag" | sed 's|.*v\([0-9\.]*\).*|\1|')
-<<<<<<< HEAD
-            python3 ./CircleciScripts/check_sdk_on_maven.py "${latest_release_version}"
+            python3 ./CircleciScripts/check_sdk_on_maven.py "${latest_release_version}" ${ALARM_EMAIL_FROM} ${ALARM_EMAIL_TO}
             
-
   run_integrationtest_on_devicefarm:
     docker:
       - image: circleci/android:api-27-alpha
     environment:
       JVM_OPTS: -Xmx1024m
     steps:
-      # - run:
-      #     name: quit if test already run for the last commit
-      #     command: |
-      #       echo "${LAST_RUN_COMMITID}:${CIRCLE_SHA1}"
-      #       if [ "${LAST_RUN_COMMITID}" == "${CIRCLE_SHA1}" ]
-      #       then
-      #         echo "integration test alrady run on device farm for last commit ${CIRCLE_SHA1}"
-      #         circleci step halt              
-      #       fi
+      - run:
+          name: quit if test already run for the last commit
+          command: |
+            echo "${LAST_RUN_COMMITID}:${CIRCLE_SHA1}"
+            if [ "${LAST_RUN_COMMITID}" == "${CIRCLE_SHA1}" ]
+            then
+              echo "integration test alrady run on device farm for last commit ${CIRCLE_SHA1}"
+              circleci step halt              
+            fi
       - skip_job_if_required
       - set_enviroment_variables
       - override_test_job
@@ -1092,19 +1090,10 @@
 
 workflows:
   version: 2
-  testworkflow:
-    jobs:
-      - check_testresult_on_devicefarm
-=======
-            python3 ./CircleciScripts/check_sdk_on_maven.py "${latest_release_version}" ${ALARM_EMAIL_FROM} ${ALARM_EMAIL_TO}
-            
-workflows:
-  version: 2
->>>>>>> 713ddd13
   check_sdk_on_maven:
     triggers:
       - schedule:
-        # run the job on 8am pacific time every day
+        # run the job at 8AM PST every day
           cron: "0 15 * * *"
           filters:
             branches:
@@ -1112,34 +1101,29 @@
                 - master      
     jobs:
       - check_sdk_on_maven  
-
-<<<<<<< HEAD
   run_integrationtest_on_devicefarm:
     triggers:
       - schedule:
-        # run the job on 8pm pacific time every day
+        # run the job at 8PM PST every day
           cron: "0 3 * * *"
           filters:
             branches:
               only:
-                - devicefarm      
+                - master      
     jobs:
       - run_integrationtest_on_devicefarm  
 
   check_testresult_on_devicefarm:
     triggers:
       - schedule:
-        # run the job on 8am pacific time every day
+        # run the job at 8AM PST every day
           cron: "0 15 * * *"
           filters:
             branches:
               only:
-                - devicefarm      
+                - master      
     jobs:
       - check_testresult_on_devicefarm    
-
-=======
->>>>>>> 713ddd13
   bump_sdk_version:
     jobs:
       - bump_sdk_version:
