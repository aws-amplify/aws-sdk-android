--- conflicted
+++ resolved
@@ -1218,19 +1218,7 @@
       #       branches:
       #         only:
       #           - master
-      #           - develop         
-<<<<<<< HEAD
-      - integrationtest:
-          name: kinesisvideo-archivedmedia
-          testmodule: aws-android-sdk-kinesisvideo-archivedmedia
-          requires:
-            - pre_integrationtest    
-          filters:
-            branches:
-              only:
-                - master
-                - develop
-=======
+      #           - develop
       # - integrationtest:
       #     name: kinesisvideo-archivedmedia
       #     testmodule: aws-android-sdk-kinesisvideo-archivedmedia
@@ -1240,8 +1228,7 @@
       #       branches:
       #         only:
       #           - master
-      #           - develop                    
->>>>>>> 0b32efe0
+      #           - develop
       - post_integrationtest:
           requires:
             # - kinesisvideo-archivedmedia
