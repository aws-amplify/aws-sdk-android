/**
 * Copyright 2010-2018 Amazon.com, Inc. or its affiliates. All Rights Reserved.
 *
 * Licensed under the Apache License, Version 2.0 (the "License");
 * you may not use this file except in compliance with the License.
 * You may obtain a copy of the License at:
 *
 *    http://aws.amazon.com/apache2.0
 *
 * This file is distributed on an "AS IS" BASIS, WITHOUT WARRANTIES
 * OR CONDITIONS OF ANY KIND, either express or implied. See the
 * License for the specific language governing permissions and
 * limitations under the License.
 */

package com.amazonaws.mobileconnectors.iot;

import android.os.Build;
import android.os.Handler;
import android.os.HandlerThread;
import android.os.Looper;

import com.amazonaws.AmazonClientException;
import com.amazonaws.auth.AWSCredentialsProvider;
import com.amazonaws.regions.Region;
import com.amazonaws.util.StringUtils;
import com.amazonaws.util.VersionInfoUtils;

import org.apache.commons.logging.Log;
import org.apache.commons.logging.LogFactory;

import org.eclipse.paho.client.mqttv3.IMqttActionListener;
import org.eclipse.paho.client.mqttv3.IMqttDeliveryToken;
import org.eclipse.paho.client.mqttv3.IMqttToken;
import org.eclipse.paho.client.mqttv3.MqttAsyncClient;
import org.eclipse.paho.client.mqttv3.MqttCallback;
import org.eclipse.paho.client.mqttv3.MqttConnectOptions;
import org.eclipse.paho.client.mqttv3.MqttException;
import org.eclipse.paho.client.mqttv3.MqttMessage;
import org.eclipse.paho.client.mqttv3.persist.MemoryPersistence;

import java.security.KeyManagementException;
import java.security.KeyStore;
import java.security.KeyStoreException;
import java.security.NoSuchAlgorithmException;
import java.security.UnrecoverableKeyException;
import java.util.concurrent.ConcurrentHashMap;
import java.util.LinkedList;
import java.util.List;
import java.util.Map;

import javax.net.SocketFactory;

/**
 * The broker for applications allows receive and publish messages AWS IoT
 * MqttClient Amazon Internet of Things AWSIotMqttManager implements a broker
 * for applications and internet-connected things to publish and receive
 * messages.
 */
public class AWSIotMqttManager {

    /** API level 16. 16 = Build.VERSION_CODES.JELLY_BEAN. */
    private static final Integer ANDROID_API_LEVEL_16 = 16;
    /** Conversion seconds to milliseconds. */
    private static final Integer MILLIS_IN_ONE_SECOND = 1000;

    private static final Log LOGGER = LogFactory.getLog(AWSIotMqttManager.class);
    /** Constant for number of tokens in endpoint. */
    private static final int ENDPOINT_SPLIT_SIZE = 5;
    /** Constant for token offset of "iot" in endpoint. */
    private static final int ENDPOINT_IOT_OFFSET = 1;
    /** Constant for token offset of "amazonaws" in endpoint. */
    private static final int ENDPOINT_DOMAIN_OFFSET = 3;
    /** Constant for token offset of "com" in endpoint. */
    private static final int ENDPOINT_TLD_OFFSET = 4;

    /** Default value for starting delay in exponential backoff reconnect algorithm. */
    public static final Integer DEFAULT_MIN_RECONNECT_RETRY_TIME_SECONDS = 4;
    /** Default value for maximum delay in exponential backoff reconnect algorithm. */
    public static final Integer DEFAULT_MAX_RECONNECT_RETRY_TIME_SECONDS = 64;
    /** Default value for reconnect enabled. */
    public static final Boolean DEFAULT_AUTO_RECONNECT_ENABLED = true;
    /** Default value for number of auto reconnect attempts before giving up. */
    public static final Integer DEFAULT_AUTO_RECONNECT_ATTEMPTS = 10;
    /** Default value for MQTT keep alive. */
    public static final Integer DEFAULT_KEEP_ALIVE_SECONDS = 300;
    /** Default value for offline publish queue enabled. */
    public static final Boolean DEFAULT_OFFLINE_PUBLISH_QUEUE_ENABLED = true;
    /** Default value for offline publish queue bound. */
    public static final Integer DEFAULT_OFFLINE_PUBLISH_QUEUE_BOUND = 100;
    /** Constant for milliseconds between queue publishes. */
    private static final Long DEFAULT_MILLIS_BETWEEN_QUEUE_PUBLISHES = 250L;
    /** Default value for "connection established" hysteresis timer. */
    private static final Integer DEFAULT_CONNECTION_STABILITY_TIME_SECONDS = 10;

    /** The underlying Paho Java MQTT client. */
    private MqttAsyncClient mqttClient;

    /** MQTT broker URL.  Built from region, customer endpoint. */
    private String mqttBrokerURL;

    /** WebSocket URL Signer object. */
    private AWSIotWebSocketUrlSigner signer;

    /** Customer specific prefix for data endpoint. */
    private final String accountEndpointPrefix;

    /** MQTT client ID, used for both initial connection and reconnections. */
    private final String mqttClientId;
    /** AWS IoT region hosting the MQTT service. */
    private final Region region;

    /** Is this client a WebSocket Client?  Setup on initial connect and then used for reconnect logic. */
    private Boolean isWebSocketClient;

    /**
     * Connection callback for the user.  This client receives the connection
     * lost callback and then calls this one on behalf of the user.
     */
    private AWSIotMqttClientStatusCallback userStatusCallback;
    /**
     * MQTT subscriptions. Used when resubscribing after a reconnect. Also used
     * to proved per-topic message arrived callbacks.
     */
    private final Map<String, AWSIotMqttTopic> topicListeners;
    /**
     * Queue for messages attempted to publish while MQTT client was offline.
     * Republished upon reconnect.
     */
    private final List<AWSIotMqttQueueMessage> mqttMessageQueue;
    /** KeepAlive interval specified by the user. */
    private int userKeepAlive;
    /** MQTT Will parameters. */
    private AWSIotMqttLastWillAndTestament mqttLWT;
    /** Are we automatically reconnecting upon (non-user) disconnect? */
    private boolean autoReconnect;
    /** Starting time between automatic reconnect attempts.  In seconds. */
    private int minReconnectRetryTime;
    /**
     * Reconnect backoff algorithm maximum time between automatic reconnect attempts. In seconds.
     */
    private int maxReconnectRetryTime;
    /**
     * The current reconnect time in the backoff algorithm.  This will increase
     * as successive reconnects fail.
     */
    private int currentReconnectRetryTime;
    /** Maximum number of automatic reconnect attempts done before giving up. */
    private int maxAutoReconnectAttempts;
    /** Reconnects attempted so far. */
    private int autoReconnectsAttempted;
    /** Is offline publish queueing enabled? */
    private boolean offlinePublishQueueEnabled;
    /** Offline publish queue bound. */
    private Integer offlinePublishQueueBound;
    /** Full queue behavior (keep oldest or keep newest)? */
    private boolean fullQueueKeepsOldest;
    /** Milliseconds between publishes when publishing queued messages (draining interval). */
    private long drainingInterval;
    /** Was this disconnect requested by the user? */
    private boolean userDisconnect;
    /** Do we need to resubscribe upon reconnecting? */
    private boolean needResubscribe;
    /**
     * Indicates whether metrics collection is enabled.
     * When it is enabled, the sdk name and version is sent with the mqtt connect message to server.
     */
    private boolean metricsIsEnabled = true;
    /**
     * The SDK version that will be sent in the mqtt connect message if metrics collection is enabled.
     */
    private static final String SDK_VERSION = VersionInfoUtils.getVersion();

    /**
     * Turning on/off metrics collection. By default metrics collection is enabled.
     * Client must call this to set metrics collection to false before calling connect in order to turn
     * off metrics collection.
     * @param enabled indicates whether metrics collection is enabled or disabled.
     */
    public void setMetricsIsEnabled(boolean enabled) {
        metricsIsEnabled = enabled;
        LOGGER.info("Metrics collection is " + (metricsIsEnabled ? "enabled" : "disabled"));
    }

    public boolean isMetricsEnabled() {
        return metricsIsEnabled;
    }
    /**
     * Holds client socket factory. Set upon initial connect then reused on
     * reconnect.
     */
    private SocketFactory clientSocketFactory;
    /**
     * Holds client provided AWS credentials provider.
     * Set upon initial connect.
     */
    private AWSCredentialsProvider clientCredentialsProvider;

    /** Time to wait after CONNACK to declare the MQTT connection as stable.  In seconds. */
    private Integer connectionStabilityTime;
    /**
     * Timestamp of last successful MQTT connection (MQTT CONNACK).
     * Used to determine connection stability.
     */
    private Long lastConnackTime;
    /** The current connection status of the MQTT client. */
    private MqttManagerConnectionState connectionState;

    /** Override value for System.currentTimeInMillis.  Used for unit testing reconnect logic. */
    private Long unitTestMillisOverride;

    /**
     * Return the customer specific endpoint prefix.
     *
     * @return customer specific endpoint prefix.
     */
    public String getAccountEndpointPrefix() {
        return accountEndpointPrefix;
    }

    /**
     * Is auto-reconnect enabled?
     *
     * @return true if enabled, false if disabled.
     */
    public boolean isAutoReconnect() {
        return autoReconnect;
    }

    /**
     * Enable / disable the auto-reconnect feature.
     *
     * @param enabled true if enabled, false if disabled.
     */
    public void setAutoReconnect(boolean enabled) {
        autoReconnect = enabled;
    }

    /**
     * Return the timeout value between reconnect attempts.
     *
     * @return the auto reconnect timeout value in seconds.
     */
    @Deprecated
    public int getReconnectTimeout() {
        return minReconnectRetryTime;
    }

    /**
     * Sets the timeout value for reconnect attempts.
     *
     * @param timeout timeout value in seconds.
     */
    @Deprecated
    public void setReconnectTimeout(int timeout) {
        this.minReconnectRetryTime = timeout;
    }

    /**
     * Sets the times to wait between autoreconnect attempts.
     * The autoreconnect backoff algorithm starts at the minimum value.
     * For each reconnect attempt that is unsuccessful the reconnect logic
     * will increase the time it waits to attempt the next reconnect.  The
     * maximum value limits the largest retry time.
     *
     * @param minTimeout minimum timeout value in seconds.
     * @param maxTimeout maximum timeout value in seconds.
     */
    public void setReconnectRetryLimits(int minTimeout, int maxTimeout) {
        if (minTimeout > maxTimeout) {
            throw new IllegalArgumentException("Minimum reconnect time needs to be less than Maximum.");
        }

        this.minReconnectRetryTime = minTimeout;
        this.maxReconnectRetryTime = maxTimeout;
    }

    /**
     * Gets the current starting value for time to wait between autoreconnect attempts.
     * @return the auto reconnect timeout value in seconds.
     */
    public int getMinReconnectRetryTime() {
        return minReconnectRetryTime;
    }

    /**
     * Gets the current maximum value for time to wait between autoreconnect attempts.
     * @return the auto reconnect wait time value in seconds.
     */
    public int getMaxReconnectRetryTime() {
        return maxReconnectRetryTime;
    }

    /**
     * Get the current setting of maximum reconnects attempted automatically before quitting.
     * @return number of reconnects to automatically attempt.  Retry forever = -1.
     */
    public int getMaxAutoReconnectAttempts() {
        return maxAutoReconnectAttempts;
    }

    /**
     * Set the maximum reconnects attempted automatically before quitting.
<<<<<<< HEAD
=======
     *
     * @param attempts number of reconnects attempted automatically. Retry forever =
     *                 -1.
     *
     * @deprecated Please use {@link #setMaxAutoReconnectAttempts(int)} instead.
     */
    @Deprecated
    public void setMaxAutoReconnectAttepts(int attempts) {
        setMaxAutoReconnectAttempts(attempts);
    }

    /**
     * Set the maximum reconnects attempted automatically before quitting.
>>>>>>> 1dc12c0b
     *
     * @param attempts number of reconnects attempted automatically. Retry
     *            forever = -1.
     *
     * @deprecated This method contains a spelling mistake. Recommended to use {@link #setMaxAutoReconnectAttempts(int)}.
     */
<<<<<<< HEAD
    @Deprecated
    public void setMaxAutoReconnectAttepts(int attempts) {
        setMaxAutoReconnectAttempts(attempts);
    }

    /**
     * Set the maximum reconnects attempted automatically before quitting.
     *
     * @param attempts number of reconnects attempted automatically. Retry
     *            forever = -1.
     */
=======
>>>>>>> 1dc12c0b
    public void setMaxAutoReconnectAttempts(int attempts) {
        if (attempts <= 0 && attempts != -1) {
            throw new IllegalArgumentException("Max reconnection attempts must be postive or -1");
        }
        maxAutoReconnectAttempts = attempts;
    }

    /**
     * Sets the connection stability time.  This is the time required to wait after receiving
     * the CONNACK to declare the connection to be stable and established.  When attempting to
     * reconnect after a disconnect the client uses backoff logic to wait longer on each successive
     * unsuccessful attempt.  We reset this logic after a connection has been maintained for the length
     * of connectionStabilityTime without disconnecting.
     * @param time time to wait to declare a connection to be stable (in seconds).
     */
    public void setConnectionStabilityTime(int time) {
        connectionStabilityTime = time;
    }

    /**
     * Gets the connection established time.
     * @return time the client will wait to declare a connection to be stable (in seconds).
     */
    public int getConnectionStabilityTime() {
        return connectionStabilityTime;
    }

    /**
     * Is the publish queue while offline feature enabled?
     *
     * @return boolean if offline queueing is enabled.
     */
    public boolean isOfflinePublishQueueEnabled() {
        return offlinePublishQueueEnabled;
    }

    /**
     * Enable or disable offline publish queueing.
     *
     * @param enabled boolean queueing feature is enabled.
     */
    public void setOfflinePublishQueueEnabled(boolean enabled) {
        offlinePublishQueueEnabled = enabled;
    }

    /**
     * Get the current value of the offline message queue bound.
     *
     * @return max number of messages stored in the message queue.
     */
    public Integer getOfflinePublishQueueBound() {
        return offlinePublishQueueBound;
    }

    /**
     * Set the bound for the number of messages queued while offline. Note: When
     * full queue will act as FIFO and shed oldest messages.
     *
     * @param bound max number of messages to queue while offline. Negative or 0
     *            values ignored.
     */
    public void setOfflinePublishQueueBound(Integer bound) {
        if (bound <= 0) {
            throw new IllegalArgumentException("Offline queue bound must be > 0");
        }
        offlinePublishQueueBound = bound;
    }

    /**
     * Get the "draining interval" (the time between publish messages are sent from the offline queue when reconnected).
     * @return long containing the number of milliseconds between publishes.
     */
    public Long getDrainingInterval() {
        return drainingInterval;
    }

    /**
     * Set the "draining interval" (the time between publish messages are sent from the offline queue when reconnected).
     * @param interval milliseconds between offline queue publishes.
     */
    public void setDrainingInterval(Long interval) {
        drainingInterval = interval;
    }

    /**
     * Keep the oldest messages when publish queue is full?
     * @return boolean true if set to keep oldest messages, false if set to keep newest.
     */
    public boolean fullPublishQueueKeepsOldestMessages() {
        return fullQueueKeepsOldest;
    }

    /**
     * Set the queue behavior on a full queue to keep oldest messages.
     * Default is keep newest.
     */
    public void setFullQueueToKeepOldestMessages() {
        fullQueueKeepsOldest = true;
    }

    /**
     * Set the queue behavior on a full queue to keep newest messages.
     * Default is keep newest.
     */
    public void setFullQueueToKeepNewestMessages() {
        fullQueueKeepsOldest = false;
    }

    /**
     * Get the MQTT keep alive time.
     *
     * @return The MQTT keep alive time set by the user (in seconds).
     */
    public int getKeepAlive() {
        return userKeepAlive;
    }

    /**
     * Sets the MQTT keep alive time used by the underlying MQTT client to
     * determine connection status.
     *
     * @param keepAlive the MQTT keep alive time set by the user (in seconds). A
     *            value of 0 disables keep alive.
     */
    public void setKeepAlive(int keepAlive) {
        if (keepAlive < 0) {
            throw new IllegalArgumentException("Keep alive must be >= 0");
        }
        userKeepAlive = keepAlive;
    }

    /**
     * Get the currently configured Last Will and Testament.
     *
     * @return the current configure LWT.
     */
    public AWSIotMqttLastWillAndTestament getMqttLastWillAndTestament() {
        return mqttLWT;
    }

    /**
     * Set the client last will and testament.
     *
     * @param lwt the desired last will and testament.
     */
    public void setMqttLastWillAndTestament(AWSIotMqttLastWillAndTestament lwt) {
        mqttLWT = lwt;
    }

    /**
     * Set the AWS credentials provider to be used in SigV4 MQTT connections.
     * @param credentialsProvider AWS credentials provider used to create the MQTT connection.
     */
    public void setCredentialsProvider(AWSCredentialsProvider credentialsProvider) {
        clientCredentialsProvider = credentialsProvider;
    }

    /**
     * Sets the MQTT client.  Used for unit tests.
     * @param client - desired MQTT client.
     */
    void setMqttClient(MqttAsyncClient client) {
        mqttClient = client;
    }

    /**
     * Gets offline message queue. Used for unit tests.
     *
     * @return offline message queue.
     */
    List<AWSIotMqttQueueMessage> getMqttMessageQueue() {
        return mqttMessageQueue;
    }

    /**
     * Get MQTT client status.  Used for unit tests.
     * @return mqtt client status.
     */
    MqttManagerConnectionState getConnectionState() {
        return connectionState;
    }

    /**
     * Sets override value for System.currentTimeInMillis.
     * Used for unit testing reconnect logic.
     * @param timeMs desired time returned as milliseconds.
     */
    void setUnitTestMillisOverride(Long timeMs) {
        unitTestMillisOverride = timeMs;
    }

    /**
     * Gets the AWS region.
     * Used for unit tests.
     * @return AWS Region of MQTT Manager.
     */
    Region getRegion() {
        return region;
    }

    /**
     * Get the current system time in milliseconds.
     * Allows for overriding the system time to test the auto reconnect logic.
     * @return a long with the system time in milliseconds or the unit test override.
     */
    private Long getSystemTimeMs() {
        if (unitTestMillisOverride == null) {
            return System.currentTimeMillis();
        } else {
            return unitTestMillisOverride;
        }
    }

    /**
     * Enable/Disable auto resubscribe feature. When enabled, it will automatically
     * resubscribe to previous subscribed topics after abnormal disconnect.
     * By default, this is set to true.
     * @param enabled Indicate whether auto resubscribe feature is enabled.
     */
    public void setAutoResubscribe(boolean enabled) {
        needResubscribe = enabled;
    }

    /**
     * Constructs a new AWSIotMqttManager.
     *
     * @param mqttClientId MQTT client ID to use with this client.
     * @param endpoint AWS IoT endpoint.
     *                 Expected endpoint format: XXXXXX.iot.[region].amazonaws.com
     */
    public AWSIotMqttManager(String mqttClientId, String endpoint) {
        if (mqttClientId == null || mqttClientId.isEmpty()) {
            throw new IllegalArgumentException("mqttClientId is null or empty");
        }

        this.topicListeners = new ConcurrentHashMap<String, AWSIotMqttTopic>();
        this.mqttMessageQueue = new LinkedList<AWSIotMqttQueueMessage>();
        this.accountEndpointPrefix = AwsIotEndpointUtility.getAccountPrefixFromEndpont(endpoint);
        this.mqttClientId = mqttClientId;
        this.region = AwsIotEndpointUtility.getRegionFromIotEndpoint(endpoint);

        initDefaults();
    }

    /**
     * Constructs a new AWSIotMqttManager.
     *
     * @param mqttClientId MQTT client ID to use with this client.
     * @param region The AWS region to use when creating endpoint.
     * @param accountEndpointPrefix Customer specific endpont prefix XXXXXXX in
     *            XXXXXX.iot.[region].amazonaws.com.
     */
    public AWSIotMqttManager(String mqttClientId, Region region, String accountEndpointPrefix) {

        if (mqttClientId == null || mqttClientId.isEmpty()) {
            throw new IllegalArgumentException("mqttClientId is null or empty");
        }

        if (region == null) {
            throw new IllegalArgumentException("region is null");
        }

        if (accountEndpointPrefix == null) {
            throw new IllegalArgumentException("accountEndpointPrefix is null");
        }

        this.topicListeners = new ConcurrentHashMap<String, AWSIotMqttTopic>();
        this.mqttMessageQueue = new LinkedList<AWSIotMqttQueueMessage>();

        this.accountEndpointPrefix = accountEndpointPrefix;
        this.mqttClientId = mqttClientId;
        this.region = region;

        initDefaults();
    }

    /**
     * Initialize client defaults.
     */
    private void initDefaults() {
        connectionState = MqttManagerConnectionState.Disconnected;
        autoReconnect = DEFAULT_AUTO_RECONNECT_ENABLED;
        minReconnectRetryTime = DEFAULT_MIN_RECONNECT_RETRY_TIME_SECONDS;
        maxReconnectRetryTime = DEFAULT_MAX_RECONNECT_RETRY_TIME_SECONDS;
        maxAutoReconnectAttempts = DEFAULT_AUTO_RECONNECT_ATTEMPTS;
        userKeepAlive = DEFAULT_KEEP_ALIVE_SECONDS;
        mqttLWT = null;
        offlinePublishQueueEnabled = DEFAULT_OFFLINE_PUBLISH_QUEUE_ENABLED;
        offlinePublishQueueBound = DEFAULT_OFFLINE_PUBLISH_QUEUE_BOUND;
        drainingInterval = DEFAULT_MILLIS_BETWEEN_QUEUE_PUBLISHES;
        setFullQueueToKeepNewestMessages();
        connectionStabilityTime = DEFAULT_CONNECTION_STABILITY_TIME_SECONDS;
        unitTestMillisOverride = null;
        needResubscribe = true;
    }

    /**
     * Initializes the MQTT session and connects to the specified MQTT server
     * using certificate and private key in keystore. Keystore should be created
     * using IotKeystoreHelper to setup the certificate and key aliases as
     * expected by the underlying socket helper library.
     *
     * @param keyStore A keystore containing an keystore with a certificate and
     *            private key. Use IotKeystoreHelper to get keystore.
     * @param statusCallback When new MQTT session status is received the
     *            function of callback will be called with new connection
     *            status.
     */
    public void connect(KeyStore keyStore, final AWSIotMqttClientStatusCallback statusCallback) {

        if (Build.VERSION.SDK_INT < ANDROID_API_LEVEL_16) {
            throw new UnsupportedOperationException(
                    "API Level 16+ required for TLS 1.2 Mutual Auth");
        }

        if (keyStore == null) {
            throw new IllegalArgumentException("keyStore is null");
        }

        this.userStatusCallback = statusCallback;

        // Do nothing if Connecting, Connected or Reconnecting
        if (connectionState != MqttManagerConnectionState.Disconnected) {
            userConnectionCallback();
            return;
        }

        mqttBrokerURL = String
                .format("ssl://%s.iot.%s.%s:8883", accountEndpointPrefix, region.getName(),
                        region.getDomain());
        isWebSocketClient = false;
        LOGGER.debug("MQTT broker: " + mqttBrokerURL);

        try {
            if (mqttClient == null) {
                mqttClient = new MqttAsyncClient(mqttBrokerURL, mqttClientId, new MemoryPersistence());
            }

            final SocketFactory socketFactory = AWSIotSslUtility.getSocketFactoryWithKeyStore(keyStore);
            final MqttConnectOptions options = new MqttConnectOptions();

            if (mqttLWT != null) {
                options.setWill(mqttLWT.getTopic(), mqttLWT.getMessage().getBytes(),
                        mqttLWT.getQos().asInt(), false);
            }

            clientSocketFactory = socketFactory;
            options.setSocketFactory(clientSocketFactory);

            mqttConnect(options, statusCallback);
        } catch (final NoSuchAlgorithmException e) {
            throw new AWSIotCertificateException("A certificate error occurred.", e);
        } catch (final KeyManagementException e) {
            throw new AWSIotCertificateException("A certificate error occurred.", e);
        } catch (final KeyStoreException e) {
            throw new AWSIotCertificateException("A certificate error occurred.", e);
        } catch (final UnrecoverableKeyException e) {
            throw new AWSIotCertificateException("A certificate error occurred.", e);
        } catch (final MqttException e) {
            throw new AmazonClientException("An error occured in the MQTT client.", e);
        }
    }

    /**
     * Initializes the MQTT session and connects to the specified MQTT server
     * using AWS credentials.
     *
     * @param credentialsProvider AWS credentialsProvider used to create a WebSocket connection to AWS IoT.
     * @param statusCallback When new MQTT session status is received the function of callback will
     *                       be called with new connection status.
     */
    public void connect(AWSCredentialsProvider credentialsProvider,
            final AWSIotMqttClientStatusCallback statusCallback) {
        clientCredentialsProvider = credentialsProvider;

        if (credentialsProvider == null) {
            throw new IllegalArgumentException("credentials provider cannot be null");
        }

        this.userStatusCallback = statusCallback;

        // Do nothing if Connecting, Connected or Reconnecting
        if (connectionState != MqttManagerConnectionState.Disconnected) {
            userConnectionCallback();
            return;
        }

        // create a thread as the credentials provider getCredentials() call may require
        // a network call and will possibly block this connect() call
        new Thread(new Runnable() {
            @Override
            public void run() {

                signer = new AWSIotWebSocketUrlSigner("iotdata");

                final String endpoint = String.format("%s.iot.%s.%s:443", accountEndpointPrefix, region.getName(),
                        region.getDomain());
                isWebSocketClient = true;
                LOGGER.debug("MQTT broker: " + endpoint);
                try {
                    final String mqttWebSocketURL = signer.getSignedUrl(endpoint, clientCredentialsProvider.getCredentials(),
                            System.currentTimeMillis());

                    final MqttConnectOptions options = new MqttConnectOptions();

                    // Specify the URL through the server URI array.  This is checked
                    // at connect time and allows us to specify a new URL (with new
                    // SigV4 parameters) for each connect.
                    options.setServerURIs(new String[] {mqttWebSocketURL});

                    if (mqttLWT != null) {
                        options.setWill(mqttLWT.getTopic(), mqttLWT.getMessage().getBytes(),
                                mqttLWT.getQos().asInt(), false);
                    }

                    if (mqttClient == null) {
                        mqttClient = new MqttAsyncClient("wss://" + endpoint, mqttClientId,
                                new MemoryPersistence());
                    }

                    mqttConnect(options, statusCallback);

                } catch (final MqttException e) {
                    AWSIotMqttManager.this.userStatusCallback.onStatusChanged(
                        AWSIotMqttClientStatusCallback.AWSIotMqttClientStatus.ConnectionLost,
                        new AmazonClientException("An error occurred in the MQTT client.", e)
                    );
                }
            }
        }, "Mqtt Connect Thread").start();
    }

    /**
     * Connect to the MQTT service.
     *
     * @param options        MQTT connect options containing a TLS socket factory for authentication.
     * @param statusCallback callback for status updates on connection.
     */
    private void mqttConnect(MqttConnectOptions options,
            final AWSIotMqttClientStatusCallback statusCallback) {
        LOGGER.debug("ready to do mqtt connect");

        // AWS IoT does not currently support persistent sessions
        options.setCleanSession(true);
        options.setKeepAliveInterval(userKeepAlive);

        if (isMetricsEnabled()) {
            options.setUserName("?SDK=Android&Version=" + SDK_VERSION);
        }
        LOGGER.info("metrics collection is " + (isMetricsEnabled() ? "enabled" : "disabled") + ", username: " + options.getUserName());

        topicListeners.clear();
        mqttMessageQueue.clear();

        resetReconnect();
        userDisconnect = false;

        setupCallbackForMqttClient();

        try {
            connectionState = MqttManagerConnectionState.Connecting;
            userConnectionCallback();

            mqttClient.connect(options, null, new IMqttActionListener() {
                @Override
                public void onSuccess(IMqttToken asyncActionToken) {
                    LOGGER.info("onSuccess: mqtt connection is successful.");
                    connectionState = MqttManagerConnectionState.Connected;

                    lastConnackTime = getSystemTimeMs();

                    if (mqttMessageQueue.size() > 0) {
                        publishMessagesFromQueue();
                    }

                    userConnectionCallback();
                }

                @Override
                public void onFailure(IMqttToken asyncActionToken, Throwable e) {
                    LOGGER.warn("onFailure: connection failed.");
                    // Testing shows following reason codes:
                    // REASON_CODE_CLIENT_EXCEPTION = network unavailable / host unresolved
                    // REASON_CODE_CLIENT_EXCEPTION = deactivated certificate
                    // REASON_CODE_CLIENT_EXCEPTION = unknown certificate
                    // REASON_CODE_CONNECTION_LOST = no policy attached
                    // REASON_CODE_CONNECTION_LOST = bad connection policy

                    if (!userDisconnect && autoReconnect) {
                        connectionState = MqttManagerConnectionState.Reconnecting;
                        userConnectionCallback();
                        scheduleReconnect();
                    } else {
                        connectionState = MqttManagerConnectionState.Disconnected;
                        userConnectionCallback(e);
                    }
                }
            });
        } catch (final MqttException e) {
            switch (e.getReasonCode()) {
                case MqttException.REASON_CODE_CLIENT_CONNECTED:
                    connectionState = MqttManagerConnectionState.Connected;
                    userConnectionCallback();
                    break;
                case MqttException.REASON_CODE_CONNECT_IN_PROGRESS:
                    connectionState = MqttManagerConnectionState.Connecting;
                    userConnectionCallback();
                    break;
                default:
                    connectionState = MqttManagerConnectionState.Disconnected;
                    userConnectionCallback(e);
                    break;
            }
        }
    }

    /**
     * Disconnect from a mqtt client (close current MQTT session).
     *
     * @return true if disconnect finished with success.
     */
    public boolean disconnect() {
        userDisconnect = true;
        reset();
        topicListeners.clear();
        connectionState = MqttManagerConnectionState.Disconnected;
        userConnectionCallback();
        return true;
    }

    /**
     * Disconnect the MQTT client. Issues a disconnect request if the client is
     * connected.
     */
    void reset() {
        if (null != mqttClient) {
            if (mqttClient.isConnected()) {
                try {
                    mqttClient.disconnect(0);
                } catch (final MqttException e) {
                    throw new AmazonClientException("Client error when disconnecting.", e);
                }
            }
        }
    }

    /**
     * Reconnect to MQTT broker.
     * Attempts to reconnect.  If unsuccessful schedules a reconnect attempt.
     */
    void reconnectToSession() {
        // status will be ConnectionLost if user calls disconnect() during reconnect logic
        if (null != mqttClient && connectionState != MqttManagerConnectionState.Disconnected) {
            LOGGER.info("attempting to reconnect to mqtt broker");

            final MqttConnectOptions options = new MqttConnectOptions();

            options.setCleanSession(true);
            options.setKeepAliveInterval(userKeepAlive);

            if (mqttLWT != null) {
                options.setWill(mqttLWT.getTopic(), mqttLWT.getMessage().getBytes(),
                        mqttLWT.getQos().asInt(), false);
            }

            if (isWebSocketClient) {
                signer = new AWSIotWebSocketUrlSigner("iotdata");

                final String endpoint = String
                        .format("%s.iot.%s.%s:443", accountEndpointPrefix, region.getName(),
                                region.getDomain());
                try {
                    final String mqttWebSocketURL = signer
                            .getSignedUrl(endpoint, clientCredentialsProvider.getCredentials(),
                                    System.currentTimeMillis());
                    LOGGER.debug("Reconnect to mqtt broker: " + endpoint + " mqttWebSocketURL: " + mqttWebSocketURL);
                    // Specify the URL through the server URI array.  This is checked
                    // at connect time and allows us to specify a new URL (with new
                    // SigV4 parameters) for each connect.
                    options.setServerURIs(new String[]{mqttWebSocketURL});
                } catch (AmazonClientException e) {
                    LOGGER.error("Failed to get credentials. AmazonClientException: ", e);
                    //TODO: revisit how to handle exception thrown by getCredentials() properly.
                    if (scheduleReconnect()) {
                        connectionState = MqttManagerConnectionState.Reconnecting;
                    } else {
                        connectionState = MqttManagerConnectionState.Disconnected;
                    }
                    userConnectionCallback();
                }
            } else {
                options.setSocketFactory(clientSocketFactory);
            }

            setupCallbackForMqttClient();
            try {
                ++autoReconnectsAttempted;
                LOGGER.debug("mqtt reconnecting attempt " + autoReconnectsAttempted);
                mqttClient.connect(options, null, new IMqttActionListener() {
                    @Override
                    public void onSuccess(IMqttToken asyncActionToken) {
                        LOGGER.info("Reconnect successful");
                        connectionState = MqttManagerConnectionState.Connected;

                        lastConnackTime = getSystemTimeMs();

                        if (needResubscribe) {
                            resubscribeToTopics();
                        }
                        if (mqttMessageQueue.size() > 0) {
                            publishMessagesFromQueue();
                        }

                        userConnectionCallback();
                    }

                    @Override
                    public void onFailure(IMqttToken asyncActionToken, Throwable e) {
                        LOGGER.warn("Reconnect failed ");
                        if (scheduleReconnect()) {
                            connectionState = MqttManagerConnectionState.Reconnecting;
                            userConnectionCallback();
                        } else {
                            connectionState = MqttManagerConnectionState.Disconnected;
                            userConnectionCallback();
                        }
                    }
                });
            } catch (final MqttException e) {
                LOGGER.error("Exception during reconnect, exception: ", e);
                if (scheduleReconnect()) {
                    connectionState = MqttManagerConnectionState.Reconnecting;
                    userConnectionCallback();
                } else {
                    connectionState = MqttManagerConnectionState.Disconnected;
                    userConnectionCallback(e);
                }
            }
        }
    }

    /**
     * Schedule an auto-reconnect attempt using backoff logic.
     *
     * @return true if attempt was scheduled, false otherwise.
     */
    private boolean scheduleReconnect() {
        LOGGER.info("schedule Reconnect attempt " + autoReconnectsAttempted + " of " + maxAutoReconnectAttempts
            + " in " + currentReconnectRetryTime + " seconds.");
        // schedule a reconnect if unlimited or if we haven't yet hit the limit

        if (maxAutoReconnectAttempts == -1 || autoReconnectsAttempted < maxAutoReconnectAttempts) {
            //Start a separate thread to do reconnect, because connection must not occur on the main thread.
            final HandlerThread ht = new HandlerThread("Reconnect thread");
            ht.start();
            Looper looper = ht.getLooper();
            Handler handler = new Handler(looper);
            handler.postDelayed(new Runnable() {
                @Override
                public void run() {
                    LOGGER.debug("TID: " + ht.getThreadId() + " trying to reconnect to session");
                    if (mqttClient != null && !mqttClient.isConnected()) {
                        reconnectToSession();
                    }
                }
            }, MILLIS_IN_ONE_SECOND * currentReconnectRetryTime);
            currentReconnectRetryTime = Math.min(currentReconnectRetryTime * 2, maxReconnectRetryTime);
            return true;
        } else {
            LOGGER.warn("schedule reconnect returns false");
            return false;
        }
    }

    /**
     * Reset the backoff logic to the initial values.
     */
    public void resetReconnect() {
        LOGGER.info("resetting reconnect attempt and retry time");
        autoReconnectsAttempted = 0;
        currentReconnectRetryTime = minReconnectRetryTime;
    }

    /**
     * Subscribes to an MQTT topic.
     *
     * @param topic The topic to which to subscribe.
     * @param qos Quality of Service Level of the subscription.
     * @param callback Callback to be called when new message is received on
     *            this topic for this subscription.
     */
    public void subscribeToTopic(String topic, AWSIotMqttQos qos,
            AWSIotMqttNewMessageCallback callback) {

        if (topic == null || topic.isEmpty()) {
            throw new IllegalArgumentException("topic is null or empty");
        }

        if (qos == null) {
            throw new IllegalArgumentException("QoS cannot be null.");
        }

        if (null != mqttClient) {
            try {
                mqttClient.subscribe(topic, qos.asInt());
            } catch (final MqttException e) {
                throw new AmazonClientException("Client error when subscribing.", e);
            }
            final AWSIotMqttTopic topicModel = new AWSIotMqttTopic(topic, qos, callback);
            topicListeners.put(topic, topicModel);
        }
    }

    /**
     * Unsubscribe from an MQTT topic.
     *
     * @param topic topic from which to unsubscribe.
     */
    public void unsubscribeTopic(String topic) {

        if (topic == null || topic.isEmpty()) {
            throw new IllegalArgumentException("topic is null or empty");
        }

        if (mqttClient != null) {
            try {
                mqttClient.unsubscribe(topic);
            } catch (final MqttException e) {
                throw new AmazonClientException("Client error while unsubscribing.", e);
            }
            topicListeners.remove(topic);
        }
    }

    /**
     * Resubscribe to previously subscribed topics on reconnecting.
     */
    void resubscribeToTopics() {
        LOGGER.info("Auto-resubscribe is enabled. Resubscribing to previous topics.");
        for (final AWSIotMqttTopic topic : topicListeners.values()) {
            if (mqttClient != null) {
                try {
                    mqttClient.subscribe(topic.getTopic(), topic.getQos().asInt());
                } catch (final MqttException e) {
                    LOGGER.error("Error while resubscribing to previously subscribed toipcs.", e);
                }
            }
        }
    }

    /**
     * Send a message to an MQTT topic.
     *
     * @param str The message payload to be sent (as a String).
     * @param topic The topic on which to publish.
     * @param qos The quality of service requested for this message.
     */
    public void publishString(String str, String topic, AWSIotMqttQos qos) {

        if (str == null) {
            throw new IllegalArgumentException("publish string is null");
        }

        if (topic == null || topic.isEmpty()) {
            throw new IllegalArgumentException("topic is null or empty");
        }

        if (qos == null) {
            throw new IllegalArgumentException("QoS cannot be null");
        }

        publishData(str.getBytes(StringUtils.UTF8), topic, qos);
    }

    /**
     * Send a message to an MQTT topic.
     *
     * @param str The message payload to be sent (as a String).
     * @param topic The topic on which to publish.
     * @param qos The quality of service requested for this message.
     * @param cb Callback for message status.
     * @param userData User defined data which will be passed back to the user when the
     *                 callback is invoked.
     */
    public void publishString(String str, String topic, AWSIotMqttQos qos,
            AWSIotMqttMessageDeliveryCallback cb, Object userData) {

        if (str == null) {
            throw new IllegalArgumentException("publish string is null");
        }

        if (topic == null || topic.isEmpty()) {
            throw new IllegalArgumentException("topic is null or empty");
        }

        if (qos == null) {
            throw new IllegalArgumentException("QoS cannot be null");
        }

        publishData(str.getBytes(StringUtils.UTF8), topic, qos, cb, userData);
    }

    /**
     * Publish data to an MQTT topic.
     *
     * @param data The message payload to be sent as a byte array.
     * @param topic The topic on which to publish.
     * @param qos The quality of service requested for this message.
     */
    public void publishData(byte[] data, String topic, AWSIotMqttQos qos) {

        publishData(data, topic, qos, null, null);
    }

    /**
     * Publish data to an MQTT topic.
     *
     * @param data The message payload to be sent as a byte array.
     * @param topic The topic on which to publish.
     * @param qos The quality of service requested for this message.
     * @param callback Callback for message status.
     * @param userData User defined data which will be passed back to the user when the
     *                 callback is invoked.
     */
    public void publishData(byte[] data, String topic, AWSIotMqttQos qos,
            AWSIotMqttMessageDeliveryCallback callback, Object userData) {

        if (topic == null || topic.isEmpty()) {
            throw new IllegalArgumentException("topic is null or empty");
        }

        if (data == null) {
            throw new IllegalArgumentException("data is null");
        }

        if (qos == null) {
            throw new IllegalArgumentException("QoS cannot be null");
        }

        final PublishMessageUserData publishMessageUserData = new PublishMessageUserData(callback, userData);

        if (connectionState == MqttManagerConnectionState.Connected) {
            if (mqttMessageQueue.isEmpty()) {
                try {
                    mqttClient.publish(topic, data, qos.asInt(), false, publishMessageUserData, null);
                } catch (final MqttException e) {
                    if (callback != null) {
                        userPublishCallback(callback,
                                AWSIotMqttMessageDeliveryCallback.MessageDeliveryStatus.Fail,
                                userData);
                    } else {
                        // throw an exception on publish error if the user did not set a callback
                        throw new AmazonClientException("Client error while publishing.", e);
                    }
                }
            } else {
                // if the queue has messages we're making the assumption that offline queueing is enabled
                if (!putMessageInQueue(data, topic, qos, publishMessageUserData)) {
                    // queue is full (and set to hold onto the oldest messages)
                    userPublishCallback(callback,
                            AWSIotMqttMessageDeliveryCallback.MessageDeliveryStatus.Fail,
                            userData);
                }
            }
        } else if (connectionState == MqttManagerConnectionState.Reconnecting) {
            if (offlinePublishQueueEnabled) {
                if (!putMessageInQueue(data, topic, qos, publishMessageUserData)) {
                    // queue is full (and set to hold onto the oldest messages)
                    userPublishCallback(callback,
                            AWSIotMqttMessageDeliveryCallback.MessageDeliveryStatus.Fail,
                            userData);
                }
            }
        } else {
            throw new AmazonClientException("Client is disconnected or not yet connected.");
        }
    }

    /**
     * Add a message to the publishing queue. A publish call adds to the queue
     * if the client is unable to publish (offline).
     * Behavior on a full queue is defined by fullQueueKeepsOldest.  If this is true
     * we keep the oldest values so we skip adding on a full queue.  If this is false
     * we want the queue to always have the latest values so pop the first element out
     * and append.
     *
     * @param data  byte array of message payload.
     * @param topic message topic.
     * @param qos   The quality of service requested for this message.
     * @param publishMessageUserData The user supplied data for this message including a
     *                               callback and context.
     * @return True if message is enqueued, false if queue is full and queue is set to skip on full.
     */
    boolean putMessageInQueue(byte[] data, String topic, AWSIotMqttQos qos,
            PublishMessageUserData publishMessageUserData) {
        final AWSIotMqttQueueMessage message = new AWSIotMqttQueueMessage(topic, data, qos, publishMessageUserData);

        if (mqttMessageQueue.size() >= offlinePublishQueueBound) {
            if (fullQueueKeepsOldest) {
                return false;
            } else {
                mqttMessageQueue.remove(0);
            }
        }

        mqttMessageQueue.add(message);
        return true;
    }

    /**
     * Publish messages from the message queue.
     * Called to handle publishing messages accumulated in the message queue when the client was unable to publish.
     */
    void publishMessagesFromQueue() {
        if (connectionState == MqttManagerConnectionState.Connected && mqttMessageQueue != null
                && !mqttMessageQueue.isEmpty()) {
            final AWSIotMqttQueueMessage message = mqttMessageQueue.remove(0);
            if (message != null) {
                try {
                    if (message.getUserData() != null && message.getUserData().getUserCallback() != null) {
                        // this queued message has a callback, publish passing the user data
                        mqttClient
                                .publish(message.getTopic(), message.getMessage(), message.getQos()
                                        .asInt(), false, message.getUserData(), null);
                    } else {
                        // this queued message does not have a callback
                        mqttClient
                                .publish(message.getTopic(), message.getMessage(), message.getQos()
                                        .asInt(), false);
                    }
                } catch (final MqttException e) {
                    // Call this message a failure.  It is possible that this is due to a
                    // connection issue (we are in this path because the connection dropped),
                    // however there are also exceptions inherent to the message (valid topic),
                    // such that publishing this message would never succeed.  It is safer to
                    // remove the message from the queue and notify failure than to block
                    // the queue indefinitely.
                    userPublishCallback(message.getUserData().getUserCallback(),
                            AWSIotMqttMessageDeliveryCallback.MessageDeliveryStatus.Fail,
                            message.getUserData().getUserData());
                }
            }

            (new Handler(Looper.getMainLooper())).postDelayed(new Runnable() {
                @Override
                public void run() {
                    if (!mqttMessageQueue.isEmpty()) {
                        if (connectionState == MqttManagerConnectionState.Connected) {
                            publishMessagesFromQueue();
                        }
                    }
                }
            }, drainingInterval);
        }
    }

    /**
     * Setup the MQTT client calbacks. The Paho MQTT client exposes callbacks
     * for connection status, publish status and incoming messages. The Android
     * MQTT client uses the single incoming message callback to map to per-topic
     * callbacks.
     */
    void setupCallbackForMqttClient() {
        LOGGER.debug("Setting up Callback for MqttClient");
        mqttClient.setCallback(new MqttCallback() {
            @Override
            public void connectionLost(Throwable cause) {
                LOGGER.warn("connection is Lost");
                if (!userDisconnect && autoReconnect) {
                    connectionState = MqttManagerConnectionState.Reconnecting;
                    userConnectionCallback();

                    // If we have been connected longer than the connectionStabilityTime then
                    // restart the reconnect logic from minimum value before scheduling reconnect.
                    if ((lastConnackTime + (connectionStabilityTime * MILLIS_IN_ONE_SECOND)) < getSystemTimeMs()) {
                        resetReconnect();
                    }
                    scheduleReconnect();
                } else {
                    connectionState = MqttManagerConnectionState.Disconnected;
                    userConnectionCallback(cause);
                }
            }

            @Override
            public void messageArrived(String topic, MqttMessage mqttMessage) throws Exception {
                LOGGER.info("message arrived on topic: " + topic);
                final byte[] data = mqttMessage.getPayload();

                for (final String topicKey : topicListeners.keySet()) {
                    if (isTopicMatch(topicKey, topic)) {
                        final AWSIotMqttTopic topicModel = topicListeners.get(topicKey);
                        if (topicModel != null) {
                            if (topicModel.getCallback() != null) {
                                topicModel.getCallback().onMessageArrived(topic, data);
                            }
                        }
                    }
                }
            }

            @Override
            public void deliveryComplete(IMqttDeliveryToken token) {
                LOGGER.info("delivery is complete");
                if (token != null) {
                    final Object o = token.getUserContext();
                    if (o instanceof PublishMessageUserData) {
                        final PublishMessageUserData pmud = (PublishMessageUserData) o;
                        userPublishCallback(pmud.getUserCallback(),
                                AWSIotMqttMessageDeliveryCallback.MessageDeliveryStatus.Success,
                                pmud.getUserData());
                    }
                }
            }
        });
    }

    /**
     * Is the MQTT client ready to publish messages? (Created and connected).
     *
     * @return true equals ready to publish, false equals offline.
     */
    boolean isReadyToPublish() {
        return mqttClient != null && mqttClient.isConnected();
    }

    /**
     * Wrapper method to notify user if they have specified a callback.
     * Maps internal state to user connection statuses.
     */
    void userConnectionCallback() {
        userConnectionCallback(null);
    }

    /**
     * Wrapper method to notify user if they have specified a callback.
     * Maps internal state to user connection statuses.
     * @param t a Throwable that may have originated from the status change.
     */
    void userConnectionCallback(Throwable t) {
        if (userStatusCallback != null) {
            switch (connectionState) {
                case Connected:
                    userStatusCallback.onStatusChanged(
                            AWSIotMqttClientStatusCallback.AWSIotMqttClientStatus.Connected, t);
                    break;
                case Connecting:
                    userStatusCallback.onStatusChanged(
                            AWSIotMqttClientStatusCallback.AWSIotMqttClientStatus.Connecting, t);
                    break;
                case Reconnecting:
                    userStatusCallback.onStatusChanged(
                            AWSIotMqttClientStatusCallback.AWSIotMqttClientStatus.Reconnecting, t);
                    break;
                case Disconnected:
                    userStatusCallback.onStatusChanged(
                            AWSIotMqttClientStatusCallback.AWSIotMqttClientStatus.ConnectionLost, t);
                    break;
                default:
                    throw new IllegalStateException("Unknown connection state.");
            }
        }
    }

    /**
     * Convenience wrapper method to notify user if they have specified a callback.
     * @param cb - callback to be invoked.
     * @param status - message status to pass in the callback.
     * @param userData User defined data to be passed to the user in the callback.
     */
    void userPublishCallback(AWSIotMqttMessageDeliveryCallback cb,
            AWSIotMqttMessageDeliveryCallback.MessageDeliveryStatus status,
            Object userData) {
        if (cb != null) {
            cb.statusChanged(status, userData);
        }
    }

    /**
     * Does the topic match the topic filter?
     *
     * @param topicFilter MQTT topic filter (subscriptions, including
     *            wildcards).
     * @param topic - the aboslute topic (no wildcards) on which a message was
     *            published.
     * @return true if the topic matches the filter, false otherwise.
     */
    static boolean isTopicMatch(String topicFilter, String topic) {
        final String[] topicFilterTokens = topicFilter.split("/");
        final String[] topicTokens = topic.split("/");

        if (topicFilterTokens.length > topicTokens.length) {
            return false;
        }

        for (int i = 0; i < topicFilterTokens.length; i++) {
            final String topicFilterToken = topicFilterTokens[i];
            final String topicToken = topicTokens[i];

            // we're equal up to this point, the # matches all that is left
            if (("#").equals(topicFilterToken)) {
                return true;
            }

            // if the filter has a +, go to the next token
            // if the filter token matches the topic token, go to the next token
            // if neither are true then we've discovered a mismatch
            if (!("+").equals(topicFilterToken) && !topicFilterToken.equals(topicToken)) {
                return false;
            }
        }

        // if we're here the strings matched token-for-token (including any
        // '+'s)
        // and we have reached the end of the topic filter
        // we have a match unless there are more tokens left in the topic
        // if we have filter 1/2/3 then:
        // 1/2/3 matches
        // 1/2/3/4 does not match
        //
        // if we have filter 1/2/+ then:
        // 1/2/3 matches
        // 1/2/3/4 does not match
        //
        // we already know the filter can't be longer than the topic (from
        // above)
        return (topicFilterTokens.length == topicTokens.length);
    }
}<|MERGE_RESOLUTION|>--- conflicted
+++ resolved
@@ -301,8 +301,6 @@
 
     /**
      * Set the maximum reconnects attempted automatically before quitting.
-<<<<<<< HEAD
-=======
      *
      * @param attempts number of reconnects attempted automatically. Retry forever =
      *                 -1.
@@ -316,27 +314,10 @@
 
     /**
      * Set the maximum reconnects attempted automatically before quitting.
->>>>>>> 1dc12c0b
      *
      * @param attempts number of reconnects attempted automatically. Retry
      *            forever = -1.
-     *
-     * @deprecated This method contains a spelling mistake. Recommended to use {@link #setMaxAutoReconnectAttempts(int)}.
-     */
-<<<<<<< HEAD
-    @Deprecated
-    public void setMaxAutoReconnectAttepts(int attempts) {
-        setMaxAutoReconnectAttempts(attempts);
-    }
-
-    /**
-     * Set the maximum reconnects attempted automatically before quitting.
-     *
-     * @param attempts number of reconnects attempted automatically. Retry
-     *            forever = -1.
-     */
-=======
->>>>>>> 1dc12c0b
+     */
     public void setMaxAutoReconnectAttempts(int attempts) {
         if (attempts <= 0 && attempts != -1) {
             throw new IllegalArgumentException("Max reconnection attempts must be postive or -1");
