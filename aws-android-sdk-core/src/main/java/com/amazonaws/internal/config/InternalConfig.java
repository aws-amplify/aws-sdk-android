/*
 * Copyright 2010-2019 Amazon.com, Inc. or its affiliates. All Rights Reserved.
 *
 * Licensed under the Apache License, Version 2.0 (the "License").
 * You may not use this file except in compliance with the License.
 * A copy of the License is located at
 *
 *  http://aws.amazon.com/apache2.0
 *
 * or in the "license" file accompanying this file. This file is distributed
 * on an "AS IS" BASIS, WITHOUT WARRANTIES OR CONDITIONS OF ANY KIND, either
 * express or implied. See the License for the specific language governing
 * permissions and limitations under the License.
 */

package com.amazonaws.internal.config;

import com.amazonaws.regions.Regions;

import com.amazonaws.logging.Log;
import com.amazonaws.logging.LogFactory;

import java.util.ArrayList;
import java.util.Collections;
import java.util.HashMap;
import java.util.List;
import java.util.Map;

/**
 * Internal configuration for the AWS Android SDK.
 */
public class InternalConfig {
    private static final Log log = LogFactory.getLog(InternalConfig.class);
    private static final String SERVICE_REGION_DELIMITOR = "/";

    private final SignerConfig defaultSignerConfig;
    private final Map<String, SignerConfig> serviceRegionSigners;
    private final Map<String, SignerConfig> regionSigners;
    private final Map<String, SignerConfig> serviceSigners;
    private final Map<String, HttpClientConfig> httpClients;
    private final List<HostRegexToRegionMapping> hostRegexToRegionMappings;

    InternalConfig() {
        defaultSignerConfig = getDefaultSigner();
        regionSigners = getDefaultRegionSigners();
        serviceSigners = getDefaultServiceSigners();
        serviceRegionSigners = getDefaultServiceRegionSigners();
        httpClients = getDefaultHttpClients();
        hostRegexToRegionMappings = getDefaultHostRegexToRegionMappings();
    }

    /**
     * Returns the signer configuration for the specified service, not specific
     * to any region.
     */
    public SignerConfig getSignerConfig(String serviceName) {
        return getSignerConfig(serviceName, null);
    }

    /**
     * Returns the http client configuration for the http client name.
     */
    public HttpClientConfig getHttpClientConfig(String httpClientName) {
        return httpClients.get(httpClientName);
    }

    /**
     * Returns the signer configuration for the specified service name and an
     * optional region name.
     *
     * @param serviceName must not be null
     * @param regionName similar to the region name in {@link Regions}; can be
     *            null.
     * @return the signer
     */
    public SignerConfig getSignerConfig(String serviceName, String regionName) {
        if (serviceName == null) {
            throw new IllegalArgumentException();
        }
        SignerConfig signerConfig = null;
        if (regionName != null) {
            // Service+Region signer config has the highest precedence
            final String key = serviceName + SERVICE_REGION_DELIMITOR + regionName;
            signerConfig = serviceRegionSigners.get(key);
            if (signerConfig != null) {
                return signerConfig;
            }
            // Region signer config has the 2nd highest precedence
            signerConfig = regionSigners.get(regionName);
            if (signerConfig != null) {
                return signerConfig;
            }
        }
        // Service signer config has the 3rd highest precedence
        signerConfig = serviceSigners.get(serviceName);
        // Fall back to the default
        return signerConfig == null ? defaultSignerConfig : signerConfig;
    }

    /**
     * @return all the host-name-regex to region-name mappings.
     */
    public List<HostRegexToRegionMapping> getHostRegexToRegionMappings() {
        return Collections.unmodifiableList(hostRegexToRegionMappings);
    }

    private static Map<String, HttpClientConfig> getDefaultHttpClients() {
        // map from service client name to sigv4 service name
        final Map<String, HttpClientConfig> ret = new HashMap<String, HttpClientConfig>();
        ret.put("AmazonCloudWatchClient", new HttpClientConfig("monitoring"));
        ret.put("AmazonCloudWatchLogsClient", new HttpClientConfig("logs"));
        ret.put("AmazonSimpleDBClient", new HttpClientConfig("sdb"));
        ret.put("AmazonSimpleEmailServiceClient", new HttpClientConfig("email"));
        ret.put("AWSSecurityTokenServiceClient", new HttpClientConfig("sts"));
        ret.put("AmazonCognitoIdentityClient", new HttpClientConfig("cognito-identity"));
        ret.put("AmazonCognitoIdentityProviderClient", new HttpClientConfig("cognito-idp"));
        ret.put("AmazonCognitoSyncClient", new HttpClientConfig("cognito-sync"));
        ret.put("AmazonKinesisFirehoseClient", new HttpClientConfig("firehose"));
        ret.put("AWSIotClient", new HttpClientConfig("execute-api"));
        ret.put("AmazonLexRuntimeClient", new HttpClientConfig("runtime.lex"));
        ret.put("AmazonPinpointClient", new HttpClientConfig("mobiletargeting"));
        ret.put("AmazonPinpointAnalyticsClient", new HttpClientConfig("mobileanalytics"));
        ret.put("AmazonTranscribeClient", new HttpClientConfig("transcribe"));
        ret.put("AmazonTranslateClient", new HttpClientConfig("translate"));
        ret.put("AmazonComprehendClient", new HttpClientConfig("comprehend"));
        ret.put("AWSKinesisVideoArchivedMediaClient", new HttpClientConfig("kinesisvideo"));
<<<<<<< HEAD
        ret.put("AmazonTextractClient", new HttpClientConfig("textract"));
=======
        //signer uses the servicename 'sagemaker' for Sagemaker Runtime
        ret.put("AmazonSageMakerRuntimeClient", new HttpClientConfig("sagemaker"));
>>>>>>> c098e1e9
        return ret;
    }

    private static Map<String, SignerConfig> getDefaultRegionSigners() {
        // map from region name to signer type
        final Map<String, SignerConfig> ret = new HashMap<String, SignerConfig>();
        ret.put("eu-central-1", new SignerConfig("AWS4SignerType"));
        ret.put("cn-north-1", new SignerConfig("AWS4SignerType"));
        return ret;
    }

    private static Map<String, SignerConfig> getDefaultServiceRegionSigners() {
        // map from "<service>/<region>" to signer type
        final Map<String, SignerConfig> ret = new HashMap<String, SignerConfig>();
        ret.put("s3/eu-central-1", new SignerConfig("AWSS3V4SignerType"));
        ret.put("s3/cn-north-1", new SignerConfig("AWSS3V4SignerType"));
        ret.put("s3/us-east-2", new SignerConfig("AWSS3V4SignerType"));
        ret.put("s3/ca-central-1", new SignerConfig("AWSS3V4SignerType"));
        ret.put("s3/ap-south-1", new SignerConfig("AWSS3V4SignerType"));
        ret.put("s3/ap-northeast-2", new SignerConfig("AWSS3V4SignerType"));
        ret.put("s3/eu-west-2", new SignerConfig("AWSS3V4SignerType"));
        return ret;
    }

    private static Map<String, SignerConfig> getDefaultServiceSigners() {
        // map from abbreviated service name to signer type
        final Map<String, SignerConfig> ret = new HashMap<String, SignerConfig>();
        ret.put("ec2", new SignerConfig("QueryStringSignerType"));
        ret.put("email", new SignerConfig("AWS3SignerType"));
        ret.put("s3", new SignerConfig("S3SignerType"));
        ret.put("sdb", new SignerConfig("QueryStringSignerType"));
        ret.put("runtime.lex", new SignerConfig("AmazonLexV4Signer"));
        ret.put("polly", new SignerConfig("AmazonPollyCustomPresigner"));
        return ret;
    }

    private static SignerConfig getDefaultSigner() {
        return new SignerConfig("AWS4SignerType");
    }

    private static List<HostRegexToRegionMapping> getDefaultHostRegexToRegionMappings() {
        final List<HostRegexToRegionMapping> ret = new ArrayList<HostRegexToRegionMapping>();
        ret.add(new HostRegexToRegionMapping("(.+\\.)?s3\\.amazonaws\\.com", "us-east-1"));
        ret.add(new HostRegexToRegionMapping("(.+\\.)?s3-external-1\\.amazonaws\\.com", "us-east-1"));
        ret.add(new HostRegexToRegionMapping("(.+\\.)?s3-fips-us-gov-west-1\\.amazonaws\\.com",
                "us-gov-west-1"));
        return ret;
    }

    // For debugging purposes
    void dump() {
        final StringBuilder sb = new StringBuilder().append("defaultSignerConfig: ")
                .append(defaultSignerConfig).append("\n")
                .append("serviceRegionSigners: ").append(serviceRegionSigners)
                .append("\n").append("regionSigners: ").append(regionSigners)
                .append("\n").append("serviceSigners: ").append(serviceSigners)
                .append("\n").append("hostRegexToRegionMappings: ")
                .append(hostRegexToRegionMappings);
        log.debug(sb.toString());
    }

    public static class Factory {
        private static final InternalConfig SINGELTON;
        static {
            InternalConfig config = null;
            try {
                config = new InternalConfig();
            } catch (final RuntimeException ex) {
                throw ex;
            } catch (final Exception ex) {
                throw new IllegalStateException(
                        "Fatal: Failed to load the internal config for AWS Android SDK",
                        ex);
            }
            SINGELTON = config;
        }

        /**
         * Returns a non-null and immutable instance of the AWS SDK internal
         * configuration.
         */
        public static InternalConfig getInternalConfig() {
            return SINGELTON;
        }
    }
}<|MERGE_RESOLUTION|>--- conflicted
+++ resolved
@@ -124,12 +124,9 @@
         ret.put("AmazonTranslateClient", new HttpClientConfig("translate"));
         ret.put("AmazonComprehendClient", new HttpClientConfig("comprehend"));
         ret.put("AWSKinesisVideoArchivedMediaClient", new HttpClientConfig("kinesisvideo"));
-<<<<<<< HEAD
-        ret.put("AmazonTextractClient", new HttpClientConfig("textract"));
-=======
         //signer uses the servicename 'sagemaker' for Sagemaker Runtime
         ret.put("AmazonSageMakerRuntimeClient", new HttpClientConfig("sagemaker"));
->>>>>>> c098e1e9
+        ret.put("AmazonTextractClient", new HttpClientConfig("textract"));
         return ret;
     }
 
