apply plugin: 'com.android.library'

android {
    compileSdkVersion 28
    useLibrary 'org.apache.http.legacy'

    defaultConfig {
        minSdkVersion 15
        targetSdkVersion 28
        versionCode 1
        versionName '1.0'
<<<<<<< HEAD
        testInstrumentationRunner 'android.support.test.runner.AndroidJUnitRunner'
=======
        testInstrumentationRunner 'androidx.test.runner.AndroidJUnitRunner'
    }
>>>>>>> 9c40f1b2

        consumerProguardFiles 'consumer-proguard-rules.pro'
    }

    lintOptions {
        warning 'NewApi' // Guarding issues in KeyValueStore
    }
}

dependencies {
    api 'com.google.code.gson:gson:2.2.4'
    implementation 'com.fasterxml.jackson.core:jackson-core:2.1.1'

    testImplementation 'joda-time:joda-time:2.0'
    testImplementation 'junit:junit:4.12'
    testImplementation 'org.apache.commons:commons-io:1.3.2'
    testImplementation 'org.easymock:easymock:3.1'
    testImplementation 'org.robolectric:robolectric:3.8'
    testImplementation 'xerces:xercesImpl:2.12.0'
    testRuntimeOnly 'org.apache.httpcomponents:httpclient:4.5.12'
}
<|MERGE_RESOLUTION|>--- conflicted
+++ resolved
@@ -9,12 +9,7 @@
         targetSdkVersion 28
         versionCode 1
         versionName '1.0'
-<<<<<<< HEAD
-        testInstrumentationRunner 'android.support.test.runner.AndroidJUnitRunner'
-=======
         testInstrumentationRunner 'androidx.test.runner.AndroidJUnitRunner'
-    }
->>>>>>> 9c40f1b2
 
         consumerProguardFiles 'consumer-proguard-rules.pro'
     }
