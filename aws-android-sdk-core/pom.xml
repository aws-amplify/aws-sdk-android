<?xml version="1.0"?>
<project xmlns="http://maven.apache.org/POM/4.0.0" xmlns:xsi="http://www.w3.org/2001/XMLSchema-instance" xsi:schemaLocation="http://maven.apache.org/POM/4.0.0 http://maven.apache.org/maven-v4_0_0.xsd">
  <modelVersion>4.0.0</modelVersion>
  <groupId>com.amazonaws</groupId>
  <artifactId>aws-android-sdk-core</artifactId>
  <packaging>aar</packaging>
  <name>AWS SDK for Android - Core Runtime</name>
  <description>The AWS SDK for Android - Core module holds the classes that is used by the individual service clients to interact with Amazon Web Services. Users need to depend on aws-java-sdk artifact for accessing individual client classes.</description>
  <url>http://aws.amazon.com/sdkforandroid</url>
  <parent>
    <groupId>com.amazonaws</groupId>
    <artifactId>aws-android-sdk-pom</artifactId>
    <version>2.16.13</version>
  </parent>
  <dependencies>
    <dependency>
      <groupId>com.google.code.gson</groupId>
      <artifactId>gson</artifactId>
      <version>2.8.6</version>
    </dependency>
    <dependency>
      <groupId>androidx.annotation</groupId>
      <artifactId>annotation</artifactId>
      <version>1.1.0</version>
    </dependency>
    <dependency>
<<<<<<< HEAD
      <groupId>com.fasterxml.jackson.core</groupId>
      <artifactId>jackson-core</artifactId>
      <version>2.11.0</version>
    </dependency>
    <dependency>
      <groupId>commons-logging</groupId>
      <artifactId>commons-logging</artifactId>
      <version>1.2</version>
      <scope>provided</scope>
    </dependency>
    <dependency>
=======
>>>>>>> 9e43f1e9
      <groupId>joda-time</groupId>
      <artifactId>joda-time</artifactId>
      <version>2.8.1</version>
      <scope>test</scope>
    </dependency>
    <dependency>
      <groupId>junit</groupId>
      <artifactId>junit</artifactId>
      <version>4.13</version>
      <scope>test</scope>
    </dependency>
    <dependency>
      <groupId>org.apache.commons</groupId>
      <artifactId>commons-io</artifactId>
      <version>1.3.2</version>
      <scope>test</scope>
    </dependency>
    <dependency>
      <groupId>org.easymock</groupId>
      <artifactId>easymock</artifactId>
      <version>3.1</version>
      <scope>test</scope>
    </dependency>
    <dependency>
      <groupId>org.robolectric</groupId>
      <artifactId>robolectric</artifactId>
      <version>4.3.1</version>
      <scope>test</scope>
    </dependency>
    <dependency>
      <groupId>xerces</groupId>
      <artifactId>xercesImpl</artifactId>
      <version>2.12.0</version>
      <scope>test</scope>
    </dependency>
    <dependency>
      <groupId>org.apache.httpcomponents</groupId>
      <artifactId>httpclient</artifactId>
      <version>4.5.12</version>
      <scope>test</scope>
    </dependency>
  </dependencies>
  <build>
    <plugins>
      <plugin>
        <groupId>com.simpligility.maven.plugins</groupId>
        <artifactId>android-maven-plugin</artifactId>
        <version>4.5.0</version>
        <extensions>true</extensions>
        <configuration>
          <sdk>
            <platform>${env.ANDROID_PLATFORM}</platform>
            <buildTools>${env.ANDROID_BUILDTOOL_VERSION}</buildTools>
          </sdk>
        </configuration>
      </plugin>
      <plugin>
        <groupId>org.apache.maven.plugins</groupId>
        <artifactId>maven-compiler-plugin</artifactId>
      </plugin>
      <plugin>
        <groupId>org.apache.maven.plugins</groupId>
        <artifactId>maven-javadoc-plugin</artifactId>
      </plugin>
    </plugins>
  </build>
</project><|MERGE_RESOLUTION|>--- conflicted
+++ resolved
@@ -24,20 +24,12 @@
       <version>1.1.0</version>
     </dependency>
     <dependency>
-<<<<<<< HEAD
-      <groupId>com.fasterxml.jackson.core</groupId>
-      <artifactId>jackson-core</artifactId>
-      <version>2.11.0</version>
-    </dependency>
-    <dependency>
       <groupId>commons-logging</groupId>
       <artifactId>commons-logging</artifactId>
       <version>1.2</version>
       <scope>provided</scope>
     </dependency>
     <dependency>
-=======
->>>>>>> 9e43f1e9
       <groupId>joda-time</groupId>
       <artifactId>joda-time</artifactId>
       <version>2.8.1</version>
