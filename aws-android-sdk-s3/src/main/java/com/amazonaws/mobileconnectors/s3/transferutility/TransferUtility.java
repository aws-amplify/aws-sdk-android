--- conflicted
+++ resolved
@@ -214,13 +214,8 @@
      * @return A TransferObserver used to track upload progress and state
      */
     public TransferObserver upload(String bucket, String key, File file, ObjectMetadata metadata,
-<<<<<<< HEAD
-                                   CannedAccessControlList cannedAcl) {
-        if (file == null || file.isDirectory()) {
-=======
             CannedAccessControlList cannedAcl) {
         if (file == null || file.isDirectory() || !file.exists()) {
->>>>>>> ac950c93
             throw new IllegalArgumentException("Invalid file: " + file);
         }
         int recordId = 0;
@@ -441,17 +436,19 @@
      * @param action action to perform
      * @param id id of the transfer
      */
-<<<<<<< HEAD
     private void sendIntent(String action, int id) {
-        sendIntent(action, id, NetworkInfoReceiver.DEFAULT_CONNECTION_CHECK_TYPE);
-    }
-
-    private void sendIntent(String action, int id, NetworkInfoReceiver.Type networkCheckType) {
-        String s3Key = UUID.randomUUID().toString();
-=======
-    private synchronized void sendIntent(String action, int id) {
+        sendIntent(action, id, transferConfiguration.getConnectionCheckType());
+    }
+
+    /**
+     * Send an intent to {@link TransferService}
+     *
+     * @param action action to perform
+     * @param id id of the transfer
+     * @param networkCheckType Type of allowed network connection
+     */
+    private synchronized void sendIntent(final String action, final int id, final NetworkInfoReceiver.Type networkCheckType) {
         final String s3Key = UUID.randomUUID().toString();
->>>>>>> ac950c93
         S3ClientReference.put(s3Key, s3);
         final Intent intent = new Intent(appContext, TransferService.class);
         intent.setAction(action);
