--- conflicted
+++ resolved
@@ -434,18 +434,9 @@
     /**
      * Queries all the records which have the given type and states.
      *
-<<<<<<< HEAD
-     * @param projections The list of columns to be projected
-     * @param type The type of Transfer
-     * @param String[] The list of Transfer States whose Transfer Records are
-     *            required.
-     * @return A Cursor pointing to records in the database in any of the given
-     *         states.
-=======
      * @param type   The type of Transfer
      * @param states The list of Transfer States whose Transfer Records are required.
      * @return A Cursor pointing to records in the database in any of the given states.
->>>>>>> dede9ff4
      */
     public Cursor queryTransfersWithTypeAndStates(TransferType type,
             TransferState[] states) {
