/*
 * Copyright 2010-2019 Amazon.com, Inc. or its affiliates. All Rights Reserved.
 *
 * Licensed under the Apache License, Version 2.0 (the "License").
 * You may not use this file except in compliance with the License.
 * A copy of the License is located at
 *
 *  http://aws.amazon.com/apache2.0
 *
 * or in the "license" file accompanying this file. This file is distributed
 * on an "AS IS" BASIS, WITHOUT WARRANTIES OR CONDITIONS OF ANY KIND, either
 * express or implied. See the License for the specific language governing
 * permissions and limitations under the License.
 */

package com.amazonaws.services.comprehend;

import com.amazonaws.services.comprehend.model.*;
import com.amazonaws.testutils.AWSTestBase;

import java.io.IOException;
import java.util.ArrayList;

import org.junit.Before;
import org.junit.Test;

import static org.junit.Assert.*;

public class ComprehendIntegrationTest extends AWSTestBase {

    /** The Comprehend client for all tests to use */
    protected static AmazonComprehendClient comprehendClient;

<<<<<<< HEAD
=======
    /// This sentence is expected to by English and have a positive sentiment.
>>>>>>> e9430fa7
    private static final String ENGLISH_TEXT = "Sun sometimes shines in Seattle!!";

    private static final String SPANISH_TEXT = "Sun a veces brilla en Seattle";

    /**
     * Loads the AWS account info for the integration tests and creates a Comprehend
     * client for tests to use.
     */
    @Before
    public void setUp() throws IOException {
        setUpCredentials();
        comprehendClient = new AmazonComprehendClient(credentials);
    }

    @Test
    public void testDetectDominantLanguageEnglish() {
        DetectDominantLanguageRequest detectDominantLanguageRequest = new DetectDominantLanguageRequest()
                .withText(ENGLISH_TEXT);
        DetectDominantLanguageResult detectDominantLanguageResult = comprehendClient
                .detectDominantLanguage(detectDominantLanguageRequest);
        assertNotNull(detectDominantLanguageResult);
        assertNotNull(detectDominantLanguageResult.getLanguages());
        System.out.println(detectDominantLanguageResult.getLanguages());
        assertEquals("en", detectDominantLanguageResult.getLanguages().get(0).getLanguageCode());
    }

    @Test
    public void testDetectDominantLanguageSpanish() {
        final String text = "Sun a veces brilla en Seattle";
        DetectDominantLanguageRequest detectDominantLanguageRequest = new DetectDominantLanguageRequest()
                .withText(SPANISH_TEXT);
        DetectDominantLanguageResult detectDominantLanguageResult = comprehendClient
                .detectDominantLanguage(detectDominantLanguageRequest);
        assertNotNull(detectDominantLanguageResult);
        assertNotNull(detectDominantLanguageResult.getLanguages());
        System.out.println(detectDominantLanguageResult.getLanguages());
        assertEquals("es", detectDominantLanguageResult.getLanguages().get(0).getLanguageCode());
    }

    @Test
    public void testDetectNamedEntities() {
        DetectEntitiesRequest detectEntitiesRequest = new DetectEntitiesRequest()
            .withText(ENGLISH_TEXT)
            .withLanguageCode("en");
        DetectEntitiesResult detectEntitiesResult = comprehendClient.detectEntities(detectEntitiesRequest);
        assertNotNull(detectEntitiesResult.getEntities());
        System.out.println(detectEntitiesResult.getEntities());
        assertEquals("Seattle", detectEntitiesResult.getEntities().get(0).getText());
    }

    @Test
    public void testDetectKeyPhrases() {
        DetectKeyPhrasesRequest detectKeyPhrasesRequest = new DetectKeyPhrasesRequest()
            .withText(ENGLISH_TEXT)
            .withLanguageCode("en");
        DetectKeyPhrasesResult detectKeyPhrasesResult = comprehendClient.detectKeyPhrases(detectKeyPhrasesRequest);
        assertNotNull(detectKeyPhrasesResult);
        System.out.println(detectKeyPhrasesResult);
        assertNotNull(detectKeyPhrasesResult.getKeyPhrases());
        assert(detectKeyPhrasesResult.getKeyPhrases().size() > 0);
    }

    @Test
    public void testDetectSentimentPositive() {
        DetectSentimentRequest detectSentimentRequest = new DetectSentimentRequest()
            .withText(ENGLISH_TEXT)
            .withLanguageCode("en");
        DetectSentimentResult detectSentimentResult = comprehendClient.detectSentiment(detectSentimentRequest);
        assertNotNull(detectSentimentResult);
        System.out.println(detectSentimentResult);
        assertNotNull(detectSentimentResult.getSentimentScore());
        assertEquals("POSITIVE", detectSentimentResult.getSentiment());
        assert (detectSentimentResult.getSentimentScore().getPositive() > detectSentimentResult.getSentimentScore()
                .getNegative());
        assert (detectSentimentResult.getSentimentScore().getPositive() > detectSentimentResult.getSentimentScore()
                .getMixed());
        assert (detectSentimentResult.getSentimentScore().getPositive() > detectSentimentResult.getSentimentScore()
                .getNeutral());
    }

    @Test
    public void testDetectSentimentNeutral() {
        DetectSentimentRequest detectSentimentRequest = new DetectSentimentRequest()
            .withText("It is raining today in Seattle.")
            .withLanguageCode("en");
        DetectSentimentResult detectSentimentResult = comprehendClient.detectSentiment(detectSentimentRequest);
        assertNotNull(detectSentimentResult);
        System.out.println(detectSentimentResult);
        assertNotNull(detectSentimentResult.getSentimentScore());
        assertEquals("NEUTRAL", detectSentimentResult.getSentiment());
        assert (detectSentimentResult.getSentimentScore().getNeutral() > detectSentimentResult.getSentimentScore()
                .getNegative());
        assert (detectSentimentResult.getSentimentScore().getNeutral() > detectSentimentResult.getSentimentScore()
                .getMixed());
        assert (detectSentimentResult.getSentimentScore().getNeutral() > detectSentimentResult.getSentimentScore()
                .getPositive());
    }

    @Test
    public void testDetectSentimentNegative() {
        DetectSentimentRequest detectSentimentRequest = new DetectSentimentRequest()
                .withText("This view is horrible.")
                .withLanguageCode("en");
        DetectSentimentResult detectSentimentResult = comprehendClient.detectSentiment(detectSentimentRequest);
        assertNotNull(detectSentimentResult);
        System.out.println(detectSentimentResult);
        assertNotNull(detectSentimentResult.getSentimentScore());
        assertEquals("NEGATIVE", detectSentimentResult.getSentiment());
        assert (detectSentimentResult.getSentimentScore().getNegative() > detectSentimentResult.getSentimentScore()
                .getPositive());
        assert (detectSentimentResult.getSentimentScore().getNegative() > detectSentimentResult.getSentimentScore()
                .getMixed());
        assert (detectSentimentResult.getSentimentScore().getNegative() > detectSentimentResult.getSentimentScore()
                .getNeutral());
    }

    @Test
    public void testTopicModeling() throws Exception {
        final String inputS3Uri = "s3://comprehend-android-sdk-test/comprehend-input.txt";
        final InputFormat inputDocFormat = InputFormat.ONE_DOC_PER_FILE;
        final String outputS3Uri = "s3://comprehend-android-sdk-test/comprehend-output.txt";
        final String dataAccessRoleArn = "arn:aws:iam::467018229527:role/android-assume-role-test";
        final int numberOfTopics = 10;

        final StartTopicsDetectionJobRequest startTopicsDetectionJobRequest = new StartTopicsDetectionJobRequest()
                .withInputDataConfig(new InputDataConfig().withS3Uri(inputS3Uri).withInputFormat(inputDocFormat))
                .withOutputDataConfig(new OutputDataConfig().withS3Uri(outputS3Uri))
                .withDataAccessRoleArn(dataAccessRoleArn).withNumberOfTopics(numberOfTopics);

        final StartTopicsDetectionJobResult startTopicsDetectionJobResult = comprehendClient
                .startTopicsDetectionJob(startTopicsDetectionJobRequest);

        final String jobId = startTopicsDetectionJobResult.getJobId();
        System.out.println("JobId: " + jobId);

        final DescribeTopicsDetectionJobRequest describeTopicsDetectionJobRequest = new DescribeTopicsDetectionJobRequest()
                .withJobId(jobId);

        DescribeTopicsDetectionJobResult describeTopicsDetectionJobResult = comprehendClient
                .describeTopicsDetectionJob(describeTopicsDetectionJobRequest);
        assertNotNull(describeTopicsDetectionJobResult);
        assertEquals("SUBMITTED", 
            describeTopicsDetectionJobResult
                .getTopicsDetectionJobProperties()
                .getJobStatus()
                .toString());
        System.out.println("describeTopicsDetectionJobResult: " + describeTopicsDetectionJobResult);

        ListTopicsDetectionJobsResult listTopicsDetectionJobsResult = comprehendClient
                .listTopicsDetectionJobs(new ListTopicsDetectionJobsRequest());
        System.out.println("listTopicsDetectionJobsResult: " + listTopicsDetectionJobsResult);

        int timeout = 1200 * 1000; // 20-minute timeout
        boolean isCompleted = false;
        while (!isCompleted && timeout > 0) {
            describeTopicsDetectionJobResult = comprehendClient
                .describeTopicsDetectionJob(describeTopicsDetectionJobRequest);
            System.out.println("Expected Status: COMPLETED; " +
                "Current Status: " + describeTopicsDetectionJobResult
                    .getTopicsDetectionJobProperties()
                    .getJobStatus());
            if ("COMPLETED"
                    .equals(describeTopicsDetectionJobResult
                        .getTopicsDetectionJobProperties()
                        .getJobStatus()
                        .toString())) {
                isCompleted = true;
            }
            Thread.sleep(30 * 1000); // Sleep for 30-seconds
            timeout -= (30 * 1000);
        }
        assertEquals("COMPLETED", 
            describeTopicsDetectionJobResult
                .getTopicsDetectionJobProperties()
                .getJobStatus()
                .toString());
    }

    @Test
    public void testBatchDetectEntities() throws Exception {
        final String[] textList = {
            "I love AWS Mobile SDK", 
            "Today is Sunday",
            "Tomorrow is Monday",
            "I love AWS Amplify"
        };

        BatchDetectEntitiesRequest batchDetectEntitiesRequest = new BatchDetectEntitiesRequest()
            .withTextList(textList)
            .withLanguageCode("en");
        BatchDetectEntitiesResult batchDetectEntitiesResult = comprehendClient.batchDetectEntities(batchDetectEntitiesRequest);
        assertNotNull(batchDetectEntitiesResult);
        assertNotNull(batchDetectEntitiesResult.getResultList());
        for (BatchDetectEntitiesItemResult item : batchDetectEntitiesResult.getResultList()) {
            assertNotNull(item);
            assert(item.getEntities().size() >= 0);
            System.out.println(item);
        }

        // check if we need to retry failed requests
        int timeout = 60 * 1000;
        while (batchDetectEntitiesResult.getErrorList().size() > 0 && timeout > 0) {
            System.out.println("Retrying Failed Requests");
            ArrayList<String> textToRetry = new ArrayList<String>();
            for (BatchItemError errorItem : batchDetectEntitiesResult.getErrorList()) {
                textToRetry.add(textList[errorItem.getIndex()]);
            }

            batchDetectEntitiesRequest = new BatchDetectEntitiesRequest()
                .withTextList(textToRetry)
                .withLanguageCode("en");
            batchDetectEntitiesResult = comprehendClient.batchDetectEntities(batchDetectEntitiesRequest);
            assertNotNull(batchDetectEntitiesResult);

            for (BatchDetectEntitiesItemResult item : batchDetectEntitiesResult.getResultList()) {
                assertNotNull(item);
                assert(item.getEntities().size() > 0);
                System.out.println(item);
            }

            Thread.sleep(2000);
            timeout -= 2000;
        }

        assertEquals(textList.length, batchDetectEntitiesResult.getResultList().size());
    }
}<|MERGE_RESOLUTION|>--- conflicted
+++ resolved
@@ -31,10 +31,7 @@
     /** The Comprehend client for all tests to use */
     protected static AmazonComprehendClient comprehendClient;
 
-<<<<<<< HEAD
-=======
     /// This sentence is expected to by English and have a positive sentiment.
->>>>>>> e9430fa7
     private static final String ENGLISH_TEXT = "Sun sometimes shines in Seattle!!";
 
     private static final String SPANISH_TEXT = "Sun a veces brilla en Seattle";
