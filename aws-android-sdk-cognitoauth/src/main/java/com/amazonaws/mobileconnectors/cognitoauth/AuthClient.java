/*
 * Copyright 2013-2017 Amazon.com, Inc. or its affiliates.
 * All Rights Reserved.
 *
 * Licensed under the Apache License, Version 2.0 (the "License");
 * you may not use this file except in compliance with the License.
 * You may obtain a copy of the License at
 *
 *     http://www.apache.org/licenses/LICENSE-2.0
 *
 * Unless required by applicable law or agreed to in writing, software
 * distributed under the License is distributed on an "AS IS" BASIS,
 * WITHOUT WARRANTIES OR CONDITIONS OF ANY KIND, either express or implied.
 * See the License for the specific language governing permissions and
 * limitations under the License.
 */

package com.amazonaws.mobileconnectors.cognitoauth;

import android.content.ActivityNotFoundException;
import android.content.ComponentName;
import android.content.Context;
import android.content.Intent;
import android.net.Uri;
import android.os.Bundle;
import android.os.Handler;
import android.support.customtabs.CustomTabsCallback;
import android.support.customtabs.CustomTabsClient;
import android.support.customtabs.CustomTabsIntent;
import android.support.customtabs.CustomTabsServiceConnection;
import android.support.customtabs.CustomTabsSession;
import android.text.TextUtils;

import com.amazonaws.cognito.clientcontext.data.UserContextDataProvider;
import com.amazonaws.mobileconnectors.cognitoauth.exceptions.AuthInvalidGrantException;
import com.amazonaws.mobileconnectors.cognitoauth.exceptions.AuthNavigationException;
import com.amazonaws.mobileconnectors.cognitoauth.exceptions.AuthServiceException;
import com.amazonaws.mobileconnectors.cognitoauth.util.AuthHttpResponseParser;
import com.amazonaws.mobileconnectors.cognitoauth.handlers.AuthHandler;
import com.amazonaws.mobileconnectors.cognitoauth.util.ClientConstants;
import com.amazonaws.mobileconnectors.cognitoauth.util.AuthHttpClient;
import com.amazonaws.mobileconnectors.cognitoauth.util.CustomTabsHelper;
import com.amazonaws.mobileconnectors.cognitoauth.util.Pkce;
import com.amazonaws.mobileconnectors.cognitoauth.util.LocalDataManager;

import java.net.URL;
import java.security.InvalidParameterException;
import java.util.HashMap;
import java.util.Map;
import java.util.Set;

import static android.support.v4.content.ContextCompat.startActivity;

/**
 * Local client for {@link Auth}.
 * <p>
 *     Encapsulates user level operations, tokens {@link AuthUserSession}, handles
 *     token caching, and token refresh.
 *     Manages Cognito-Web user screens.
 * </p>
 */

@SuppressWarnings("checkstyle:javadocmethod")
public class AuthClient {
    /**
     * Android application context.
     */
    private final Context context;

    /**
     * Reference to the parent pool.
     */
    private final Auth pool;

    /**
     * Username used to instantiate this class.
     */
    private String userId;

    /**
     * Generated proof-key for PKCE.
     */
    private String proofKey;

    /**
     * SHA256 hash of the generated proof-key.
     */
    private String proofKeyHash;

    /**
     * Session state - stores the unique string generated for to set state query parameter.
     */
    private String state;

    /**
     * Callback handler.
     */
    private AuthHandler userHandler;

    // - Chrome Custom Tabs Controls
    private CustomTabsClient mCustomTabsClient;
    private CustomTabsSession mCustomTabsSession;
    private CustomTabsIntent mCustomTabsIntent;
    private CustomTabsServiceConnection mCustomTabsServiceConnection;
<<<<<<< HEAD
    private Boolean mCustomTabsServiceIsBound = false;
    private volatile boolean receivedCodeTabShouldBeHidden;
=======
>>>>>>> aa1febf5

    /**
     * Constructs {@link AuthClient} with no user name.
     * @param context Required: The android application {@link Context}.
     * @param pool Required: A reference to the parent, {@link Auth}.
     */
    protected AuthClient(final Context context, final Auth pool) {
        this(context, pool, null);
    }

    /**
     * Constructs an instance of the Cognito User with username.
     * @param context Required: The android application {@link Context}.
     * @param pool Required:  A reference to the parent, {@link Auth}.
     * @param username Required: The username of the user in the Cognito User-Pool.
     */
    protected AuthClient(final Context context, final Auth pool, final String username) {
        this.context = context;
        this.pool = pool;
        this.userId = username;
        preWarmChrome();
    }

    /**
     * Set callback handler for {@link AuthClient}.
     * @param handler Required: {@link AuthHandler}.
     */
    protected void setUserHandler(final AuthHandler handler) {
        if (handler == null) {
            throw new InvalidParameterException("Callback handler cannot be null");
        }
        userHandler = handler;
    }

    /**
     * Sets username.
     * @param username Required: Username as a {@link String}.
     */
    protected void setUsername(final String username) {
        this.userId = username;
    }

    /**
     * Launches user authentication screen and returns a redirect Uri through an {@link Intent}.
     * <p>
     *     Checks for cached, valid tokens and launches the Cognito Web UI if no valid tokens are
     *     found. This method uses PKCE for authentication. This SDK, therefore, uses code-grant flow
     *     to authenticate user. The proof-key and a state is generated and its hash is used in added
     *     as query parameters to create the authentication FQDN.
     *     The state value set this method is used to temporarily cache the proof-key on the device.
     *     To exchange the code for tokens, the {@link Auth#getTokens(Uri)} method will use the
     *     state in the redirect uri to fetch the stored proof-key.
     * </p>
     * @param showSignInIfExpired true if the web UI should launch when the session is expired
     */
    protected void getSession(final boolean showSignInIfExpired) {
        try {
            proofKey = Pkce.generateRandom();
            proofKeyHash = Pkce.generateHash(proofKey);
            state = Pkce.generateRandom();
        } catch (Exception e) {
            userHandler.onFailure(e);
        }

        // Look for cached tokens
        AuthUserSession session =
                LocalDataManager.getCachedSession(pool.awsKeyValueStore, context, pool.getAppId(), userId, pool.getScopes());

        // Check if the session is valid and returns tokens
        if (session.isValidForThreshold()) {
            userHandler.onSuccess(session);
            return;
        }

        // Try refreshing the tokens
        if (session.getRefreshToken() != null && session.getRefreshToken().getToken() != null) {
            refreshSession(session, pool.getSignInRedirectUri(), pool.getScopes(), userHandler);
        } else if (showSignInIfExpired) {
            launchCognitoAuth(pool.getSignInRedirectUri(), pool.getScopes());
        } else {
            userHandler.onFailure(new Exception("No cached session"));
        }
    }

    /**
     * @return Current Username.
     */
    protected String getUsername() {
        return userId;
    }

    /**
     * Signs-out a user.
     * <p>
     *     Clears cached tokens for the user. Launches the sign-out Cognito web end-point to
     *     clear all Cognito Auth cookies stored by Chrome.
     * </p>
     */
    public void signOut() {
        LocalDataManager.clearCache(pool.awsKeyValueStore, context, pool.getAppId(), userId);
        launchSignOut(pool.getSignOutRedirectUri());
    }

    /**
     * Signs-out a user.
     * <p>
     *     Clears cached tokens for the user. Launches the sign-out Cognito web end-point to
     *     clear all Cognito Auth cookies stored by Chrome.
     * </p>
     *
     * @param clearLocalTokensOnly true if signs out the user from the client,
     *                             but the session may still be alive from the browser.
     */
    public void signOut(final boolean clearLocalTokensOnly) {
        LocalDataManager.clearCache(pool.awsKeyValueStore, context, pool.getAppId(), userId);
        if (!clearLocalTokensOnly) {
            launchSignOut(pool.getSignOutRedirectUri());
        }
    }

    /**
     * @return {@code true} if valid tokens are available for the user.
     */
    @SuppressWarnings("checkstyle:hiddenfield")
    public boolean isAuthenticated() {
        AuthUserSession session =
                LocalDataManager.getCachedSession(pool.awsKeyValueStore, context, pool.getAppId(), userId, pool.getScopes());
        return session.isValidForThreshold();
    }

    /**
     * Exchanges code in the Uri for with Cognito JWT.
     * <p>Checks if the Uri passed to this method is valid. We can avoid a function </p>
     * @param uri Required: The redirect {@link Uri}.
     */
    public void getTokens(final Uri uri) {
        if (uri == null) {
            return;
        }
        // The flag
        LocalDataManager.cacheHasReceivedRedirect(pool.awsKeyValueStore, context, pool.getAppId(), true);
        getTokens(uri, userHandler);
    }


    /**
     * Unbind {@link AuthClient#mCustomTabsServiceConnection}
     */
    public void unbindServiceConnection() {
        if(mCustomTabsServiceConnection != null && mCustomTabsServiceIsBound) {
            context.unbindService(mCustomTabsServiceConnection);
            mCustomTabsServiceIsBound = false;
        }
    }

    /**
     * Internal method to exchange code for tokens.
     * <p>
     *     Checks if the Uri contains a <b>state</b> query parameter. The FQDN for Cognito UI
     *     Web-Page contains a state. This method considers Uri's without a state parameter as
     *     <b><logout</b> redirect.
     *     Checks if the value of the contained state variable is valid. This is necessary to ensure
     *     that the SDK is parsing response from a known source. The SDK reads cache for proof-key
     *     stored with the value of the state in the Uri. If a stored proof-key is found, the Uri
     *     contains response from a request it generated.
     *     Checks if the Uri contains an error query parameter. An error query parameter indicates
     *     that the last request failed. This method invokes
     *     {@link AuthHandler#onFailure(Exception)} callback to report failure.
     *     When the above tests succeed, this method makes an http call to Amazon Cognito token
     *     end-point to exchange code for tokens.
     * </p>
     * @param uri Required: The redirect uri from the service.
     * @param callback Required: {@link AuthHandler}.
     */
    private void getTokens(final Uri uri, final AuthHandler callback) {
        new Thread(new Runnable() {
            final Handler handler = new Handler(context.getMainLooper());
            Runnable returnCallback = new Runnable() {
                @Override
                public void run() {
                    callback.onFailure(new InvalidParameterException());
                }
            };
            @Override
            public void run() {
                final Uri fqdn = new Uri.Builder()
                        .scheme(ClientConstants.DOMAIN_SCHEME)
                        .authority(pool.getAppWebDomain())
                        .appendPath(ClientConstants.DOMAIN_PATH_OAUTH2)
                        .appendPath(ClientConstants.DOMAIN_PATH_TOKEN_ENDPOINT)
                        .build();

                String callbackState =
                        uri.getQueryParameter(ClientConstants.DOMAIN_QUERY_PARAM_STATE);

                if (callbackState != null) {
                    Set<String> tokenScopes = LocalDataManager.getCachedScopes(pool.awsKeyValueStore, context, callbackState);
                    String proofKeyPlain = LocalDataManager.getCachedProofKey(pool.awsKeyValueStore, context, callbackState);

                    if (proofKeyPlain == null) {
                        // The state value is unknown, exit.
                        return;
                    }

                    final String errorText =
                            uri.getQueryParameter(ClientConstants.DOMAIN_QUERY_PARAM_ERROR);

                    if (errorText != null) {
                        returnCallback = new Runnable() {
                            @Override
                            public void run() {
                                callback.onFailure(new AuthServiceException(errorText));
                            }
                        };
                    } else {
                        // Make http POST call
                        final AuthHttpClient httpClient = new AuthHttpClient();
                        Map<String, String> httpHeaderParams = getHttpHeader();
                        Map<String, String> httpBodyParams = generateTokenExchangeRequest(uri, proofKeyPlain);

                        try {
                            String response =
                                    httpClient.httpPost(new URL(fqdn.toString()), httpHeaderParams, httpBodyParams);
                            final AuthUserSession session = AuthHttpResponseParser.parseHttpResponse(response);
                            userId = session.getUsername();

                            // Cache tokens if successful
                            LocalDataManager.cacheSession(pool.awsKeyValueStore, context, pool.getAppId(), userId, session, tokenScopes);

                            // Return tokens
                            returnCallback = new Runnable() {
                                @Override
                                public void run() {
                                    callback.onSuccess(session);
                                }
                            };
                        } catch (final Exception e) {
                            returnCallback = new Runnable() {
                                @Override
                                public void run() {
                                    callback.onFailure(e);
                                }
                            };
                        }
                    }
                } else {
                    // User sign-out.
                    returnCallback = new Runnable() {
                        @Override
                        public void run() {
                            callback.onSignout();
                        }
                    };
                }
                handler.post(returnCallback);
            }
        }).start();
    }

    /**
     * Internal method to refresh tokens.
     * <p>
     *     Makes an http call to Amazon Cognito token end-point to refresh token. On successful
     *     token refresh, the refresh tokens is retained.
     * </p>
     * @param session Required: The android application {@link Context}.
     * @param redirectUri Required: The redirect Uri, which will be launched after authentication.
     * @param tokenScopes Required: A {@link Set<String>} specifying all scopes for the tokens.
     * @param callback Required: {@link AuthHandler}.
     */
    private void refreshSession(final AuthUserSession session,
                                final String redirectUri,
                                final Set<String> tokenScopes,
                                final AuthHandler callback) {
        new Thread(new Runnable() {
            final Handler handler = new Handler(context.getMainLooper());
            Runnable returnCallback = new Runnable() {
                @Override
                public void run() {
                    launchCognitoAuth(redirectUri, tokenScopes);
                }
            };
            @Override
            public void run() {
                final Uri fqdn = new Uri.Builder()
                        .scheme(ClientConstants.DOMAIN_SCHEME)
                        .authority(pool.getAppWebDomain())
                        .appendPath(ClientConstants.DOMAIN_PATH_OAUTH2)
                        .appendPath(ClientConstants.DOMAIN_PATH_TOKEN_ENDPOINT)
                        .build();

                // Make http POST call
                final AuthHttpClient httpClient = new AuthHttpClient();
                Map<String, String> httpHeaderParams = getHttpHeader();
                Map<String, String> httpBodyParams = generateTokenRefreshRequest(redirectUri, session);

                try {
                    String response =
                            httpClient.httpPost(new URL(fqdn.toString()), httpHeaderParams, httpBodyParams);
                    AuthUserSession parsedSession = AuthHttpResponseParser.parseHttpResponse(response);
                    final AuthUserSession refreshedSession = new AuthUserSession(
                            parsedSession.getIdToken(),
                            parsedSession.getAccessToken(),
                            session.getRefreshToken());
                    final String username = refreshedSession.getUsername();

                    // Cache session
                    LocalDataManager.cacheSession(pool.awsKeyValueStore, context, pool.getAppId(), username, refreshedSession, pool.getScopes());

                    // Return tokens
                    returnCallback = new Runnable() {
                        @Override
                        public void run() {
                            callback.onSuccess(refreshedSession);
                        }
                    };
                } catch (final AuthInvalidGrantException invg) {
                    returnCallback = new Runnable() {
                        @Override
                        public void run() {
                            launchCognitoAuth(redirectUri, tokenScopes);
                        }
                    };
                } catch (final Exception e) {
                    returnCallback = new Runnable() {
                        @Override
                        public void run() {
                            callback.onFailure(e);
                        }
                    };
                }
                handler.post(returnCallback);
            }
        }).start();
    }

    /**
     * Generates header for the http request.
     * @return Header parameters as a {@link Map<String, String>}.
     */
    private Map<String, String> getHttpHeader() {
        Map<String, String> httpHeaderParams = new HashMap<String, String>();
        httpHeaderParams.put(ClientConstants.HTTP_HEADER_PROP_CONTENT_TYPE,
                ClientConstants.HTTP_HEADER_PROP_CONTENT_TYPE_DEFAULT);

        // Add authorization header if the App Id has an associated Secret
        if (pool.getAppSecret() != null) {
            StringBuilder builder = new StringBuilder();
            builder.append(pool.getAppId()).append(":").append(pool.getAppSecret());
            httpHeaderParams.put(ClientConstants.HTTP_HEADER_TYPE_AUTHORIZE, "Basic "
                    + Pkce.encodeBase64(builder.toString()));
        }
        return httpHeaderParams;
    }

    /**
     * Generates http body for token exchange.
     * @param redirectUri Required: redirect_uri for token exchange.
     * @param proofKey Required: The proof key for tokens.
     * @return Http request as a {@link Map<String, String>}.
     */
    private Map<String, String> generateTokenExchangeRequest(final Uri redirectUri,
                                                             final String proofKey) {
        Map<String, String> httpBodyParams = new HashMap<String, String>();
        httpBodyParams.put(ClientConstants.TOKEN_GRANT_TYPE,
                ClientConstants.TOKEN_GRANT_TYPE_AUTH_CODE);
        httpBodyParams.put(ClientConstants.DOMAIN_QUERY_PARAM_CLIENT_ID, pool.getAppId());
        httpBodyParams.put(ClientConstants.DOMAIN_QUERY_PARAM_REDIRECT_URI, pool.getSignInRedirectUri());
        httpBodyParams.put(ClientConstants.DOMAIN_QUERY_PARAM_CODE_VERIFIER, proofKey);
        httpBodyParams.put(ClientConstants.TOKEN_AUTH_TYPE_CODE,
                redirectUri.getQueryParameter(ClientConstants.TOKEN_AUTH_TYPE_CODE));
        return httpBodyParams;
    }

    /**
     * Generates http body for token refresh.
     * @param redirectUri Required: redirect_uri for token refresh.
     * @param session Required: User session containing the refresh token.
     * @return Http request as a {@link Map<String, String>}.
     */
    private Map<String, String> generateTokenRefreshRequest(final String redirectUri,
                                                            final AuthUserSession session) {
        Map<String, String> httpBodyParams = new HashMap<String, String>();
        httpBodyParams.put(ClientConstants.TOKEN_GRANT_TYPE, ClientConstants.HTTP_REQUEST_REFRESH_TOKEN);
        httpBodyParams.put(ClientConstants.DOMAIN_QUERY_PARAM_REDIRECT_URI, redirectUri);
        httpBodyParams.put(ClientConstants.DOMAIN_QUERY_PARAM_CLIENT_ID, pool.getAppId());
        httpBodyParams.put(ClientConstants.HTTP_REQUEST_REFRESH_TOKEN, session.getRefreshToken().getToken());
        final String userContextData = getUserContextData();
        if (userContextData != null) {
            httpBodyParams.put(ClientConstants.DOMAIN_QUERY_PARAM_USERCONTEXTDATA, userContextData);
        }
        return  httpBodyParams;
    }

    /**
     * Creates the FQDM for Cognito's authentication endpoint and launches Cognito Auth web-domain.
     * @param redirectUri Required: The redirect Uri, which will be launched after authentication.
     * @param tokenScopes Required: A {@link Set<String>} specifying all scopes for the tokens.
     */
    private void launchCognitoAuth(final String redirectUri, final Set<String> tokenScopes) {
        // Build the complete web domain to launch the login screen
        Uri.Builder builder = new Uri.Builder()
                .scheme(ClientConstants.DOMAIN_SCHEME)
                .authority(pool.getAppWebDomain())
                .appendPath(ClientConstants.DOMAIN_PATH_OAUTH2)
                .appendPath(ClientConstants.DOMAIN_PATH_SIGN_IN)
                .appendQueryParameter(ClientConstants.DOMAIN_QUERY_PARAM_CLIENT_ID, pool.getAppId())
                .appendQueryParameter(ClientConstants.DOMAIN_QUERY_PARAM_REDIRECT_URI, redirectUri)
                .appendQueryParameter(ClientConstants.DOMAIN_QUERY_PARAM_RESPONSE_TYPE,
                        ClientConstants.AUTH_RESPONSE_TYPE_CODE)
                .appendQueryParameter(ClientConstants.DOMAIN_QUERY_PARAM_CODE_CHALLENGE, proofKeyHash)
                .appendQueryParameter(ClientConstants.DOMAIN_QUERY_PARAM_CODE_CHALLENGE_METHOD,
                        ClientConstants.DOMAIN_QUERY_PARAM_CODE_CHALLENGE_METHOD_SHA256)
                .appendQueryParameter(ClientConstants.DOMAIN_QUERY_PARAM_STATE, state)
                .appendQueryParameter(ClientConstants.DOMAIN_QUERY_PARAM_USERCONTEXTDATA, getUserContextData());;

        //check if identity provider set as param.
        if (!TextUtils.isEmpty(pool.getIdentityProvider())) {
            builder.appendQueryParameter(ClientConstants.DOMAIN_QUERY_PARAM_IDENTITY_PROVIDER, pool.getIdentityProvider());
        }
        //check if idp identifier set as param.
        if (!TextUtils.isEmpty(pool.getIdpIdentifier())) {
            builder.appendQueryParameter(ClientConstants.DOMAIN_QUERY_PARAM_IDP_IDENTIFIER, pool.getIdpIdentifier());
        }

        // Convert scopes into a string of comma separated values.
        final int noOfScopes = tokenScopes.size();
        if (noOfScopes > 0) {
            StringBuilder strBuilder = new StringBuilder();
             int index = 0;
            for (String scope: tokenScopes) {
                strBuilder.append(scope);
                if (index++ < noOfScopes - 1) {
                    strBuilder.append(" ");
                }
            }
            final String scopesStr = strBuilder.toString();
            builder.appendQueryParameter(ClientConstants.DOMAIN_QUERY_PARAM_SCOPES, scopesStr);
        }

        final Uri fqdn = builder.build();
        LocalDataManager.cacheState(pool.awsKeyValueStore, context, state, proofKey, tokenScopes);
        launchCustomTabs(fqdn);
    }

    /**
     * Creates the FQDM for Cognito's sign-out endpoint and launches Cognito Auth Web-Domain to
     * sign-out.
     * @param redirectUri Required: The redirect Uri, which will be launched after authentication.
     */
    private void launchSignOut(final String redirectUri) {
        Uri.Builder builder = new Uri.Builder()
                .scheme(ClientConstants.DOMAIN_SCHEME)
                .authority(pool.getAppWebDomain()).appendPath(ClientConstants.DOMAIN_PATH_SIGN_OUT)
                .appendQueryParameter(ClientConstants.DOMAIN_QUERY_PARAM_CLIENT_ID, pool.getAppId())
                .appendQueryParameter(ClientConstants.DOMAIN_QUERY_PARAM_LOGOUT_URI, redirectUri);
        final Uri fqdn = builder.build();
        launchCustomTabs(fqdn);
    }

    /**
     * Launches App's Cognito webpage on Chrome Tab.
     * @param uri Required: {@link Uri}.
     */
    private void launchCustomTabs(final Uri uri) {
    	try {
            LocalDataManager.cacheHasReceivedRedirect(pool.awsKeyValueStore, context, pool.getAppId(), false);

	        CustomTabsIntent.Builder builder = new CustomTabsIntent.Builder(mCustomTabsSession);
	        mCustomTabsIntent = builder.build();
	        if(pool.getCustomTabExtras() != null)
	            mCustomTabsIntent.intent.putExtras(pool.getCustomTabExtras());
            mCustomTabsIntent.intent.addFlags(Intent.FLAG_ACTIVITY_NO_HISTORY);
	        mCustomTabsIntent.intent.setPackage(CustomTabsHelper.getPackageNameToUse(context));
	        mCustomTabsIntent.launchUrl(context, uri);
        } catch (final Exception e) {
            userHandler.onFailure(e);
        }
    }

    private String getUserContextData() {
        String userContextData = null;
        if (pool.isAdvancedSecurityDataCollectionEnabled()) {
            UserContextDataProvider dataProvider = UserContextDataProvider.getInstance();
            userContextData = dataProvider.getEncodedContextData(this.context, userId, pool.getUserPoolId(),
                    pool.getAppId());
        }
        return userContextData;
    }

    /**
     * Connects to Chrome Service on the device.
     */
    private void preWarmChrome() {
        mCustomTabsServiceConnection = new CustomTabsServiceConnection() {
            @Override
            public void onCustomTabsServiceConnected(final ComponentName name, final CustomTabsClient client) {
                mCustomTabsClient = client;
                mCustomTabsClient.warmup(0L);
                mCustomTabsSession = mCustomTabsClient.newSession(customTabsCallback);
            }

            @Override
            public void onServiceDisconnected(final ComponentName name) {
                mCustomTabsClient = null;
            }
        };
        if(CustomTabsHelper.getPackageNameToUse(context) != null) {
            mCustomTabsServiceIsBound = CustomTabsClient.bindCustomTabsService(context,
                    CustomTabsHelper.getPackageNameToUse(context), mCustomTabsServiceConnection);
        }
    }

    /**
     * Callback for Custom Tabs to track navigation.
     */
    private final CustomTabsCallback customTabsCallback = new CustomTabsCallback() {
        @Override
        public void onNavigationEvent(final int navigationEvent, final Bundle extras) {
            super.onNavigationEvent(navigationEvent, extras);
            if (navigationEvent == ClientConstants.CHROME_NAVIGATION_CANCELLED) {
                final boolean hasReceivedRedirect = LocalDataManager.hasReceivedRedirect(pool.awsKeyValueStore,
                        context, pool.getAppId());
                Log.i("AuthClient", "customTab hidden callback, code has already been received: " + hasReceivedRedirect);
                if (!hasReceivedRedirect) {
                    userHandler.onFailure(new AuthNavigationException("user cancelled"));
                    LocalDataManager.cacheHasReceivedRedirect(pool.awsKeyValueStore, context, pool.getAppId(), false);
                }
            }
        }
    };
}<|MERGE_RESOLUTION|>--- conflicted
+++ resolved
@@ -102,11 +102,8 @@
     private CustomTabsSession mCustomTabsSession;
     private CustomTabsIntent mCustomTabsIntent;
     private CustomTabsServiceConnection mCustomTabsServiceConnection;
-<<<<<<< HEAD
     private Boolean mCustomTabsServiceIsBound = false;
     private volatile boolean receivedCodeTabShouldBeHidden;
-=======
->>>>>>> aa1febf5
 
     /**
      * Constructs {@link AuthClient} with no user name.
