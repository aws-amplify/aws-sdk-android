--- conflicted
+++ resolved
@@ -6,22 +6,14 @@
   <artifactId>aws-android-sdk-cognitoauth</artifactId>
   <packaging>aar</packaging>
   <name>AWS SDK for Android - Amazon Cognito Auth</name>
-<<<<<<< HEAD
-  <version>2.9.0</version>
-=======
   <version>2.10.0</version>
->>>>>>> 3bcbc844
   <description>The AWS Android SDK with app integration for Amazon Cognito Your User Pools Service</description>
   <url>http://aws.amazon.com/sdkforandroid</url>
 
   <parent>
     <groupId>com.amazonaws</groupId>
     <artifactId>aws-android-sdk-pom</artifactId>
-<<<<<<< HEAD
-    <version>2.9.0</version>
-=======
     <version>2.10.0</version>
->>>>>>> 3bcbc844
   </parent>
 
   <repositories>
