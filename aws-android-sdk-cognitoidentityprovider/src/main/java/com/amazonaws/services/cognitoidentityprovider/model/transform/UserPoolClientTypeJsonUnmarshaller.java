--- conflicted
+++ resolved
@@ -123,14 +123,8 @@
                 userPoolClientType.setPreventUserExistenceErrors(StringJsonUnmarshaller
                         .getInstance()
                         .unmarshall(context));
-<<<<<<< HEAD
-            } else if (name.equals("EnableTokenIntrospectionRevocation")) {
-                userPoolClientType.setEnableTokenIntrospectionRevocation(BooleanJsonUnmarshaller
-                        .getInstance()
-=======
             } else if (name.equals("EnableTokenRevocation")) {
                 userPoolClientType.setEnableTokenRevocation(BooleanJsonUnmarshaller.getInstance()
->>>>>>> 8455bd68
                         .unmarshall(context));
             } else {
                 reader.skipValue();
