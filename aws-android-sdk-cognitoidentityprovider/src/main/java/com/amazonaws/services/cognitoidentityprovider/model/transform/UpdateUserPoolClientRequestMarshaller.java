--- conflicted
+++ resolved
@@ -219,19 +219,11 @@
                 jsonWriter.name("PreventUserExistenceErrors");
                 jsonWriter.value(preventUserExistenceErrors);
             }
-<<<<<<< HEAD
-            if (updateUserPoolClientRequest.getEnableTokenIntrospectionRevocation() != null) {
-                Boolean enableTokenIntrospectionRevocation = updateUserPoolClientRequest
-                        .getEnableTokenIntrospectionRevocation();
-                jsonWriter.name("EnableTokenIntrospectionRevocation");
-                jsonWriter.value(enableTokenIntrospectionRevocation);
-=======
             if (updateUserPoolClientRequest.getEnableTokenRevocation() != null) {
                 Boolean enableTokenRevocation = updateUserPoolClientRequest
                         .getEnableTokenRevocation();
                 jsonWriter.name("EnableTokenRevocation");
                 jsonWriter.value(enableTokenRevocation);
->>>>>>> 8455bd68
             }
 
             jsonWriter.endObject();
