--- conflicted
+++ resolved
@@ -190,18 +190,10 @@
             jsonWriter.name("PreventUserExistenceErrors");
             jsonWriter.value(preventUserExistenceErrors);
         }
-<<<<<<< HEAD
-        if (userPoolClientType.getEnableTokenIntrospectionRevocation() != null) {
-            Boolean enableTokenIntrospectionRevocation = userPoolClientType
-                    .getEnableTokenIntrospectionRevocation();
-            jsonWriter.name("EnableTokenIntrospectionRevocation");
-            jsonWriter.value(enableTokenIntrospectionRevocation);
-=======
         if (userPoolClientType.getEnableTokenRevocation() != null) {
             Boolean enableTokenRevocation = userPoolClientType.getEnableTokenRevocation();
             jsonWriter.name("EnableTokenRevocation");
             jsonWriter.value(enableTokenRevocation);
->>>>>>> 8455bd68
         }
         jsonWriter.endObject();
     }
