/*
 * Copyright 2010-2016 Amazon.com, Inc. or its affiliates. All Rights Reserved.
 *
 * Licensed under the Apache License, Version 2.0 (the "License").
 * You may not use this file except in compliance with the License.
 * A copy of the License is located at
 *
 *  http://aws.amazon.com/apache2.0
 *
 * or in the "license" file accompanying this file. This file is distributed
 * on an "AS IS" BASIS, WITHOUT WARRANTIES OR CONDITIONS OF ANY KIND, either
 * express or implied. See the License for the specific language governing
 * permissions and limitations under the License.
 */

package com.amazonaws.mobileconnectors.amazonmobileanalytics.internal.session.client;

import static com.amazonaws.mobileconnectors.amazonmobileanalytics.internal.core.util.Preconditions.checkNotNull;

import com.amazonaws.mobileconnectors.amazonmobileanalytics.internal.core.AnalyticsContext;
import com.amazonaws.mobileconnectors.amazonmobileanalytics.internal.event.InternalEventClient;
import com.amazonaws.mobileconnectors.amazonmobileanalytics.internal.session.InternalSessionClient;
import com.amazonaws.mobileconnectors.amazonmobileanalytics.internal.session.Session;
import com.amazonaws.mobileconnectors.amazonmobileanalytics.internal.session.SessionStore;

/**
 * The Default Session Client Works with Amazon Mobile Analytics and the Event
 * Client to manage mobile application sessions. Will relay events to the
 * Delivery Client, which will eventually send them to ERS, that will be
 * interpreted by TailWind as data necessary to generate reports on Daily Active
 * Users and Average Session Length. Additionally, when a session is "active", a
 * global attribute will be added to custom events traveling through the Event
 * Client that will associate these custom events with the active session so
 * that relationships can be interpreted. Session Events fired: - Session Start
 * - Beginning of the application session - Session Stop - End of the
 * application session - Session Pause - A brief pause in the application
 * session - Session Resume - Reactivates the application session after a pause
 * Follows a State Design pattern, wherein the actual implementation of the
 * methods start(), stop(), pause(), and resume() will be carried out by nested
 * classes, to accommodate for behavior changes of the client in response to
 * changes of the application session's state.
 */
public class DefaultSessionClient implements InternalSessionClient {

    // ~ Event Type Constants ---------------------------=
    public static final String SESSION_START_EVENT_TYPE = "_session.start";
    public static final String SESSION_STOP_EVENT_TYPE = "_session.stop";
    public static final String SESSION_PAUSE_EVENT_TYPE = "_session.pause";
    public static final String SESSION_RESUME_EVENT_TYPE = "_session.resume";
    // - Session Timer Constants ------------------------=
    protected static final long DEFAULT_RESUME_DELAY = (long) 5e3;
    protected static final long DEFAULT_RESTART_DELAY = (long) 30e3;
    protected static final String RESUME_DELAY_CONFIG_KEY = "sessionResumeDelay";
    protected static final String RESTART_DELAY_CONFIG_KEY = "sessionRestartDelay";

    // - Field Declaration -------------------------------=
    protected final InternalEventClient eventClient;
    protected final AnalyticsContext context;
    protected Session session;
    protected SessionClientState state;
    protected final SessionStore sessionStore;

    private final SessionClientState INACTIVE_STATE = new InactiveSessionState(this);
    private final SessionClientState ACTIVE_STATE = new ActiveSessionState(this);
    private final SessionClientState PAUSED_STATE = new PausedSessionState(this);

    private final long resumeDelay;
    private final long restartDelay;
    private final boolean allowReportResumePauseEvents;

    /**
     * Starts an application session Used solely by Amazon Insights
     */
    @Override
    public synchronized void startSession() {
        state.start();
    }

    /**
     * Stops an application session Used solely by Amazon Insights
     */
    @Override
    public synchronized void stopSession() {
        state.stop();
    }

    /**
     * Briefly pauses an application session. Should be called in an activity's
     * onPause() method.
     */
    @Override
    public synchronized void pauseSession() {
        state.pause();
    }

    /**
     * Resumes an application session if the session has been paused within a
     * defined time interval. Otherwise, stops the old session and starts a new
     * one. Should be called in an activity's onResume() method.
     */
    @Override
    public synchronized void resumeSession() {
        state.resume();
    }

    /**
     * Overridden toString method for testing
     *
     * @return diagnostic string
     */
    @Override
    public String toString() {
        return "[DefaultSessionClient]\n"
                + "- session: "
                + ((this.session == null) ? "<null>" : this.session.getSessionID())
                + ((this.session != null && this.session.isPaused()) ? ": paused" : "");
    }

    /**
     * CONSTRUCTOR
     *
     * @param context
     * @param eventClient
     */
    public DefaultSessionClient(final AnalyticsContext context,
                                final InternalEventClient eventClient, final SessionStore sessionStore) {
<<<<<<< HEAD
        this(context, eventClient, sessionStore, true);
=======
    this(context, eventClient, sessionStore, DEFAULT_RESUME_DELAY, DEFAULT_RESTART_DELAY);
>>>>>>> 09f423ff
    }

    /**
     * CONSTRUCTOR
     *
     * @param context
     * @param eventClient
     */
    public DefaultSessionClient(final AnalyticsContext context,
            final InternalEventClient eventClient, final SessionStore sessionStore,
<<<<<<< HEAD
            final boolean allowReportResumePauseEvents) {
=======
            final long resumeDelayInMilliseconds, final long restartDelayInMilliseconds) {
>>>>>>> 09f423ff
        checkNotNull(context, "A valid InsightsContext must be provided!");
        checkNotNull(eventClient, "A valid EventClient must be provided!");
        checkNotNull(sessionStore, "A valid SessionStore must be provided!");

        this.sessionStore = sessionStore;
        this.eventClient = eventClient;
        this.context = context;
        this.session = this.sessionStore.getSession();
        if (session != null) {
            eventClient.setSessionId(session.getSessionID());
            eventClient.setSessionStartTime(session.getStartTime());
        }

        this.state = (this.session == null) ? INACTIVE_STATE : PAUSED_STATE;

<<<<<<< HEAD
        this.restartDelay = context.getConfiguration().optLong(RESTART_DELAY_CONFIG_KEY,
                DEFAULT_RESTART_DELAY);
        this.resumeDelay = context.getConfiguration().optLong(RESUME_DELAY_CONFIG_KEY,
                DEFAULT_RESUME_DELAY);
        this.allowReportResumePauseEvents = allowReportResumePauseEvents;
=======
        this.resumeDelay = resumeDelayInMilliseconds;
        this.restartDelay = restartDelayInMilliseconds;
>>>>>>> 09f423ff
    }

    /**
     * Getters
     */
    protected Session getSession() {
        return this.session;
    }

    public long getRestartDelay() {
        return this.restartDelay;
    }

    public long getResumeDelay() {
        return this.resumeDelay;
    }

    public boolean getAllowReportResumePauseEvents() {
        return this.allowReportResumePauseEvents;
    }

    /**
     * Internal Representation of Application Session's state
     */
    protected static enum SessionState {
        INACTIVE,
        ACTIVE,
        PAUSED
    }

    /**
     * Returns the Application Session's state
     */
    protected SessionState getSessionState() {
        if (this.session != null) {
            return (this.session.isPaused() ? SessionState.PAUSED : SessionState.ACTIVE);
        }
        return SessionState.INACTIVE;
    }

    protected synchronized void changeState(final SessionState s) {
        switch (s) {
            case INACTIVE:
                this.state = this.INACTIVE_STATE;
                break;
            case ACTIVE:
                this.state = this.ACTIVE_STATE;
                break;
            case PAUSED:
                this.state = this.PAUSED_STATE;
                break;
            default:
                break;
        }
    }
}<|MERGE_RESOLUTION|>--- conflicted
+++ resolved
@@ -124,11 +124,7 @@
      */
     public DefaultSessionClient(final AnalyticsContext context,
                                 final InternalEventClient eventClient, final SessionStore sessionStore) {
-<<<<<<< HEAD
-        this(context, eventClient, sessionStore, true);
-=======
-    this(context, eventClient, sessionStore, DEFAULT_RESUME_DELAY, DEFAULT_RESTART_DELAY);
->>>>>>> 09f423ff
+    this(context, eventClient, sessionStore, true, DEFAULT_RESUME_DELAY, DEFAULT_RESTART_DELAY);
     }
 
     /**
@@ -139,11 +135,7 @@
      */
     public DefaultSessionClient(final AnalyticsContext context,
             final InternalEventClient eventClient, final SessionStore sessionStore,
-<<<<<<< HEAD
-            final boolean allowReportResumePauseEvents) {
-=======
-            final long resumeDelayInMilliseconds, final long restartDelayInMilliseconds) {
->>>>>>> 09f423ff
+            final boolean allowReportResumePauseEvents, final long resumeDelayInMilliseconds, final long restartDelayInMilliseconds) {
         checkNotNull(context, "A valid InsightsContext must be provided!");
         checkNotNull(eventClient, "A valid EventClient must be provided!");
         checkNotNull(sessionStore, "A valid SessionStore must be provided!");
@@ -159,16 +151,9 @@
 
         this.state = (this.session == null) ? INACTIVE_STATE : PAUSED_STATE;
 
-<<<<<<< HEAD
-        this.restartDelay = context.getConfiguration().optLong(RESTART_DELAY_CONFIG_KEY,
-                DEFAULT_RESTART_DELAY);
-        this.resumeDelay = context.getConfiguration().optLong(RESUME_DELAY_CONFIG_KEY,
-                DEFAULT_RESUME_DELAY);
-        this.allowReportResumePauseEvents = allowReportResumePauseEvents;
-=======
+		this.allowReportResumePauseEvents = allowReportResumePauseEvents;
         this.resumeDelay = resumeDelayInMilliseconds;
         this.restartDelay = restartDelayInMilliseconds;
->>>>>>> 09f423ff
     }
 
     /**
@@ -178,16 +163,16 @@
         return this.session;
     }
 
+	public boolean getAllowReportResumePauseEvents() {
+        return this.allowReportResumePauseEvents;
+    }
+
     public long getRestartDelay() {
         return this.restartDelay;
     }
 
     public long getResumeDelay() {
         return this.resumeDelay;
-    }
-
-    public boolean getAllowReportResumePauseEvents() {
-        return this.allowReportResumePauseEvents;
     }
 
     /**
