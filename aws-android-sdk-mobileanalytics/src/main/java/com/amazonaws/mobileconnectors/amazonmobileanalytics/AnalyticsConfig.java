--- conflicted
+++ resolved
@@ -29,12 +29,9 @@
 public class AnalyticsConfig {
     private boolean allowEventCollection = true;
     private boolean allowWANDelivery = true;
-<<<<<<< HEAD
     private boolean allowResumePauseEvents = true;
-=======
     private long resumeDelayInMilliseconds = (long) 5e3;
     private long restartDelayInMilliseconds = (long) 30e3;
->>>>>>> 09f423ff
     private ClientConfiguration clientConfiguration;
 
     /**
@@ -122,9 +119,8 @@
     public boolean getAllowWANDelivery() {
         return this.allowWANDelivery;
     }
-<<<<<<< HEAD
 
-    /**
+	/**
      * Sets whether or not resume and pause events will be sent to the Amazon Mobile Analytics
      *
      * @param allowResumePauseEvents
@@ -132,7 +128,18 @@
      */
     public AnalyticsConfig withAllowReportingResumePauseEvents(boolean allowResumePauseEvents) {
         this.allowResumePauseEvents = allowResumePauseEvents;
-=======
+        return this;
+    }
+
+    /**
+     * Indicates whether or not resume and pause events will be sent to the Amazon Mobile Analytics
+     *
+     * @return true indicates events will be delivered.
+     *         false indicates events will not be delivered.
+     */
+    public boolean getAllowResumePauseEvents() {
+        return this.allowResumePauseEvents;
+    }
 	
 	/**
      * Sets the amount of time in milliseconds between consecutive session starts, after which a session new session will be created
@@ -162,21 +169,10 @@
      */
     public AnalyticsConfig withRestartDelay(long restartDelayInMilliseconds) {
         this.restartDelayInMilliseconds = restartDelayInMilliseconds;
->>>>>>> 09f423ff
         return this;
     }
 
     /**
-<<<<<<< HEAD
-     * Indicates whether or not resume and pause events will be sent to the Amazon Mobile Analytics
-     *
-     * @return true indicates events will be delivered.
-     *         false indicates events will not be delivered.
-     */
-    public boolean getAllowResumePauseEvents() {
-        return this.allowResumePauseEvents;
-    }
-=======
      * Indicates the amount of time in milliseconds between consecutive session starts, after which a session new session will be created.
      *
      * @return the amount of time in milliseconds between consecutive session starts, after which a session new session will be created.
@@ -185,5 +181,4 @@
         return this.restartDelayInMilliseconds;
     }
 
->>>>>>> 09f423ff
 }